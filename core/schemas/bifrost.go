--- conflicted
+++ resolved
@@ -112,15 +112,9 @@
 	BifrostContextKeyVirtualKeyHeader   BifrostContextKey = "x-bf-vk"
 	BifrostContextKeyDirectKey          BifrostContextKey = "bifrost-direct-key"
 	BifrostContextKeyStreamEndIndicator BifrostContextKey = "bifrost-stream-end-indicator"
-<<<<<<< HEAD
-	BifrostContextKeyRequestType        BifrostContextKey = "bifrost-request-type"
-	BifrostContextKeyRequestProvider    BifrostContextKey = "bifrost-request-provider"
-	BifrostContextKeyRequestModel       BifrostContextKey = "bifrost-request-model"
 	BifrostContextKeyOriginalRequest    BifrostContextKey = "bifrost-original-request"
 	BifrostContextKeyOriginalHeaders    BifrostContextKey = "bifrost-original-headers"
 	BifrostContextKeyOriginalPath       BifrostContextKey = "bifrost-original-path"
-=======
->>>>>>> cc72b8ea
 )
 
 // NOTE: for custom plugin implementation dealing with streaming short circuit,
@@ -407,17 +401,6 @@
 
 // BifrostResponseExtraFields contains additional fields in a response.
 type BifrostResponseExtraFields struct {
-<<<<<<< HEAD
-	Provider    ModelProvider      `json:"provider"`
-	Params      ModelParameters    `json:"model_params"`
-	Latency     *float64           `json:"latency,omitempty"`
-	ChatHistory *[]BifrostMessage  `json:"chat_history,omitempty"`
-	BilledUsage *BilledLLMUsage    `json:"billed_usage,omitempty"`
-	ChunkIndex  int                `json:"chunk_index"` // used for streaming responses to identify the chunk index, will be 0 for non-streaming responses
-	RawResponse interface{}        `json:"raw_response,omitempty"`
-	RawHeaders  interface{}        `json:"-"`
-	CacheDebug  *BifrostCacheDebug `json:"cache_debug,omitempty"`
-=======
 	RequestType    RequestType        `json:"request_type"`
 	Provider       ModelProvider      `json:"provider"`
 	ModelRequested string             `json:"model_requested"`
@@ -425,8 +408,8 @@
 	BilledUsage    *BilledLLMUsage    `json:"billed_usage,omitempty"`
 	ChunkIndex     int                `json:"chunk_index"` // used for streaming responses to identify the chunk index, will be 0 for non-streaming responses
 	RawResponse    interface{}        `json:"raw_response,omitempty"`
+	RawHeaders  interface{}           `json:"raw_headers,omitempty"`
 	CacheDebug     *BifrostCacheDebug `json:"cache_debug,omitempty"`
->>>>>>> cc72b8ea
 }
 
 // BifrostCacheDebug represents debug information about the cache.
