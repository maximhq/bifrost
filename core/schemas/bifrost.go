--- conflicted
+++ resolved
@@ -102,33 +102,15 @@
 
 // BifrostContextKeyRequestType is a context key for the request type.
 const (
-<<<<<<< HEAD
-	BifrostContextKeyVirtualKey                          BifrostContextKey = "x-bf-vk"                                          // string
-	BifrostContextKeyRequestID                           BifrostContextKey = "request-id"                                       // string
-	BifrostContextKeyFallbackRequestID                   BifrostContextKey = "fallback-request-id"                              // string
-	BifrostContextKeyDirectKey                           BifrostContextKey = "bifrost-direct-key"                               // Key struct
-	BifrostContextKeySelectedKeyID                       BifrostContextKey = "bifrost-selected-key-id"                          // string (to store the selected key ID (set by bifrost - DO NOT SET THIS MANUALLY))
-	BifrostContextKeySelectedKeyName                     BifrostContextKey = "bifrost-selected-key-name"                        // string (to store the selected key name (set by bifrost - DO NOT SET THIS MANUALLY))
-	BifrostContextKeyNumberOfRetries                     BifrostContextKey = "bifrost-number-of-retries"                        // int (to store the number of retries (set by bifrost - DO NOT SET THIS MANUALLY))
-	BifrostContextKeyFallbackIndex                       BifrostContextKey = "bifrost-fallback-index"                           // int (to store the fallback index (set by bifrost - DO NOT SET THIS MANUALLY)) 0 for primary, 1 for first fallback, etc.
-	BifrostContextKeyStreamEndIndicator                  BifrostContextKey = "bifrost-stream-end-indicator"                     // bool (set by bifrost - DO NOT SET THIS MANUALLY))
-	BifrostContextKeySkipKeySelection                    BifrostContextKey = "bifrost-skip-key-selection"                       // bool (will pass an empty key to the provider)
-	BifrostContextKeyExtraHeaders                        BifrostContextKey = "bifrost-extra-headers"                            // map[string]string
-	BifrostContextKeyURLPath                             BifrostContextKey = "bifrost-extra-url-path"                           // string
-	BifrostContextKeyUseRawRequestBody                   BifrostContextKey = "bifrost-use-raw-request-body"                     // bool
-	BifrostContextKeySendBackRawResponse                 BifrostContextKey = "bifrost-send-back-raw-response"                   // bool
-	BifrostContextKeyIsResponsesToChatCompletionFallback BifrostContextKey = "bifrost-is-responses-to-chat-completion-fallback" // bool (set by bifrost - DO NOT SET THIS MANUALLY))
-	BifrostMCPAgentOriginalRequestID                     BifrostContextKey = "bifrost-mcp-agent-original-request-id"            // string (to store the original request ID for MCP agent mode)
-=======
 	BifrostContextKeyVirtualKey                          BifrostContextKey = "x-bf-vk"                      // string
 	BifrostContextKeyRequestID                           BifrostContextKey = "request-id"                   // string
 	BifrostContextKeyFallbackRequestID                   BifrostContextKey = "fallback-request-id"          // string
 	BifrostContextKeyDirectKey                           BifrostContextKey = "bifrost-direct-key"           // Key struct
-	BifrostContextKeySelectedKeyID                       BifrostContextKey = "bifrost-selected-key-id"      // string (to store the selected key ID (set by bifrost))
-	BifrostContextKeySelectedKeyName                     BifrostContextKey = "bifrost-selected-key-name"    // string (to store the selected key name (set by bifrost))
-	BifrostContextKeyNumberOfRetries                     BifrostContextKey = "bifrost-number-of-retries"    // int (to store the number of retries (set by bifrost))
-	BifrostContextKeyFallbackIndex                       BifrostContextKey = "bifrost-fallback-index"       // int (to store the fallback index (set by bifrost)) 0 for primary, 1 for first fallback, etc.
-	BifrostContextKeyStreamEndIndicator                  BifrostContextKey = "bifrost-stream-end-indicator" // bool (set by bifrost)
+	BifrostContextKeySelectedKeyID                       BifrostContextKey = "bifrost-selected-key-id"      // string (to store the selected key ID (set by bifrost - DO NOT SET THIS MANUALLY))
+	BifrostContextKeySelectedKeyName                     BifrostContextKey = "bifrost-selected-key-name"    // string (to store the selected key name (set by bifrost - DO NOT SET THIS MANUALLY))
+	BifrostContextKeyNumberOfRetries                     BifrostContextKey = "bifrost-number-of-retries"    // int (to store the number of retries (set by bifrost - DO NOT SET THIS MANUALLY))
+	BifrostContextKeyFallbackIndex                       BifrostContextKey = "bifrost-fallback-index"       // int (to store the fallback index (set by bifrost - DO NOT SET THIS MANUALLY)) 0 for primary, 1 for first fallback, etc.
+	BifrostContextKeyStreamEndIndicator                  BifrostContextKey = "bifrost-stream-end-indicator" // bool (set by bifrost - DO NOT SET THIS MANUALLY))
 	BifrostContextKeySkipKeySelection                    BifrostContextKey = "bifrost-skip-key-selection"   // bool (will pass an empty key to the provider)
 	BifrostContextKeyExtraHeaders                        BifrostContextKey = "bifrost-extra-headers"        // map[string]string
 	BifrostContextKeyURLPath                             BifrostContextKey = "bifrost-extra-url-path"       // string
@@ -136,10 +118,10 @@
 	BifrostContextKeySendBackRawRequest                  BifrostContextKey = "bifrost-send-back-raw-request"                    // bool
 	BifrostContextKeySendBackRawResponse                 BifrostContextKey = "bifrost-send-back-raw-response"                   // bool
 	BifrostContextKeyIntegrationType                     BifrostContextKey = "bifrost-integration-type"                         // integration used in gateway (e.g. openai, anthropic, bedrock, etc.)
-	BifrostContextKeyIsResponsesToChatCompletionFallback BifrostContextKey = "bifrost-is-responses-to-chat-completion-fallback" // bool (set by bifrost)
+	BifrostContextKeyIsResponsesToChatCompletionFallback BifrostContextKey = "bifrost-is-responses-to-chat-completion-fallback" // bool (set by bifrost - DO NOT SET THIS MANUALLY))
+	BifrostMCPAgentOriginalRequestID                     BifrostContextKey = "bifrost-mcp-agent-original-request-id"            // string (to store the original request ID for MCP agent mode)
 	BifrostContextKeyStructuredOutputToolName            BifrostContextKey = "bifrost-structured-output-tool-name"              // string (to store the name of the structured output tool (set by bifrost))
 	BifrostContextKeyUserAgent                           BifrostContextKey = "bifrost-user-agent"                               // string (set by bifrost)
->>>>>>> 0fdec6e5
 )
 
 // NOTE: for custom plugin implementation dealing with streaming short circuit,
