--- conflicted
+++ resolved
@@ -88,7 +88,6 @@
 type RequestType string
 
 const (
-<<<<<<< HEAD
 	ListModelsRequest            RequestType = "list_models"
 	TextCompletionRequest        RequestType = "text_completion"
 	TextCompletionStreamRequest  RequestType = "text_completion_stream"
@@ -103,32 +102,18 @@
 	TranscriptionStreamRequest   RequestType = "transcription_stream"
 	ImageGenerationRequest       RequestType = "image_generation"
 	ImageGenerationStreamRequest RequestType = "image_generation_stream"
-=======
-	ListModelsRequest           RequestType = "list_models"
-	TextCompletionRequest       RequestType = "text_completion"
-	TextCompletionStreamRequest RequestType = "text_completion_stream"
-	ChatCompletionRequest       RequestType = "chat_completion"
-	ChatCompletionStreamRequest RequestType = "chat_completion_stream"
-	ResponsesRequest            RequestType = "responses"
-	ResponsesStreamRequest      RequestType = "responses_stream"
-	EmbeddingRequest            RequestType = "embedding"
-	SpeechRequest               RequestType = "speech"
-	SpeechStreamRequest         RequestType = "speech_stream"
-	TranscriptionRequest        RequestType = "transcription"
-	TranscriptionStreamRequest  RequestType = "transcription_stream"
-	BatchCreateRequest          RequestType = "batch_create"
-	BatchListRequest            RequestType = "batch_list"
-	BatchRetrieveRequest        RequestType = "batch_retrieve"
-	BatchCancelRequest          RequestType = "batch_cancel"
-	BatchResultsRequest         RequestType = "batch_results"
-	FileUploadRequest           RequestType = "file_upload"
-	FileListRequest             RequestType = "file_list"
-	FileRetrieveRequest         RequestType = "file_retrieve"
-	FileDeleteRequest           RequestType = "file_delete"
-	FileContentRequest          RequestType = "file_content"
-	CountTokensRequest          RequestType = "count_tokens"
-	UnknownRequest              RequestType = "unknown"
->>>>>>> 93b4a1ab
+	BatchCreateRequest           RequestType = "batch_create"
+	BatchListRequest             RequestType = "batch_list"
+	BatchRetrieveRequest         RequestType = "batch_retrieve"
+	BatchCancelRequest           RequestType = "batch_cancel"
+	BatchResultsRequest          RequestType = "batch_results"
+	FileUploadRequest            RequestType = "file_upload"
+	FileListRequest              RequestType = "file_list"
+	FileRetrieveRequest          RequestType = "file_retrieve"
+	FileDeleteRequest            RequestType = "file_delete"
+	FileContentRequest           RequestType = "file_content"
+	CountTokensRequest           RequestType = "count_tokens"
+	UnknownRequest               RequestType = "unknown"
 )
 
 // BifrostContextKey is a type for context keys used in Bifrost.
@@ -184,35 +169,25 @@
 type BifrostRequest struct {
 	RequestType RequestType
 
-<<<<<<< HEAD
 	ListModelsRequest      *BifrostListModelsRequest
 	TextCompletionRequest  *BifrostTextCompletionRequest
 	ChatRequest            *BifrostChatRequest
 	ResponsesRequest       *BifrostResponsesRequest
+	CountTokensRequest     *BifrostResponsesRequest
 	EmbeddingRequest       *BifrostEmbeddingRequest
 	SpeechRequest          *BifrostSpeechRequest
 	TranscriptionRequest   *BifrostTranscriptionRequest
 	ImageGenerationRequest *BifrostImageGenerationRequest
-=======
-	ListModelsRequest     *BifrostListModelsRequest
-	TextCompletionRequest *BifrostTextCompletionRequest
-	ChatRequest           *BifrostChatRequest
-	ResponsesRequest      *BifrostResponsesRequest
-	CountTokensRequest    *BifrostResponsesRequest
-	EmbeddingRequest      *BifrostEmbeddingRequest
-	SpeechRequest         *BifrostSpeechRequest
-	TranscriptionRequest  *BifrostTranscriptionRequest
-	FileUploadRequest     *BifrostFileUploadRequest
-	FileListRequest       *BifrostFileListRequest
-	FileRetrieveRequest   *BifrostFileRetrieveRequest
-	FileDeleteRequest     *BifrostFileDeleteRequest
-	FileContentRequest    *BifrostFileContentRequest
-	BatchCreateRequest    *BifrostBatchCreateRequest
-	BatchListRequest      *BifrostBatchListRequest
-	BatchRetrieveRequest  *BifrostBatchRetrieveRequest
-	BatchCancelRequest    *BifrostBatchCancelRequest
-	BatchResultsRequest   *BifrostBatchResultsRequest
->>>>>>> 93b4a1ab
+	FileUploadRequest      *BifrostFileUploadRequest
+	FileListRequest        *BifrostFileListRequest
+	FileRetrieveRequest    *BifrostFileRetrieveRequest
+	FileDeleteRequest      *BifrostFileDeleteRequest
+	FileContentRequest     *BifrostFileContentRequest
+	BatchCreateRequest     *BifrostBatchCreateRequest
+	BatchListRequest       *BifrostBatchListRequest
+	BatchRetrieveRequest   *BifrostBatchRetrieveRequest
+	BatchCancelRequest     *BifrostBatchCancelRequest
+	BatchResultsRequest    *BifrostBatchResultsRequest
 }
 
 // GetRequestFields returns the provider, model, and fallbacks from the request.
@@ -232,10 +207,8 @@
 		return br.SpeechRequest.Provider, br.SpeechRequest.Model, br.SpeechRequest.Fallbacks
 	case br.TranscriptionRequest != nil:
 		return br.TranscriptionRequest.Provider, br.TranscriptionRequest.Model, br.TranscriptionRequest.Fallbacks
-<<<<<<< HEAD
 	case br.ImageGenerationRequest != nil:
 		return br.ImageGenerationRequest.Provider, br.ImageGenerationRequest.Model, br.ImageGenerationRequest.Fallbacks
-=======
 	case br.FileUploadRequest != nil:
 		if br.FileUploadRequest.Model != nil {
 			return br.FileUploadRequest.Provider, *br.FileUploadRequest.Model, nil
@@ -286,7 +259,6 @@
 			return br.BatchResultsRequest.Provider, *br.BatchResultsRequest.Model, nil
 		}
 		return br.BatchResultsRequest.Provider, "", nil
->>>>>>> 93b4a1ab
 	}
 	return "", "", nil
 }
@@ -379,11 +351,11 @@
 
 // BifrostResponse represents the complete result from any bifrost request.
 type BifrostResponse struct {
-<<<<<<< HEAD
 	TextCompletionResponse        *BifrostTextCompletionResponse
 	ChatResponse                  *BifrostChatResponse
 	ResponsesResponse             *BifrostResponsesResponse
 	ResponsesStreamResponse       *BifrostResponsesStreamResponse
+	CountTokensResponse           *BifrostCountTokensResponse
 	EmbeddingResponse             *BifrostEmbeddingResponse
 	SpeechResponse                *BifrostSpeechResponse
 	SpeechStreamResponse          *BifrostSpeechStreamResponse
@@ -391,28 +363,16 @@
 	TranscriptionStreamResponse   *BifrostTranscriptionStreamResponse
 	ImageGenerationResponse       *BifrostImageGenerationResponse
 	ImageGenerationStreamResponse *BifrostImageGenerationStreamResponse
-=======
-	TextCompletionResponse      *BifrostTextCompletionResponse
-	ChatResponse                *BifrostChatResponse
-	ResponsesResponse           *BifrostResponsesResponse
-	ResponsesStreamResponse     *BifrostResponsesStreamResponse
-	CountTokensResponse         *BifrostCountTokensResponse
-	EmbeddingResponse           *BifrostEmbeddingResponse
-	SpeechResponse              *BifrostSpeechResponse
-	SpeechStreamResponse        *BifrostSpeechStreamResponse
-	TranscriptionResponse       *BifrostTranscriptionResponse
-	TranscriptionStreamResponse *BifrostTranscriptionStreamResponse
-	FileUploadResponse          *BifrostFileUploadResponse
-	FileListResponse            *BifrostFileListResponse
-	FileRetrieveResponse        *BifrostFileRetrieveResponse
-	FileDeleteResponse          *BifrostFileDeleteResponse
-	FileContentResponse         *BifrostFileContentResponse
-	BatchCreateResponse         *BifrostBatchCreateResponse
-	BatchListResponse           *BifrostBatchListResponse
-	BatchRetrieveResponse       *BifrostBatchRetrieveResponse
-	BatchCancelResponse         *BifrostBatchCancelResponse
-	BatchResultsResponse        *BifrostBatchResultsResponse
->>>>>>> 93b4a1ab
+	FileUploadResponse            *BifrostFileUploadResponse
+	FileListResponse              *BifrostFileListResponse
+	FileRetrieveResponse          *BifrostFileRetrieveResponse
+	FileDeleteResponse            *BifrostFileDeleteResponse
+	FileContentResponse           *BifrostFileContentResponse
+	BatchCreateResponse           *BifrostBatchCreateResponse
+	BatchListResponse             *BifrostBatchListResponse
+	BatchRetrieveResponse         *BifrostBatchRetrieveResponse
+	BatchCancelResponse           *BifrostBatchCancelResponse
+	BatchResultsResponse          *BifrostBatchResultsResponse
 }
 
 func (r *BifrostResponse) GetExtraFields() *BifrostResponseExtraFields {
@@ -437,12 +397,10 @@
 		return &r.TranscriptionResponse.ExtraFields
 	case r.TranscriptionStreamResponse != nil:
 		return &r.TranscriptionStreamResponse.ExtraFields
-<<<<<<< HEAD
 	case r.ImageGenerationResponse != nil:
 		return &r.ImageGenerationResponse.ExtraFields
 	case r.ImageGenerationStreamResponse != nil:
 		return &r.ImageGenerationStreamResponse.ExtraFields
-=======
 	case r.FileUploadResponse != nil:
 		return &r.FileUploadResponse.ExtraFields
 	case r.FileListResponse != nil:
@@ -463,7 +421,6 @@
 		return &r.BatchCancelResponse.ExtraFields
 	case r.BatchResultsResponse != nil:
 		return &r.BatchResultsResponse.ExtraFields
->>>>>>> 93b4a1ab
 	}
 
 	return &BifrostResponseExtraFields{}
