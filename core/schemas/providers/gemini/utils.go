--- conflicted
+++ resolved
@@ -359,21 +359,6 @@
 		var parts []*Part
 
 		// Handle content
-<<<<<<< HEAD
-		if message.Content != nil {
-			if message.Content.ContentStr != nil && *message.Content.ContentStr != "" {
-				parts = append(parts, &CustomPart{
-					Text: *message.Content.ContentStr,
-				})
-			} else if message.Content.ContentBlocks != nil {
-				for _, block := range message.Content.ContentBlocks {
-					if block.Text != nil {
-						parts = append(parts, &CustomPart{
-							Text: *block.Text,
-						})
-					}
-					// Handle other content block types as needed
-=======
 		if message.Content.ContentStr != nil && *message.Content.ContentStr != "" {
 			parts = append(parts, &Part{
 				Text: *message.Content.ContentStr,
@@ -384,7 +369,6 @@
 					parts = append(parts, &Part{
 						Text: *block.Text,
 					})
->>>>>>> 27643490
 				}
 			}
 		}
