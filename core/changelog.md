--- conflicted
+++ resolved
@@ -1,5 +1,2 @@
-<<<<<<< HEAD
 feature: support added for structured output Anthropic provider
-=======
-fix: Gemini thought signature preservation for multi-turn function calling (#879)
->>>>>>> d804ae36
+fix: Gemini thought signature preservation for multi-turn function calling (#879)