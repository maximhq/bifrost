--- conflicted
+++ resolved
@@ -909,19 +909,13 @@
 	return bifrost.handleStreamRequest(ctx, bifrostReq)
 }
 
-<<<<<<< HEAD
 // ImageGenerationRequest sends a image generation request to the specified provider.
 func (bifrost *Bifrost) ImageGenerationRequest(ctx context.Context,
 	req *schemas.BifrostImageGenerationRequest) (*schemas.BifrostImageGenerationResponse, *schemas.BifrostError) {
-=======
-// BatchCreateRequest creates a new batch job for asynchronous processing.
-func (bifrost *Bifrost) BatchCreateRequest(ctx context.Context, req *schemas.BifrostBatchCreateRequest) (*schemas.BifrostBatchCreateResponse, *schemas.BifrostError) {
->>>>>>> 93b4a1ab
 	if req == nil {
 		return nil, &schemas.BifrostError{
 			IsBifrostError: false,
 			Error: &schemas.ErrorField{
-<<<<<<< HEAD
 				Message: "image generation request is nil",
 			},
 		}
@@ -938,7 +932,56 @@
 	bifrostReq := bifrost.getBifrostRequest()
 	bifrostReq.RequestType = schemas.ImageGenerationRequest
 	bifrostReq.ImageGenerationRequest = req
-=======
+
+	response, err := bifrost.handleRequest(ctx, bifrostReq)
+	if err != nil {
+		return nil, err
+	}
+	if response == nil || response.ImageGenerationResponse == nil {
+		return nil, &schemas.BifrostError{
+			IsBifrostError: false,
+			Error: &schemas.ErrorField{
+				Message: "received nil response from provider",
+			},
+		}
+	}
+
+	return response.ImageGenerationResponse, nil
+}
+
+// ImageGenerationStreamRequest sends a image generation stream request to the specified provider.
+func (bifrost *Bifrost) ImageGenerationStreamRequest(ctx context.Context,
+	req *schemas.BifrostImageGenerationRequest) (chan *schemas.BifrostStream, *schemas.BifrostError) {
+	if req == nil {
+		return nil, &schemas.BifrostError{
+			IsBifrostError: false,
+			Error: &schemas.ErrorField{
+				Message: "image generation stream request is nil",
+			},
+		}
+	}
+	if req.Input == nil || req.Input.Prompt == "" {
+		return nil, &schemas.BifrostError{
+			IsBifrostError: false,
+			Error: &schemas.ErrorField{
+				Message: "prompt not provided for image generation stream request",
+			},
+		}
+	}
+
+	bifrostReq := bifrost.getBifrostRequest()
+	bifrostReq.RequestType = schemas.ImageGenerationStreamRequest
+	bifrostReq.ImageGenerationRequest = req
+
+	return bifrost.handleStreamRequest(ctx, bifrostReq)
+}
+
+// BatchCreateRequest creates a new batch job for asynchronous processing.
+func (bifrost *Bifrost) BatchCreateRequest(ctx context.Context, req *schemas.BifrostBatchCreateRequest) (*schemas.BifrostBatchCreateResponse, *schemas.BifrostError) {
+	if req == nil {
+		return nil, &schemas.BifrostError{
+			IsBifrostError: false,
+			Error: &schemas.ErrorField{
 				Message: "batch create request is nil",
 			},
 		}
@@ -1193,29 +1236,11 @@
 	bifrostReq := bifrost.getBifrostRequest()
 	bifrostReq.RequestType = schemas.FileUploadRequest
 	bifrostReq.FileUploadRequest = req
->>>>>>> 93b4a1ab
 
 	response, err := bifrost.handleRequest(ctx, bifrostReq)
 	if err != nil {
 		return nil, err
 	}
-<<<<<<< HEAD
-	if response == nil || response.ImageGenerationResponse == nil {
-		return nil, &schemas.BifrostError{
-			IsBifrostError: false,
-			Error: &schemas.ErrorField{
-				Message: "received nil response from provider",
-			},
-		}
-	}
-
-	return response.ImageGenerationResponse, nil
-}
-
-// ImageGenerationStreamRequest sends a image generation stream request to the specified provider.
-func (bifrost *Bifrost) ImageGenerationStreamRequest(ctx context.Context,
-	req *schemas.BifrostImageGenerationRequest) (chan *schemas.BifrostStream, *schemas.BifrostError) {
-=======
 	return response.FileUploadResponse, nil
 }
 
@@ -1260,31 +1285,10 @@
 
 // FileRetrieveRequest retrieves file metadata from the specified provider.
 func (bifrost *Bifrost) FileRetrieveRequest(ctx context.Context, req *schemas.BifrostFileRetrieveRequest) (*schemas.BifrostFileRetrieveResponse, *schemas.BifrostError) {
->>>>>>> 93b4a1ab
 	if req == nil {
 		return nil, &schemas.BifrostError{
 			IsBifrostError: false,
 			Error: &schemas.ErrorField{
-<<<<<<< HEAD
-				Message: "image generation stream request is nil",
-			},
-		}
-	}
-	if req.Input == nil || req.Input.Prompt == "" {
-		return nil, &schemas.BifrostError{
-			IsBifrostError: false,
-			Error: &schemas.ErrorField{
-				Message: "prompt not provided for image generation stream request",
-			},
-		}
-	}
-
-	bifrostReq := bifrost.getBifrostRequest()
-	bifrostReq.RequestType = schemas.ImageGenerationStreamRequest
-	bifrostReq.ImageGenerationRequest = req
-
-	return bifrost.handleStreamRequest(ctx, bifrostReq)
-=======
 				Message: "file retrieve request is nil",
 			},
 		}
@@ -1400,7 +1404,6 @@
 		return nil, err
 	}
 	return response.FileContentResponse, nil
->>>>>>> 93b4a1ab
 }
 
 // RemovePlugin removes a plugin from the server.
@@ -3011,14 +3014,12 @@
 			return nil, bifrostError
 		}
 		response.TranscriptionResponse = transcriptionResponse
-<<<<<<< HEAD
 	case schemas.ImageGenerationRequest:
 		imageResponse, bifrostError := provider.ImageGeneration(req.Context, key, req.BifrostRequest.ImageGenerationRequest)
 		if bifrostError != nil {
 			return nil, bifrostError
 		}
 		response.ImageGenerationResponse = imageResponse
-=======
 	case schemas.FileUploadRequest:
 		fileUploadResponse, bifrostError := provider.FileUpload(req.Context, key, req.BifrostRequest.FileUploadRequest)
 		if bifrostError != nil {
@@ -3079,7 +3080,6 @@
 			return nil, bifrostError
 		}
 		response.BatchResultsResponse = batchResultsResponse
->>>>>>> 93b4a1ab
 	default:
 		_, model, _ := req.BifrostRequest.GetRequestFields()
 		return nil, &schemas.BifrostError{
@@ -3290,9 +3290,7 @@
 	req.EmbeddingRequest = nil
 	req.SpeechRequest = nil
 	req.TranscriptionRequest = nil
-<<<<<<< HEAD
 	req.ImageGenerationRequest = nil
-=======
 	req.FileUploadRequest = nil
 	req.FileListRequest = nil
 	req.FileRetrieveRequest = nil
@@ -3303,7 +3301,6 @@
 	req.BatchRetrieveRequest = nil
 	req.BatchCancelRequest = nil
 	req.BatchResultsRequest = nil
->>>>>>> 93b4a1ab
 }
 
 // getBifrostRequest gets a BifrostRequest from the pool
