// Package bifrost provides the core implementation of the Bifrost system.
// Bifrost is a unified interface for interacting with various AI model providers,
// managing concurrent requests, and handling provider-specific configurations.
package bifrost

import (
	"context"
	"fmt"
	"math/rand"
	"slices"
	"sort"
	"strings"
	"sync"
	"sync/atomic"
	"time"

	"github.com/google/uuid"
	"github.com/maximhq/bifrost/core/mcp"
	"github.com/maximhq/bifrost/core/providers/anthropic"
	"github.com/maximhq/bifrost/core/providers/azure"
	"github.com/maximhq/bifrost/core/providers/bedrock"
	"github.com/maximhq/bifrost/core/providers/cerebras"
	"github.com/maximhq/bifrost/core/providers/cohere"
	"github.com/maximhq/bifrost/core/providers/elevenlabs"
	"github.com/maximhq/bifrost/core/providers/gemini"
	"github.com/maximhq/bifrost/core/providers/groq"
	"github.com/maximhq/bifrost/core/providers/mistral"
	"github.com/maximhq/bifrost/core/providers/ollama"
	"github.com/maximhq/bifrost/core/providers/openai"
	"github.com/maximhq/bifrost/core/providers/openrouter"
	"github.com/maximhq/bifrost/core/providers/parasail"
	"github.com/maximhq/bifrost/core/providers/perplexity"
	"github.com/maximhq/bifrost/core/providers/sgl"
	providerUtils "github.com/maximhq/bifrost/core/providers/utils"
	"github.com/maximhq/bifrost/core/providers/vertex"
	schemas "github.com/maximhq/bifrost/core/schemas"
)

// ChannelMessage represents a message passed through the request channel.
// It contains the request, response and error channels, and the request type.
type ChannelMessage struct {
	schemas.BifrostRequest
	Context        context.Context
	Response       chan *schemas.BifrostResponse
	ResponseStream chan chan *schemas.BifrostStream
	Err            chan schemas.BifrostError
}

// Bifrost manages providers and maintains specified open channels for concurrent processing.
// It handles request routing, provider management, and response processing.
type Bifrost struct {
	ctx                 context.Context
	cancel              context.CancelFunc
	account             schemas.Account                    // account interface
	plugins             atomic.Pointer[[]schemas.Plugin]   // list of plugins
	providers           atomic.Pointer[[]schemas.Provider] // list of providers
	requestQueues       sync.Map                           // provider request queues (thread-safe)
	waitGroups          sync.Map                           // wait groups for each provider (thread-safe)
	providerMutexes     sync.Map                           // mutexes for each provider to prevent concurrent updates (thread-safe)
	channelMessagePool  sync.Pool                          // Pool for ChannelMessage objects, initial pool size is set in Init
	responseChannelPool sync.Pool                          // Pool for response channels, initial pool size is set in Init
	errorChannelPool    sync.Pool                          // Pool for error channels, initial pool size is set in Init
	responseStreamPool  sync.Pool                          // Pool for response stream channels, initial pool size is set in Init
	pluginPipelinePool  sync.Pool                          // Pool for PluginPipeline objects
	bifrostRequestPool  sync.Pool                          // Pool for BifrostRequest objects
	logger              schemas.Logger                     // logger instance, default logger is used if not provided
	mcpManager          *mcp.MCPManager                    // MCP integration manager (nil if MCP not configured)
	mcpInitOnce         sync.Once                          // Ensures MCP manager is initialized only once
	dropExcessRequests  atomic.Bool                        // If true, in cases where the queue is full, requests will not wait for the queue to be empty and will be dropped instead.
	keySelector         schemas.KeySelector                // Custom key selector function
}

// PluginPipeline encapsulates the execution of plugin PreHooks and PostHooks, tracks how many plugins ran, and manages short-circuiting and error aggregation.
type PluginPipeline struct {
	plugins []schemas.Plugin
	logger  schemas.Logger

	// Number of PreHooks that were executed (used to determine which PostHooks to run in reverse order)
	executedPreHooks int
	// Errors from PreHooks and PostHooks
	preHookErrors  []error
	postHookErrors []error
}

// Global logger instance which is set in the Init function
var logger schemas.Logger

// INITIALIZATION

// Init initializes a new Bifrost instance with the given configuration.
// It sets up the account, plugins, object pools, and initializes providers.
// Returns an error if initialization fails.
// Initial Memory Allocations happens here as per the initial pool size.
func Init(ctx context.Context, config schemas.BifrostConfig) (*Bifrost, error) {
	if config.Account == nil {
		return nil, fmt.Errorf("account is required to initialize Bifrost")
	}

	if config.Logger == nil {
		config.Logger = NewDefaultLogger(schemas.LogLevelInfo)
	}

	providerUtils.SetLogger(config.Logger)
	bifrostCtx, cancel := context.WithCancel(ctx)
	bifrost := &Bifrost{
		ctx:           bifrostCtx,
		cancel:        cancel,
		account:       config.Account,
		plugins:       atomic.Pointer[[]schemas.Plugin]{},
		requestQueues: sync.Map{},
		waitGroups:    sync.Map{},
		keySelector:   config.KeySelector,
		logger:        config.Logger,
	}
	bifrost.plugins.Store(&config.Plugins)

	// Initialize providers slice
	bifrost.providers.Store(&[]schemas.Provider{})

	bifrost.dropExcessRequests.Store(config.DropExcessRequests)

	if bifrost.keySelector == nil {
		bifrost.keySelector = WeightedRandomKeySelector
	}

	// Initialize object pools
	bifrost.channelMessagePool = sync.Pool{
		New: func() interface{} {
			return &ChannelMessage{}
		},
	}
	bifrost.responseChannelPool = sync.Pool{
		New: func() interface{} {
			return make(chan *schemas.BifrostResponse, 1)
		},
	}
	bifrost.errorChannelPool = sync.Pool{
		New: func() interface{} {
			return make(chan schemas.BifrostError, 1)
		},
	}
	bifrost.responseStreamPool = sync.Pool{
		New: func() interface{} {
			return make(chan chan *schemas.BifrostStream, 1)
		},
	}
	bifrost.pluginPipelinePool = sync.Pool{
		New: func() interface{} {
			return &PluginPipeline{
				preHookErrors:  make([]error, 0),
				postHookErrors: make([]error, 0),
			}
		},
	}
	bifrost.bifrostRequestPool = sync.Pool{
		New: func() interface{} {
			return &schemas.BifrostRequest{}
		},
	}
	// Prewarm pools with multiple objects
	for range config.InitialPoolSize {
		// Create and put new objects directly into pools
		bifrost.channelMessagePool.Put(&ChannelMessage{})
		bifrost.responseChannelPool.Put(make(chan *schemas.BifrostResponse, 1))
		bifrost.errorChannelPool.Put(make(chan schemas.BifrostError, 1))
		bifrost.responseStreamPool.Put(make(chan chan *schemas.BifrostStream, 1))
		bifrost.pluginPipelinePool.Put(&PluginPipeline{
			preHookErrors:  make([]error, 0),
			postHookErrors: make([]error, 0),
		})
		bifrost.bifrostRequestPool.Put(&schemas.BifrostRequest{})
	}

	providerKeys, err := bifrost.account.GetConfiguredProviders()
	if err != nil {
		return nil, err
	}

	// Initialize MCP manager if configured
	if config.MCPConfig != nil {
		bifrost.mcpInitOnce.Do(func() {
			bifrost.mcpManager = mcp.NewMCPManager(bifrostCtx, *config.MCPConfig, bifrost.logger)
			bifrost.logger.Info("MCP integration initialized successfully")
		})
	}

	// Create buffered channels for each provider and start workers
	for _, providerKey := range providerKeys {
		if strings.TrimSpace(string(providerKey)) == "" {
			bifrost.logger.Warn("provider key is empty, skipping init")
			continue
		}

		config, err := bifrost.account.GetConfigForProvider(providerKey)
		if err != nil {
			bifrost.logger.Warn(fmt.Sprintf("failed to get config for provider, skipping init: %v", err))
			continue
		}
		if config == nil {
			bifrost.logger.Warn(fmt.Sprintf("config is nil for provider %s, skipping init", providerKey))
			continue
		}

		// Lock the provider mutex during initialization
		providerMutex := bifrost.getProviderMutex(providerKey)
		providerMutex.Lock()
		err = bifrost.prepareProvider(providerKey, config)
		providerMutex.Unlock()

		if err != nil {
			bifrost.logger.Warn(fmt.Sprintf("failed to prepare provider %s: %v", providerKey, err))
		}
	}

	// Set logger
	logger = bifrost.logger

	return bifrost, nil
}

// ReloadConfig reloads the config from DB
// Currently we only update account and drop excess requests
// We will keep on adding other aspects as required
func (bifrost *Bifrost) ReloadConfig(config schemas.BifrostConfig) error {
	bifrost.dropExcessRequests.Store(config.DropExcessRequests)
	return nil
}

// PUBLIC API METHODS

// ListModelsRequest sends a list models request to the specified provider.
func (bifrost *Bifrost) ListModelsRequest(ctx context.Context, req *schemas.BifrostListModelsRequest) (*schemas.BifrostListModelsResponse, *schemas.BifrostError) {
	if req == nil {
		return nil, &schemas.BifrostError{
			IsBifrostError: false,
			Error: &schemas.ErrorField{
				Message: "list models request is nil",
			},
		}
	}
	if req.Provider == "" {
		return nil, &schemas.BifrostError{
			IsBifrostError: false,
			Error: &schemas.ErrorField{
				Message: "provider is required for list models request",
			},
		}
	}
	if ctx == nil {
		ctx = bifrost.ctx
	}
	// Preparing request
	request := &schemas.BifrostListModelsRequest{
		Provider:    req.Provider,
		PageSize:    req.PageSize,
		PageToken:   req.PageToken,
		ExtraParams: req.ExtraParams,
	}
	// Getting provider from the memory
	provider := bifrost.getProviderByKey(req.Provider)
	if provider == nil {
		return nil, &schemas.BifrostError{
			IsBifrostError: false,
			Error: &schemas.ErrorField{
				Message: "provider not found for list models request",
			},
		}
	}

	// Determine the base provider type for key requirement checks
	baseProvider := req.Provider
	config, err := bifrost.account.GetConfigForProvider(req.Provider)
	if err != nil {
		return nil, newBifrostErrorFromMsg(fmt.Sprintf("failed to get config for provider %s: %v", req.Provider, err.Error()))
	}
	if config == nil {
		return nil, newBifrostErrorFromMsg(fmt.Sprintf("config is nil for provider %s", req.Provider))
	}
	if config.CustomProviderConfig != nil && config.CustomProviderConfig.BaseProviderType != "" {
		baseProvider = config.CustomProviderConfig.BaseProviderType
	}

	var keys []schemas.Key
	if providerRequiresKey(baseProvider, config.CustomProviderConfig) {
		keys, err = bifrost.getAllSupportedKeys(&ctx, req.Provider, baseProvider)
		if err != nil {
			return nil, newBifrostError(err)
		}
	}

	response, bifrostErr := executeRequestWithRetries(&ctx, config, func() (*schemas.BifrostListModelsResponse, *schemas.BifrostError) {
		return provider.ListModels(ctx, keys, request)
	}, schemas.ListModelsRequest, req.Provider, "")
	if bifrostErr != nil {
		bifrostErr.ExtraFields = schemas.BifrostErrorExtraFields{
			RequestType: schemas.ListModelsRequest,
			Provider:    req.Provider,
		}
		return nil, bifrostErr
	}
	return response, nil
}

// ListAllModels lists all models from all configured providers.
// It accumulates responses from all providers with a limit of 1000 per provider to get all results.
func (bifrost *Bifrost) ListAllModels(ctx context.Context, request *schemas.BifrostListModelsRequest) (*schemas.BifrostListModelsResponse, *schemas.BifrostError) {
	if request == nil {
		request = &schemas.BifrostListModelsRequest{}
	}

	providerKeys, err := bifrost.GetConfiguredProviders()
	if err != nil {
		return nil, &schemas.BifrostError{
			IsBifrostError: false,
			Error: &schemas.ErrorField{
				Message: err.Error(),
				Error:   err,
			},
		}
	}

	startTime := time.Now()

	// Result structure for collecting provider responses
	type providerResult struct {
		models []schemas.Model
		err    *schemas.BifrostError
	}

	results := make(chan providerResult, len(providerKeys))
	var wg sync.WaitGroup

	// Launch concurrent requests for all providers
	for _, providerKey := range providerKeys {
		if strings.TrimSpace(string(providerKey)) == "" {
			continue
		}

		wg.Add(1)
		go func(providerKey schemas.ModelProvider) {
			defer wg.Done()

			providerModels := make([]schemas.Model, 0)
			var providerErr *schemas.BifrostError

			// Create request for this provider with limit of 1000
			providerRequest := &schemas.BifrostListModelsRequest{
				Provider: providerKey,
				PageSize: schemas.DefaultPageSize,
			}

			iterations := 0
			for {
				// check for context cancellation
				select {
				case <-ctx.Done():
					bifrost.logger.Warn(fmt.Sprintf("context cancelled for provider %s", providerKey))
					return
				default:
				}

				iterations++
				if iterations > schemas.MaxPaginationRequests {
					bifrost.logger.Warn(fmt.Sprintf("reached maximum pagination requests (%d) for provider %s, please increase the page size", schemas.MaxPaginationRequests, providerKey))
					break
				}

				response, bifrostErr := bifrost.ListModelsRequest(ctx, providerRequest)
				if bifrostErr != nil {
					// Skip logging "no keys found" and "not supported" errors as they are expected when a provider is not configured
					if !strings.Contains(bifrostErr.Error.Message, "no keys found") &&
						!strings.Contains(bifrostErr.Error.Message, "not supported") {
						providerErr = bifrostErr
						bifrost.logger.Warn(fmt.Sprintf("failed to list models for provider %s: %s", providerKey, GetErrorMessage(bifrostErr)))
					}
					break
				}

				if response == nil || len(response.Data) == 0 {
					break
				}

				providerModels = append(providerModels, response.Data...)

				// Check if there are more pages
				if response.NextPageToken == "" {
					break
				}

				// Set the page token for the next request
				providerRequest.PageToken = response.NextPageToken
			}

			results <- providerResult{models: providerModels, err: providerErr}
		}(providerKey)
	}

	// Wait for all goroutines to complete
	wg.Wait()
	close(results)

	// Accumulate all models from all providers
	allModels := make([]schemas.Model, 0)
	var firstError *schemas.BifrostError

	for result := range results {
		if len(result.models) > 0 {
			allModels = append(allModels, result.models...)
		}
		if result.err != nil && firstError == nil {
			firstError = result.err
		}
	}

	// If we couldn't get any models from any provider, return the first error
	if len(allModels) == 0 && firstError != nil {
		return nil, firstError
	}

	// Sort models alphabetically by ID
	sort.Slice(allModels, func(i, j int) bool {
		return allModels[i].ID < allModels[j].ID
	})

	// Return aggregated response with accumulated latency
	response := &schemas.BifrostListModelsResponse{
		Data: allModels,
		ExtraFields: schemas.BifrostResponseExtraFields{
			RequestType: schemas.ListModelsRequest,
			Latency:     time.Since(startTime).Milliseconds(),
		},
	}

	response = response.ApplyPagination(request.PageSize, request.PageToken)

	return response, nil
}

// TextCompletionRequest sends a text completion request to the specified provider.
func (bifrost *Bifrost) TextCompletionRequest(ctx context.Context, req *schemas.BifrostTextCompletionRequest) (*schemas.BifrostTextCompletionResponse, *schemas.BifrostError) {
	if req == nil {
		return nil, &schemas.BifrostError{
			IsBifrostError: false,
			Error: &schemas.ErrorField{
				Message: "text completion request is nil",
			},
		}
	}
	if req.Input == nil || (req.Input.PromptStr == nil && req.Input.PromptArray == nil) {
		return nil, &schemas.BifrostError{
			IsBifrostError: false,
			Error: &schemas.ErrorField{
				Message: "prompt not provided for text completion request",
			},
		}
	}
	// Preparing request
	bifrostReq := bifrost.getBifrostRequest()
	bifrostReq.RequestType = schemas.TextCompletionRequest
	bifrostReq.TextCompletionRequest = req

	response, err := bifrost.handleRequest(ctx, bifrostReq)
	if err != nil {
		return nil, err
	}
	//TODO: Release the response
	return response.TextCompletionResponse, nil
}

// TextCompletionStreamRequest sends a streaming text completion request to the specified provider.
func (bifrost *Bifrost) TextCompletionStreamRequest(ctx context.Context, req *schemas.BifrostTextCompletionRequest) (chan *schemas.BifrostStream, *schemas.BifrostError) {
	if req == nil {
		return nil, &schemas.BifrostError{
			IsBifrostError: false,
			Error: &schemas.ErrorField{
				Message: "text completion stream request is nil",
			},
		}
	}
	if req.Input == nil || (req.Input.PromptStr == nil && req.Input.PromptArray == nil) {
		return nil, &schemas.BifrostError{
			IsBifrostError: false,
			Error: &schemas.ErrorField{
				Message: "text not provided for text completion stream request",
			},
		}
	}
	bifrostReq := bifrost.getBifrostRequest()
	bifrostReq.RequestType = schemas.TextCompletionStreamRequest
	bifrostReq.TextCompletionRequest = req
	return bifrost.handleStreamRequest(ctx, bifrostReq)
}

func (bifrost *Bifrost) makeChatCompletionRequest(ctx context.Context, req *schemas.BifrostChatRequest) (*schemas.BifrostChatResponse, *schemas.BifrostError) {
	if req == nil {
		return nil, &schemas.BifrostError{
			IsBifrostError: false,
			Error: &schemas.ErrorField{
				Message: "chat completion request is nil",
			},
		}
	}
	if req.Input == nil {
		return nil, &schemas.BifrostError{
			IsBifrostError: false,
			Error: &schemas.ErrorField{
				Message: "chats not provided for chat completion request",
			},
		}
	}

	bifrostReq := bifrost.getBifrostRequest()
	bifrostReq.RequestType = schemas.ChatCompletionRequest
	bifrostReq.ChatRequest = req

	response, err := bifrost.handleRequest(ctx, bifrostReq)
	if err != nil {
		return nil, err
	}

	return response.ChatResponse, nil
}

// ChatCompletionRequest sends a chat completion request to the specified provider.
func (bifrost *Bifrost) ChatCompletionRequest(ctx context.Context, req *schemas.BifrostChatRequest) (*schemas.BifrostChatResponse, *schemas.BifrostError) {
	// If ctx is nil, use the bifrost context (defensive check for mcp agent mode)
	if ctx == nil {
		ctx = bifrost.ctx
	}

	response, err := bifrost.makeChatCompletionRequest(ctx, req)
	if err != nil {
		return nil, err
	}

	// Check if we should enter agent mode
	if bifrost.mcpManager != nil {
		return bifrost.mcpManager.CheckAndExecuteAgentForChatRequest(
			&ctx,
			req,
			response,
			bifrost.makeChatCompletionRequest,
		)
	}

	return response, nil
}

// ChatCompletionStreamRequest sends a chat completion stream request to the specified provider.
func (bifrost *Bifrost) ChatCompletionStreamRequest(ctx context.Context, req *schemas.BifrostChatRequest) (chan *schemas.BifrostStream, *schemas.BifrostError) {
	if req == nil {
		return nil, &schemas.BifrostError{
			IsBifrostError: false,
			Error: &schemas.ErrorField{
				Message: "chat completion stream request is nil",
			},
		}
	}
	if req.Input == nil {
		return nil, &schemas.BifrostError{
			IsBifrostError: false,
			Error: &schemas.ErrorField{
				Message: "chats not provided for chat completion request",
			},
		}
	}

	bifrostReq := bifrost.getBifrostRequest()
	bifrostReq.RequestType = schemas.ChatCompletionStreamRequest
	bifrostReq.ChatRequest = req

	return bifrost.handleStreamRequest(ctx, bifrostReq)
}

func (bifrost *Bifrost) makeResponsesRequest(ctx context.Context, req *schemas.BifrostResponsesRequest) (*schemas.BifrostResponsesResponse, *schemas.BifrostError) {
	if req == nil {
		return nil, &schemas.BifrostError{
			IsBifrostError: false,
			Error: &schemas.ErrorField{
				Message: "responses request is nil",
			},
		}
	}
	if req.Input == nil {
		return nil, &schemas.BifrostError{
			IsBifrostError: false,
			Error: &schemas.ErrorField{
				Message: "responses not provided for responses request",
			},
		}
	}

	bifrostReq := bifrost.getBifrostRequest()
	bifrostReq.RequestType = schemas.ResponsesRequest
	bifrostReq.ResponsesRequest = req

	response, err := bifrost.handleRequest(ctx, bifrostReq)
	if err != nil {
		return nil, err
	}
	return response.ResponsesResponse, nil
}

// ResponsesRequest sends a responses request to the specified provider.
func (bifrost *Bifrost) ResponsesRequest(ctx context.Context, req *schemas.BifrostResponsesRequest) (*schemas.BifrostResponsesResponse, *schemas.BifrostError) {
	// If ctx is nil, use the bifrost context (defensive check for mcp agent mode)
	if ctx == nil {
		ctx = bifrost.ctx
	}

	response, err := bifrost.makeResponsesRequest(ctx, req)
	if err != nil {
		return nil, err
	}

	// Check if we should enter agent mode
	if bifrost.mcpManager != nil {
		return bifrost.mcpManager.CheckAndExecuteAgentForResponsesRequest(
			&ctx,
			req,
			response,
			bifrost.makeResponsesRequest,
		)
	}

	return response, nil
}

// ResponsesStreamRequest sends a responses stream request to the specified provider.
func (bifrost *Bifrost) ResponsesStreamRequest(ctx context.Context, req *schemas.BifrostResponsesRequest) (chan *schemas.BifrostStream, *schemas.BifrostError) {
	if req == nil {
		return nil, &schemas.BifrostError{
			IsBifrostError: false,
			Error: &schemas.ErrorField{
				Message: "responses stream request is nil",
			},
		}
	}
	if req.Input == nil {
		return nil, &schemas.BifrostError{
			IsBifrostError: false,
			Error: &schemas.ErrorField{
				Message: "responses not provided for responses stream request",
			},
		}
	}

	bifrostReq := bifrost.getBifrostRequest()
	bifrostReq.RequestType = schemas.ResponsesStreamRequest
	bifrostReq.ResponsesRequest = req

	return bifrost.handleStreamRequest(ctx, bifrostReq)
}

// EmbeddingRequest sends an embedding request to the specified provider.
func (bifrost *Bifrost) EmbeddingRequest(ctx context.Context, req *schemas.BifrostEmbeddingRequest) (*schemas.BifrostEmbeddingResponse, *schemas.BifrostError) {
	if req == nil {
		return nil, &schemas.BifrostError{
			IsBifrostError: false,
			Error: &schemas.ErrorField{
				Message: "embedding request is nil",
			},
		}
	}
	if req.Input == nil || (req.Input.Text == nil && req.Input.Texts == nil && req.Input.Embedding == nil && req.Input.Embeddings == nil) {
		return nil, &schemas.BifrostError{
			IsBifrostError: false,
			Error: &schemas.ErrorField{
				Message: "embedding input not provided for embedding request",
			},
		}
	}

	bifrostReq := bifrost.getBifrostRequest()
	bifrostReq.RequestType = schemas.EmbeddingRequest
	bifrostReq.EmbeddingRequest = req

	response, err := bifrost.handleRequest(ctx, bifrostReq)
	if err != nil {
		return nil, err
	}
	//TODO: Release the response
	return response.EmbeddingResponse, nil
}

// SpeechRequest sends a speech request to the specified provider.
func (bifrost *Bifrost) SpeechRequest(ctx context.Context, req *schemas.BifrostSpeechRequest) (*schemas.BifrostSpeechResponse, *schemas.BifrostError) {
	if req == nil {
		return nil, &schemas.BifrostError{
			IsBifrostError: false,
			Error: &schemas.ErrorField{
				Message: "speech request is nil",
			},
		}
	}
	if req.Input == nil || req.Input.Input == "" {
		return nil, &schemas.BifrostError{
			IsBifrostError: false,
			Error: &schemas.ErrorField{
				Message: "speech input not provided for speech request",
			},
		}
	}

	bifrostReq := bifrost.getBifrostRequest()
	bifrostReq.RequestType = schemas.SpeechRequest
	bifrostReq.SpeechRequest = req

	response, err := bifrost.handleRequest(ctx, bifrostReq)
	if err != nil {
		return nil, err
	}
	//TODO: Release the response
	return response.SpeechResponse, nil
}

// SpeechStreamRequest sends a speech stream request to the specified provider.
func (bifrost *Bifrost) SpeechStreamRequest(ctx context.Context, req *schemas.BifrostSpeechRequest) (chan *schemas.BifrostStream, *schemas.BifrostError) {
	if req == nil {
		return nil, &schemas.BifrostError{
			IsBifrostError: false,
			Error: &schemas.ErrorField{
				Message: "speech stream request is nil",
			},
		}
	}
	if req.Input == nil || req.Input.Input == "" {
		return nil, &schemas.BifrostError{
			IsBifrostError: false,
			Error: &schemas.ErrorField{
				Message: "speech input not provided for speech stream request",
			},
		}
	}

	bifrostReq := bifrost.getBifrostRequest()
	bifrostReq.RequestType = schemas.SpeechStreamRequest
	bifrostReq.SpeechRequest = req

	return bifrost.handleStreamRequest(ctx, bifrostReq)
}

// TranscriptionRequest sends a transcription request to the specified provider.
func (bifrost *Bifrost) TranscriptionRequest(ctx context.Context, req *schemas.BifrostTranscriptionRequest) (*schemas.BifrostTranscriptionResponse, *schemas.BifrostError) {
	if req == nil {
		return nil, &schemas.BifrostError{
			IsBifrostError: false,
			Error: &schemas.ErrorField{
				Message: "transcription request is nil",
			},
		}
	}
	if req.Input == nil || req.Input.File == nil {
		return nil, &schemas.BifrostError{
			IsBifrostError: false,
			Error: &schemas.ErrorField{
				Message: "transcription input not provided for transcription request",
			},
		}
	}

	bifrostReq := bifrost.getBifrostRequest()
	bifrostReq.RequestType = schemas.TranscriptionRequest
	bifrostReq.TranscriptionRequest = req

	response, err := bifrost.handleRequest(ctx, bifrostReq)
	if err != nil {
		return nil, err
	}
	//TODO: Release the response
	return response.TranscriptionResponse, nil
}

// TranscriptionStreamRequest sends a transcription stream request to the specified provider.
func (bifrost *Bifrost) TranscriptionStreamRequest(ctx context.Context, req *schemas.BifrostTranscriptionRequest) (chan *schemas.BifrostStream, *schemas.BifrostError) {
	if req == nil {
		return nil, &schemas.BifrostError{
			IsBifrostError: false,
			Error: &schemas.ErrorField{
				Message: "transcription stream request is nil",
			},
		}
	}
	if req.Input == nil || req.Input.File == nil {
		return nil, &schemas.BifrostError{
			IsBifrostError: false,
			Error: &schemas.ErrorField{
				Message: "transcription input not provided for transcription stream request",
			},
		}
	}

	bifrostReq := bifrost.getBifrostRequest()
	bifrostReq.RequestType = schemas.TranscriptionStreamRequest
	bifrostReq.TranscriptionRequest = req

	return bifrost.handleStreamRequest(ctx, bifrostReq)
}

// RemovePlugin removes a plugin from the server.
func (bifrost *Bifrost) RemovePlugin(name string) error {

	for {
		oldPlugins := bifrost.plugins.Load()
		if oldPlugins == nil {
			return nil
		}
		var pluginToCleanup schemas.Plugin
		found := false
		// Create new slice with replaced plugin
		newPlugins := make([]schemas.Plugin, len(*oldPlugins))
		copy(newPlugins, *oldPlugins)
		for i, p := range newPlugins {
			if p.GetName() == name {
				pluginToCleanup = p
				bifrost.logger.Debug("removing plugin %s", name)
				newPlugins = append(newPlugins[:i], newPlugins[i+1:]...)
				found = true
				break
			}
		}
		if !found {
			return nil
		}
		if pluginToCleanup != nil {
			// Atomic compare-and-swap
			if bifrost.plugins.CompareAndSwap(oldPlugins, &newPlugins) {
				// Cleanup the old plugin
				err := pluginToCleanup.Cleanup()
				if err != nil {
					bifrost.logger.Warn("failed to cleanup old plugin %s: %v", pluginToCleanup.GetName(), err)
				}
				return nil
			}
		}
		// Retrying as swapping did not work
	}
}

// ReloadPlugin reloads a plugin with new instance
// During the reload - it's stop the world phase where we take a global lock on the plugin mutex
func (bifrost *Bifrost) ReloadPlugin(plugin schemas.Plugin) error {
	for {
		var pluginToCleanup schemas.Plugin
		found := false
		oldPlugins := bifrost.plugins.Load()
		if oldPlugins == nil {
			return nil
		}
		// Create new slice with replaced plugin
		newPlugins := make([]schemas.Plugin, len(*oldPlugins))
		copy(newPlugins, *oldPlugins)
		for i, p := range newPlugins {
			if p.GetName() == plugin.GetName() {
				// Cleaning up old plugin before replacing it
				pluginToCleanup = p
				bifrost.logger.Debug("replacing plugin %s with new instance", plugin.GetName())
				newPlugins[i] = plugin
				found = true
				break
			}
		}
		if !found {
			// This means that user is adding a new plugin
			bifrost.logger.Debug("adding new plugin %s", plugin.GetName())
			newPlugins = append(newPlugins, plugin)
		}
		// Atomic compare-and-swap
		if bifrost.plugins.CompareAndSwap(oldPlugins, &newPlugins) {
			// Cleanup the old plugin
			if found && pluginToCleanup != nil {
				err := pluginToCleanup.Cleanup()
				if err != nil {
					bifrost.logger.Warn("failed to cleanup old plugin %s: %v", pluginToCleanup.GetName(), err)
				}
			}
			return nil
		}
		// Retrying as swapping did not work
	}
}

// GetConfiguredProviders returns the configured providers.
//
// Returns:
//   - []schemas.ModelProvider: List of configured providers
//   - error: Any error that occurred during the retrieval process
//
// Example:
//
//	providers, err := bifrost.GetConfiguredProviders()
//	if err != nil {
//		return nil, err
//	}
//	fmt.Println(providers)
func (bifrost *Bifrost) GetConfiguredProviders() ([]schemas.ModelProvider, error) {
	providers := bifrost.providers.Load()
	if providers == nil {
		return nil, fmt.Errorf("no providers configured")
	}
	modelProviders := make([]schemas.ModelProvider, len(*providers))
	for i, provider := range *providers {
		modelProviders[i] = provider.GetProviderKey()
	}
	return modelProviders, nil
}

// UpdateProvider dynamically updates a provider with new configuration.
// This method gracefully recreates the provider instance with updated settings,
// stops existing workers, creates a new queue with updated settings,
// and starts new workers with the updated provider and concurrency configuration.
//
// Parameters:
//   - providerKey: The provider to update
//
// Returns:
//   - error: Any error that occurred during the update process
//
// Note: This operation will temporarily pause request processing for the specified provider
// while the transition occurs. In-flight requests will complete before workers are stopped.
// Buffered requests in the old queue will be transferred to the new queue to prevent loss.
func (bifrost *Bifrost) UpdateProvider(providerKey schemas.ModelProvider) error {
	bifrost.logger.Info(fmt.Sprintf("Updating provider configuration for provider %s", providerKey))

	// Get the updated configuration from the account
	providerConfig, err := bifrost.account.GetConfigForProvider(providerKey)
	if err != nil {
		return fmt.Errorf("failed to get updated config for provider %s: %v", providerKey, err)
	}
	if providerConfig == nil {
		return fmt.Errorf("config is nil for provider %s", providerKey)
	}

	// Lock the provider to prevent concurrent access during update
	providerMutex := bifrost.getProviderMutex(providerKey)
	providerMutex.Lock()
	defer providerMutex.Unlock()

	// Check if provider currently exists
	oldQueueValue, exists := bifrost.requestQueues.Load(providerKey)
	if !exists {
		bifrost.logger.Debug("provider %s not currently active, initializing with new configuration", providerKey)
		// If provider doesn't exist, just prepare it with new configuration
		return bifrost.prepareProvider(providerKey, providerConfig)
	}

	oldQueue := oldQueueValue.(chan *ChannelMessage)

	bifrost.logger.Debug("gracefully stopping existing workers for provider %s", providerKey)

	// Step 1: Create new queue with updated buffer size
	newQueue := make(chan *ChannelMessage, providerConfig.ConcurrencyAndBufferSize.BufferSize)

	// Step 2: Transfer any buffered requests from old queue to new queue
	// This prevents request loss during the transition
	transferredCount := 0
	var transferWaitGroup sync.WaitGroup
	for {
		select {
		case msg := <-oldQueue:
			select {
			case newQueue <- msg:
				transferredCount++
			default:
				// New queue is full, handle this request in a goroutine
				// This is unlikely with proper buffer sizing but provides safety
				transferWaitGroup.Add(1)
				go func(m *ChannelMessage) {
					defer transferWaitGroup.Done()
					select {
					case newQueue <- m:
						// Message successfully transferred
					case <-time.After(5 * time.Second):
						bifrost.logger.Warn("Failed to transfer buffered request to new queue within timeout")
						// Send error response to avoid hanging the client
						select {
						case m.Err <- schemas.BifrostError{
							IsBifrostError: false,
							Error: &schemas.ErrorField{
								Message: "request failed during provider concurrency update",
							},
						}:
						case <-time.After(1 * time.Second):
							// If we can't send the error either, just log and continue
							bifrost.logger.Warn("Failed to send error response during transfer timeout")
						}
					}
				}(msg)
				goto transferComplete
			}
		default:
			// No more buffered messages
			goto transferComplete
		}
	}

transferComplete:
	// Wait for all transfer goroutines to complete
	transferWaitGroup.Wait()
	if transferredCount > 0 {
		bifrost.logger.Info("transferred %d buffered requests to new queue for provider %s", transferredCount, providerKey)
	}

	// Step 3: Close the old queue to signal workers to stop
	close(oldQueue)

	// Step 4: Atomically replace the queue
	bifrost.requestQueues.Store(providerKey, newQueue)

	// Step 5: Wait for all existing workers to finish processing in-flight requests
	waitGroup, exists := bifrost.waitGroups.Load(providerKey)
	if exists {
		waitGroup.(*sync.WaitGroup).Wait()
		bifrost.logger.Debug("all workers for provider %s have stopped", providerKey)
	}

	// Step 6: Create new wait group for the updated workers
	bifrost.waitGroups.Store(providerKey, &sync.WaitGroup{})

	// Step 7: Create provider instance
	provider, err := bifrost.createBaseProvider(providerKey, providerConfig)
	if err != nil {
		return fmt.Errorf("failed to create provider instance for %s: %v", providerKey, err)
	}

	// Step 7.5: Atomically replace the provider in the providers slice
	// This must happen before starting new workers to prevent stale reads
	bifrost.logger.Debug("atomically replacing provider instance in providers slice for %s", providerKey)

	replacementAttempts := 0
	maxReplacementAttempts := 100 // Prevent infinite loops in high-contention scenarios

	for {
		replacementAttempts++
		if replacementAttempts > maxReplacementAttempts {
			return fmt.Errorf("failed to replace provider %s in providers slice after %d attempts", providerKey, maxReplacementAttempts)
		}

		oldPtr := bifrost.providers.Load()
		var oldSlice []schemas.Provider
		if oldPtr != nil {
			oldSlice = *oldPtr
		}

		// Create new slice without the old provider of this key
		// Use exact capacity to avoid allocations
		newSlice := make([]schemas.Provider, 0, len(oldSlice))
		oldProviderFound := false

		for _, existingProvider := range oldSlice {
			if existingProvider.GetProviderKey() != providerKey {
				newSlice = append(newSlice, existingProvider)
			} else {
				oldProviderFound = true
			}
		}

		// Add the new provider
		newSlice = append(newSlice, provider)

		if bifrost.providers.CompareAndSwap(oldPtr, &newSlice) {
			if oldProviderFound {
				bifrost.logger.Debug("successfully replaced existing provider instance for %s in providers slice", providerKey)
			} else {
				bifrost.logger.Debug("successfully added new provider instance for %s to providers slice", providerKey)
			}
			break
		}
		// Retrying as swapping did not work (likely due to concurrent modification)
	}

	// Step 8: Start new workers with updated concurrency
	bifrost.logger.Debug("starting %d new workers for provider %s with buffer size %d",
		providerConfig.ConcurrencyAndBufferSize.Concurrency,
		providerKey,
		providerConfig.ConcurrencyAndBufferSize.BufferSize)

	waitGroupValue, _ := bifrost.waitGroups.Load(providerKey)
	currentWaitGroup := waitGroupValue.(*sync.WaitGroup)

	for range providerConfig.ConcurrencyAndBufferSize.Concurrency {
		currentWaitGroup.Add(1)
		go bifrost.requestWorker(provider, providerConfig, newQueue)
	}

	bifrost.logger.Info("successfully updated provider configuration for provider %s", providerKey)
	return nil
}

// GetDropExcessRequests returns the current value of DropExcessRequests
func (bifrost *Bifrost) GetDropExcessRequests() bool {
	return bifrost.dropExcessRequests.Load()
}

// UpdateDropExcessRequests updates the DropExcessRequests setting at runtime.
// This allows for hot-reloading of this configuration value.
func (bifrost *Bifrost) UpdateDropExcessRequests(value bool) {
	bifrost.dropExcessRequests.Store(value)
	bifrost.logger.Info("drop_excess_requests updated to: %v", value)
}

// getProviderMutex gets or creates a mutex for the given provider
func (bifrost *Bifrost) getProviderMutex(providerKey schemas.ModelProvider) *sync.RWMutex {
	mutexValue, _ := bifrost.providerMutexes.LoadOrStore(providerKey, &sync.RWMutex{})
	return mutexValue.(*sync.RWMutex)
}

// MCP PUBLIC API

// RegisterMCPTool registers a typed tool handler with the MCP integration.
// This allows developers to easily add custom tools that will be available
// to all LLM requests processed by this Bifrost instance.
//
// Parameters:
//   - name: Unique tool name
//   - description: Human-readable tool description
//   - handler: Function that handles tool execution
//   - toolSchema: Bifrost tool schema for function calling
//
// Returns:
//   - error: Any registration error
//
// Example:
//
//	type EchoArgs struct {
//	    Message string `json:"message"`
//	}
//
//	err := bifrost.RegisterMCPTool("echo", "Echo a message",
//	    func(args EchoArgs) (string, error) {
//	        return args.Message, nil
//	    }, toolSchema)
func (bifrost *Bifrost) RegisterMCPTool(name, description string, handler func(args any) (string, error), toolSchema schemas.ChatTool) error {
	if bifrost.mcpManager == nil {
		return fmt.Errorf("MCP is not configured in this Bifrost instance")
	}

	return bifrost.mcpManager.RegisterTool(name, description, handler, toolSchema)
}

// ExecuteMCPTool executes an MCP tool call and returns the result as a tool message.
// This is the main public API for manual MCP tool execution.
//
// Parameters:
//   - ctx: Execution context
//   - toolCall: The tool call to execute (from assistant message)
//
// Returns:
//   - schemas.ChatMessage: Tool message with execution result
//   - schemas.BifrostError: Any execution error
func (bifrost *Bifrost) ExecuteMCPTool(ctx context.Context, toolCall schemas.ChatAssistantMessageToolCall) (*schemas.ChatMessage, *schemas.BifrostError) {
	if bifrost.mcpManager == nil {
		return nil, &schemas.BifrostError{
			IsBifrostError: false,
			Error: &schemas.ErrorField{
				Message: "MCP is not configured in this Bifrost instance",
			},
		}
	}

	result, err := bifrost.mcpManager.ExecuteTool(ctx, toolCall)
	if err != nil {
		return nil, &schemas.BifrostError{
			IsBifrostError: false,
			Error: &schemas.ErrorField{
				Message: err.Error(),
			},
		}
	}

	return result, nil
}

// IMPORTANT: Running the MCP client management operations (GetMCPClients, AddMCPClient, RemoveMCPClient, EditMCPClientTools)
// may temporarily increase latency for incoming requests while the operations are being processed.
// These operations involve network I/O and connection management that require mutex locks
// which can block briefly during execution.

// GetMCPClients returns all MCP clients managed by the Bifrost instance.
//
// Returns:
//   - []schemas.MCPClient: List of all MCP clients
//   - error: Any retrieval error
func (bifrost *Bifrost) GetMCPClients() ([]schemas.MCPClient, error) {
	if bifrost.mcpManager == nil {
		return nil, fmt.Errorf("MCP is not configured in this Bifrost instance")
	}

	clients := bifrost.mcpManager.GetClients()
	clientsInConfig := make([]schemas.MCPClient, 0, len(clients))

	for _, client := range clients {
		tools := make([]schemas.ChatToolFunction, 0, len(client.ToolMap))
		for _, tool := range client.ToolMap {
			if tool.Function != nil {
				tools = append(tools, *tool.Function)
			}
		}

		sort.Slice(tools, func(i, j int) bool {
			return tools[i].Name < tools[j].Name
		})

		state := schemas.MCPConnectionStateConnected
		if client.Conn == nil {
			state = schemas.MCPConnectionStateDisconnected
		}

		clientsInConfig = append(clientsInConfig, schemas.MCPClient{
			Config: client.ExecutionConfig,
			Tools:  tools,
			State:  state,
		})
	}

	return clientsInConfig, nil
}

// GetAvailableTools returns the available tools for the given context.
//
// Returns:
//   - []schemas.ChatTool: List of available tools
func (bifrost *Bifrost) GetAvailableMCPTools(ctx context.Context) []schemas.ChatTool {
	if bifrost.mcpManager == nil {
		return nil
	}
	return bifrost.mcpManager.GetAvailableTools(ctx)
}

// AddMCPClient adds a new MCP client to the Bifrost instance.
// This allows for dynamic MCP client management at runtime.
//
// Parameters:
//   - config: MCP client configuration
//
// Returns:
//   - error: Any registration error
//
// Example:
//
//	err := bifrost.AddMCPClient(schemas.MCPClientConfig{
//	    Name: "my-mcp-client",
//	    ConnectionType: schemas.MCPConnectionTypeHTTP,
//	    ConnectionString: &url,
//	})
func (bifrost *Bifrost) AddMCPClient(config schemas.MCPClientConfig) error {
	if bifrost.mcpManager == nil {
		// Use sync.Once to ensure thread-safe initialization
		bifrost.mcpInitOnce.Do(func() {
			bifrost.mcpManager = mcp.NewMCPManager(bifrost.ctx, schemas.MCPConfig{
				ClientConfigs: []schemas.MCPClientConfig{config},
			}, bifrost.logger)
		})
	}

	// Handle case where initialization succeeded elsewhere but manager is still nil
	if bifrost.mcpManager == nil {
		return fmt.Errorf("MCP manager is not initialized")
	}

	return bifrost.mcpManager.AddClient(config)
}

// RemoveMCPClient removes an MCP client from the Bifrost instance.
// This allows for dynamic MCP client management at runtime.
//
// Parameters:
//   - id: ID of the client to remove
//
// Returns:
//   - error: Any removal error
//
// Example:
//
//	err := bifrost.RemoveMCPClient("my-mcp-client-id")
//	if err != nil {
//	    log.Fatalf("Failed to remove MCP client: %v", err)
//	}
func (bifrost *Bifrost) RemoveMCPClient(id string) error {
	if bifrost.mcpManager == nil {
		return fmt.Errorf("MCP is not configured in this Bifrost instance")
	}

	return bifrost.mcpManager.RemoveClient(id)
}

// EditMCPClient edits the tools of an MCP client.
// This allows for dynamic MCP client tool management at runtime.
//
// Parameters:
//   - id: ID of the client to edit
//   - updatedConfig: Updated MCP client configuration
//
// Returns:
//   - error: Any edit error
//
// Example:
//
//	err := bifrost.EditMCPClient("my-mcp-client-id", schemas.MCPClientConfig{
//	    Name:           "my-mcp-client-name",
//	    ToolsToExecute: []string{"tool1", "tool2"},
//	})
func (bifrost *Bifrost) EditMCPClient(id string, updatedConfig schemas.MCPClientConfig) error {
	if bifrost.mcpManager == nil {
		return fmt.Errorf("MCP is not configured in this Bifrost instance")
	}

	return bifrost.mcpManager.EditClient(id, updatedConfig)
}

// ReconnectMCPClient attempts to reconnect an MCP client if it is disconnected.
//
// Parameters:
//   - id: ID of the client to reconnect
//
// Returns:
//   - error: Any reconnection error
func (bifrost *Bifrost) ReconnectMCPClient(id string) error {
	if bifrost.mcpManager == nil {
		return fmt.Errorf("MCP is not configured in this Bifrost instance")
	}

	return bifrost.mcpManager.ReconnectClient(id)
}

// UpdateToolManagerConfig updates the tool manager config for the MCP manager.
// This allows for hot-reloading of the tool manager config at runtime.
func (bifrost *Bifrost) UpdateToolManagerConfig(maxAgentDepth int, toolExecutionTimeoutInSeconds int) error {
	if bifrost.mcpManager == nil {
		return fmt.Errorf("MCP is not configured in this Bifrost instance")
	}

	bifrost.mcpManager.UpdateToolManagerConfig(&schemas.MCPToolManagerConfig{
		MaxAgentDepth:        maxAgentDepth,
		ToolExecutionTimeout: time.Duration(toolExecutionTimeoutInSeconds) * time.Second,
	})
	return nil
}

// PROVIDER MANAGEMENT

// createBaseProvider creates a provider based on the base provider type
func (bifrost *Bifrost) createBaseProvider(providerKey schemas.ModelProvider, config *schemas.ProviderConfig) (schemas.Provider, error) {
	// Determine which provider type to create
	targetProviderKey := providerKey

	if config.CustomProviderConfig != nil {
		// Validate custom provider config
		if config.CustomProviderConfig.BaseProviderType == "" {
			return nil, fmt.Errorf("custom provider config missing base provider type")
		}

		// Validate that base provider type is supported
		if !IsSupportedBaseProvider(config.CustomProviderConfig.BaseProviderType) {
			return nil, fmt.Errorf("unsupported base provider type: %s", config.CustomProviderConfig.BaseProviderType)
		}

		// Automatically set the custom provider key to the provider name
		config.CustomProviderConfig.CustomProviderKey = string(providerKey)

		targetProviderKey = config.CustomProviderConfig.BaseProviderType
	}

	switch targetProviderKey {
	case schemas.OpenAI:
		return openai.NewOpenAIProvider(config, bifrost.logger), nil
	case schemas.Anthropic:
		return anthropic.NewAnthropicProvider(config, bifrost.logger), nil
	case schemas.Bedrock:
		return bedrock.NewBedrockProvider(config, bifrost.logger)
	case schemas.Cohere:
		return cohere.NewCohereProvider(config, bifrost.logger)
	case schemas.Azure:
		return azure.NewAzureProvider(config, bifrost.logger)
	case schemas.Vertex:
		return vertex.NewVertexProvider(config, bifrost.logger)
	case schemas.Mistral:
		return mistral.NewMistralProvider(config, bifrost.logger), nil
	case schemas.Ollama:
		return ollama.NewOllamaProvider(config, bifrost.logger)
	case schemas.Groq:
		return groq.NewGroqProvider(config, bifrost.logger)
	case schemas.SGL:
		return sgl.NewSGLProvider(config, bifrost.logger)
	case schemas.Parasail:
		return parasail.NewParasailProvider(config, bifrost.logger)
	case schemas.Perplexity:
		return perplexity.NewPerplexityProvider(config, bifrost.logger)
	case schemas.Cerebras:
		return cerebras.NewCerebrasProvider(config, bifrost.logger)
	case schemas.Gemini:
		return gemini.NewGeminiProvider(config, bifrost.logger), nil
	case schemas.OpenRouter:
		return openrouter.NewOpenRouterProvider(config, bifrost.logger), nil
	case schemas.Elevenlabs:
		return elevenlabs.NewElevenlabsProvider(config, bifrost.logger), nil
	default:
		return nil, fmt.Errorf("unsupported provider: %s", targetProviderKey)
	}
}

// prepareProvider sets up a provider with its configuration, keys, and worker channels.
// It initializes the request queue and starts worker goroutines for processing requests.
// Note: This function assumes the caller has already acquired the appropriate mutex for the provider.
func (bifrost *Bifrost) prepareProvider(providerKey schemas.ModelProvider, config *schemas.ProviderConfig) error {
	providerConfig, err := bifrost.account.GetConfigForProvider(providerKey)
	if err != nil {
		return fmt.Errorf("failed to get config for provider: %v", err)
	}
	if providerConfig == nil {
		return fmt.Errorf("config is nil for provider %s", providerKey)
	}

	queue := make(chan *ChannelMessage, providerConfig.ConcurrencyAndBufferSize.BufferSize) // Buffered channel per provider

	bifrost.requestQueues.Store(providerKey, queue)

	// Start specified number of workers
	bifrost.waitGroups.Store(providerKey, &sync.WaitGroup{})

	provider, err := bifrost.createBaseProvider(providerKey, config)
	if err != nil {
		return fmt.Errorf("failed to create provider for the given key: %v", err)
	}

	waitGroupValue, _ := bifrost.waitGroups.Load(providerKey)
	currentWaitGroup := waitGroupValue.(*sync.WaitGroup)

	// Atomically append provider to the providers slice
	for {
		oldPtr := bifrost.providers.Load()
		var oldSlice []schemas.Provider
		if oldPtr != nil {
			oldSlice = *oldPtr
		}
		newSlice := make([]schemas.Provider, len(oldSlice)+1)
		copy(newSlice, oldSlice)
		newSlice[len(oldSlice)] = provider
		if bifrost.providers.CompareAndSwap(oldPtr, &newSlice) {
			break
		}
	}

	for range providerConfig.ConcurrencyAndBufferSize.Concurrency {
		currentWaitGroup.Add(1)
		go bifrost.requestWorker(provider, providerConfig, queue)
	}

	return nil
}

// getProviderQueue returns the request queue for a given provider key.
// If the queue doesn't exist, it creates one at runtime and initializes the provider,
// given the provider config is provided in the account interface implementation.
// This function uses read locks to prevent race conditions during provider updates.
func (bifrost *Bifrost) getProviderQueue(providerKey schemas.ModelProvider) (chan *ChannelMessage, error) {
	// Use read lock to allow concurrent reads but prevent concurrent updates
	providerMutex := bifrost.getProviderMutex(providerKey)
	providerMutex.RLock()

	if queueValue, exists := bifrost.requestQueues.Load(providerKey); exists {
		queue := queueValue.(chan *ChannelMessage)
		providerMutex.RUnlock()
		return queue, nil
	}

	// Provider doesn't exist, need to create it
	// Upgrade to write lock for creation
	providerMutex.RUnlock()
	providerMutex.Lock()
	defer providerMutex.Unlock()

	// Double-check after acquiring write lock (another goroutine might have created it)
	if queueValue, exists := bifrost.requestQueues.Load(providerKey); exists {
		queue := queueValue.(chan *ChannelMessage)
		return queue, nil
	}

	bifrost.logger.Debug(fmt.Sprintf("Creating new request queue for provider %s at runtime", providerKey))

	config, err := bifrost.account.GetConfigForProvider(providerKey)
	if err != nil {
		return nil, fmt.Errorf("failed to get config for provider: %v", err)
	}
	if config == nil {
		return nil, fmt.Errorf("config is nil for provider %s", providerKey)
	}

	if err := bifrost.prepareProvider(providerKey, config); err != nil {
		return nil, err
	}

	queueValue, _ := bifrost.requestQueues.Load(providerKey)
	queue := queueValue.(chan *ChannelMessage)

	return queue, nil
}

// getProviderByKey retrieves a provider instance from the providers array by its provider key.
// Returns the provider if found, or nil if no provider with the given key exists.
func (bifrost *Bifrost) getProviderByKey(providerKey schemas.ModelProvider) schemas.Provider {
	providers := bifrost.providers.Load()
	if providers == nil {
		return nil
	}
	// Checking if provider is in the memory
	for _, provider := range *providers {
		if provider.GetProviderKey() == providerKey {
			return provider
		}
	}
	// Could happen when provider is not initialized yet, check if provider config exists in account and if so, initialize it
	config, err := bifrost.account.GetConfigForProvider(providerKey)
	if err != nil || config == nil {
		return nil
	}
	// Lock the provider mutex to avoid races
	providerMutex := bifrost.getProviderMutex(providerKey)
	providerMutex.Lock()
	defer providerMutex.Unlock()
	// Double-check after acquiring the lock
	providers = bifrost.providers.Load()
	if providers != nil {
		for _, p := range *providers {
			if p.GetProviderKey() == providerKey {
				return p
			}
		}
	}
	// Preparing provider
	if err := bifrost.prepareProvider(providerKey, config); err != nil {
		return nil
	}
	// Return newly prepared provider without recursion
	providers = bifrost.providers.Load()
	if providers != nil {
		for _, p := range *providers {
			if p.GetProviderKey() == providerKey {
				return p
			}
		}
	}
	return nil
}

// CORE INTERNAL LOGIC

// shouldTryFallbacks handles the primary error and returns true if we should proceed with fallbacks, false if we should return immediately
func (bifrost *Bifrost) shouldTryFallbacks(req *schemas.BifrostRequest, primaryErr *schemas.BifrostError) bool {
	// If no primary error, we succeeded
	if primaryErr == nil {
		bifrost.logger.Debug("No primary error, we should not try fallbacks")
		return false
	}

	// Handle request cancellation
	if primaryErr.Error != nil && primaryErr.Error.Type != nil && *primaryErr.Error.Type == schemas.RequestCancelled {
		bifrost.logger.Debug("Request cancelled, we should not try fallbacks")
		return false
	}

	// Check if this is a short-circuit error that doesn't allow fallbacks
	// Note: AllowFallbacks = nil is treated as true (allow fallbacks by default)
	if primaryErr.AllowFallbacks != nil && !*primaryErr.AllowFallbacks {
		bifrost.logger.Debug("AllowFallbacks is false, we should not try fallbacks")
		return false
	}

	// If no fallbacks configured, return primary error
	_, _, fallbacks := req.GetRequestFields()
	if len(fallbacks) == 0 {
		bifrost.logger.Debug("No fallbacks configured, we should not try fallbacks")
		return false
	}

	// Should proceed with fallbacks
	return true
}

// prepareFallbackRequest creates a fallback request and validates the provider config
// Returns the fallback request or nil if this fallback should be skipped
func (bifrost *Bifrost) prepareFallbackRequest(req *schemas.BifrostRequest, fallback schemas.Fallback) *schemas.BifrostRequest {
	// Check if we have config for this fallback provider
	_, err := bifrost.account.GetConfigForProvider(fallback.Provider)
	if err != nil {
		bifrost.logger.Warn(fmt.Sprintf("Config not found for provider %s, skipping fallback: %v", fallback.Provider, err))
		return nil
	}

	// Create a new request with the fallback provider and model
	fallbackReq := *req

	if req.TextCompletionRequest != nil {
		tmp := *req.TextCompletionRequest
		tmp.Provider = fallback.Provider
		tmp.Model = fallback.Model
		fallbackReq.TextCompletionRequest = &tmp
	}

	if req.ChatRequest != nil {
		tmp := *req.ChatRequest
		tmp.Provider = fallback.Provider
		tmp.Model = fallback.Model
		fallbackReq.ChatRequest = &tmp
	}

	if req.ResponsesRequest != nil {
		tmp := *req.ResponsesRequest
		tmp.Provider = fallback.Provider
		tmp.Model = fallback.Model
		fallbackReq.ResponsesRequest = &tmp
	}

	if req.EmbeddingRequest != nil {
		tmp := *req.EmbeddingRequest
		tmp.Provider = fallback.Provider
		tmp.Model = fallback.Model
		fallbackReq.EmbeddingRequest = &tmp
	}

	if req.SpeechRequest != nil {
		tmp := *req.SpeechRequest
		tmp.Provider = fallback.Provider
		tmp.Model = fallback.Model
		fallbackReq.SpeechRequest = &tmp
	}

	if req.TranscriptionRequest != nil {
		tmp := *req.TranscriptionRequest
		tmp.Provider = fallback.Provider
		tmp.Model = fallback.Model
		fallbackReq.TranscriptionRequest = &tmp
	}

	return &fallbackReq
}

// shouldContinueWithFallbacks processes errors from fallback attempts
// Returns true if we should continue with more fallbacks, false if we should stop
func (bifrost *Bifrost) shouldContinueWithFallbacks(fallback schemas.Fallback, fallbackErr *schemas.BifrostError) bool {
	if fallbackErr.Error.Type != nil && *fallbackErr.Error.Type == schemas.RequestCancelled {
		return false
	}

	// Check if it was a short-circuit error that doesn't allow fallbacks
	if fallbackErr.AllowFallbacks != nil && !*fallbackErr.AllowFallbacks {
		return false
	}

	bifrost.logger.Debug(fmt.Sprintf("Fallback provider %s failed: %s", fallback.Provider, fallbackErr.Error.Message))
	return true
}

// handleRequest handles the request to the provider based on the request type
// It handles plugin hooks, request validation, response processing, and fallback providers.
// If the primary provider fails, it will try each fallback provider in order until one succeeds.
// It is the wrapper for all non-streaming public API methods.
func (bifrost *Bifrost) handleRequest(ctx context.Context, req *schemas.BifrostRequest) (*schemas.BifrostResponse, *schemas.BifrostError) {
	defer bifrost.releaseBifrostRequest(req)

	provider, model, fallbacks := req.GetRequestFields()

	if err := validateRequest(req); err != nil {
		err.ExtraFields = schemas.BifrostErrorExtraFields{
			RequestType:    req.RequestType,
			Provider:       provider,
			ModelRequested: model,
		}
		return nil, err
	}

	// Handle nil context early to prevent blocking
	if ctx == nil {
		ctx = bifrost.ctx
	}

	bifrost.logger.Debug(fmt.Sprintf("Primary provider %s with model %s and %d fallbacks", provider, model, len(fallbacks)))

	// Try the primary provider first
	ctx = context.WithValue(ctx, schemas.BifrostContextKeyFallbackIndex, 0)
	primaryResult, primaryErr := bifrost.tryRequest(ctx, req)
	if primaryErr != nil {
		if primaryErr.Error != nil {
			bifrost.logger.Debug(fmt.Sprintf("Primary provider %s with model %s returned error: %s", provider, model, primaryErr.Error.Message))
		} else {
			bifrost.logger.Debug(fmt.Sprintf("Primary provider %s with model %s returned error: %v", provider, model, primaryErr))
		}
		if len(fallbacks) > 0 {
			bifrost.logger.Debug(fmt.Sprintf("Check if we should try %d fallbacks", len(fallbacks)))
		}
	}

	// Check if we should proceed with fallbacks
	shouldTryFallbacks := bifrost.shouldTryFallbacks(req, primaryErr)
	if !shouldTryFallbacks {
		if primaryErr != nil {
			primaryErr.ExtraFields = schemas.BifrostErrorExtraFields{
				RequestType:    req.RequestType,
				Provider:       provider,
				ModelRequested: model,
			}
		}
		return primaryResult, primaryErr
	}

	// Try fallbacks in order
	for i, fallback := range fallbacks {
		ctx = context.WithValue(ctx, schemas.BifrostContextKeyFallbackIndex, i+1)
		bifrost.logger.Debug(fmt.Sprintf("Trying fallback provider %s with model %s", fallback.Provider, fallback.Model))
		ctx = context.WithValue(ctx, schemas.BifrostContextKeyFallbackRequestID, uuid.New().String())

		fallbackReq := bifrost.prepareFallbackRequest(req, fallback)
		if fallbackReq == nil {
			bifrost.logger.Debug(fmt.Sprintf("Fallback provider %s with model %s is nil", fallback.Provider, fallback.Model))
			continue
		}

		// Try the fallback provider
		result, fallbackErr := bifrost.tryRequest(ctx, fallbackReq)
		if fallbackErr == nil {
			bifrost.logger.Debug(fmt.Sprintf("Successfully used fallback provider %s with model %s", fallback.Provider, fallback.Model))
			return result, nil
		}

		// Check if we should continue with more fallbacks
		if !bifrost.shouldContinueWithFallbacks(fallback, fallbackErr) {
			fallbackErr.ExtraFields = schemas.BifrostErrorExtraFields{
				RequestType:    req.RequestType,
				Provider:       fallback.Provider,
				ModelRequested: fallback.Model,
			}
			return nil, fallbackErr
		}
	}

	if primaryErr != nil {
		primaryErr.ExtraFields = schemas.BifrostErrorExtraFields{
			RequestType:    req.RequestType,
			Provider:       provider,
			ModelRequested: model,
		}
	}

	// All providers failed, return the original error
	return nil, primaryErr
}

// handleStreamRequest handles the stream request to the provider based on the request type
// It handles plugin hooks, request validation, response processing, and fallback providers.
// If the primary provider fails, it will try each fallback provider in order until one succeeds.
// It is the wrapper for all streaming public API methods.
func (bifrost *Bifrost) handleStreamRequest(ctx context.Context, req *schemas.BifrostRequest) (chan *schemas.BifrostStream, *schemas.BifrostError) {
	defer bifrost.releaseBifrostRequest(req)

	provider, model, fallbacks := req.GetRequestFields()

	if err := validateRequest(req); err != nil {
		err.ExtraFields = schemas.BifrostErrorExtraFields{
			RequestType:    req.RequestType,
			Provider:       provider,
			ModelRequested: model,
		}
		return nil, err
	}

	// Handle nil context early to prevent blocking
	if ctx == nil {
		ctx = bifrost.ctx
	}

	// Try the primary provider first
	ctx = context.WithValue(ctx, schemas.BifrostContextKeyFallbackIndex, 0)
	primaryResult, primaryErr := bifrost.tryStreamRequest(ctx, req)

	// Check if we should proceed with fallbacks
	shouldTryFallbacks := bifrost.shouldTryFallbacks(req, primaryErr)
	if !shouldTryFallbacks {
		if primaryErr != nil {
			primaryErr.ExtraFields = schemas.BifrostErrorExtraFields{
				RequestType:    req.RequestType,
				Provider:       provider,
				ModelRequested: model,
			}
		}
		return primaryResult, primaryErr
	}

	// Try fallbacks in order
	for i, fallback := range fallbacks {
		ctx = context.WithValue(ctx, schemas.BifrostContextKeyFallbackIndex, i+1)
		ctx = context.WithValue(ctx, schemas.BifrostContextKeyFallbackRequestID, uuid.New().String())

		fallbackReq := bifrost.prepareFallbackRequest(req, fallback)
		if fallbackReq == nil {
			continue
		}

		// Try the fallback provider
		result, fallbackErr := bifrost.tryStreamRequest(ctx, fallbackReq)
		if fallbackErr == nil {
			bifrost.logger.Debug(fmt.Sprintf("Successfully used fallback provider %s with model %s", fallback.Provider, fallback.Model))
			return result, nil
		}

		// Check if we should continue with more fallbacks
		if !bifrost.shouldContinueWithFallbacks(fallback, fallbackErr) {
			fallbackErr.ExtraFields = schemas.BifrostErrorExtraFields{
				RequestType:    req.RequestType,
				Provider:       fallback.Provider,
				ModelRequested: fallback.Model,
			}
			return nil, fallbackErr
		}
	}

	if primaryErr != nil {
		primaryErr.ExtraFields = schemas.BifrostErrorExtraFields{
			RequestType:    req.RequestType,
			Provider:       provider,
			ModelRequested: model,
		}
	}

	// All providers failed, return the original error
	return nil, primaryErr
}

// tryRequest is a generic function that handles common request processing logic
// It consolidates queue setup, plugin pipeline execution, enqueue logic, and response handling
func (bifrost *Bifrost) tryRequest(ctx context.Context, req *schemas.BifrostRequest) (*schemas.BifrostResponse, *schemas.BifrostError) {
	provider, _, _ := req.GetRequestFields()
	queue, err := bifrost.getProviderQueue(provider)
	if err != nil {
		return nil, newBifrostError(err)
	}

	// Add MCP tools to request if MCP is configured and requested
	if bifrost.mcpManager != nil {
		req = bifrost.mcpManager.AddToolsToRequest(ctx, req)
	}

	pipeline := bifrost.getPluginPipeline()
	defer bifrost.releasePluginPipeline(pipeline)

	preReq, shortCircuit, preCount := pipeline.RunPreHooks(&ctx, req)
	if shortCircuit != nil {
		// Handle short-circuit with response (success case)
		if shortCircuit.Response != nil {
			resp, bifrostErr := pipeline.RunPostHooks(&ctx, shortCircuit.Response, nil, preCount)
			if bifrostErr != nil {
				return nil, bifrostErr
			}
			return resp, nil
		}
		// Handle short-circuit with error
		if shortCircuit.Error != nil {
			resp, bifrostErr := pipeline.RunPostHooks(&ctx, nil, shortCircuit.Error, preCount)
			if bifrostErr != nil {
				return nil, bifrostErr
			}
			return resp, nil
		}
	}
	if preReq == nil {
		return nil, newBifrostErrorFromMsg("bifrost request after plugin hooks cannot be nil")
	}

	msg := bifrost.getChannelMessage(*preReq)
	msg.Context = ctx
	select {
	case queue <- msg:
		// Message was sent successfully
	case <-ctx.Done():
		bifrost.releaseChannelMessage(msg)
		return nil, newBifrostErrorFromMsg("request cancelled while waiting for queue space")
	default:
		if bifrost.dropExcessRequests.Load() {
			bifrost.releaseChannelMessage(msg)
			bifrost.logger.Warn("Request dropped: queue is full, please increase the queue size or set dropExcessRequests to false")
			return nil, newBifrostErrorFromMsg("request dropped: queue is full")
		}
		select {
		case queue <- msg:
			// Message was sent successfully
		case <-ctx.Done():
			bifrost.releaseChannelMessage(msg)
			return nil, newBifrostErrorFromMsg("request cancelled while waiting for queue space")
		}
	}

	var result *schemas.BifrostResponse
	var resp *schemas.BifrostResponse
	pluginCount := len(*bifrost.plugins.Load())
	select {
	case result = <-msg.Response:
		resp, bifrostErr := pipeline.RunPostHooks(&msg.Context, result, nil, pluginCount)
		if bifrostErr != nil {
			bifrost.releaseChannelMessage(msg)
			return nil, bifrostErr
		}
		bifrost.releaseChannelMessage(msg)
		return resp, nil
	case bifrostErrVal := <-msg.Err:
		bifrostErrPtr := &bifrostErrVal
		resp, bifrostErrPtr = pipeline.RunPostHooks(&msg.Context, nil, bifrostErrPtr, pluginCount)
		bifrost.releaseChannelMessage(msg)
		if bifrostErrPtr != nil {
			return nil, bifrostErrPtr
		}
		return resp, nil
	}
}

// tryStreamRequest is a generic function that handles common request processing logic
// It consolidates queue setup, plugin pipeline execution, enqueue logic, and response handling
func (bifrost *Bifrost) tryStreamRequest(ctx context.Context, req *schemas.BifrostRequest) (chan *schemas.BifrostStream, *schemas.BifrostError) {
	provider, _, _ := req.GetRequestFields()
	queue, err := bifrost.getProviderQueue(provider)
	if err != nil {
		return nil, newBifrostError(err)
	}

	// Add MCP tools to request if MCP is configured and requested
	if req.RequestType != schemas.SpeechStreamRequest && req.RequestType != schemas.TranscriptionStreamRequest && bifrost.mcpManager != nil {
		req = bifrost.mcpManager.AddToolsToRequest(ctx, req)
	}

	pipeline := bifrost.getPluginPipeline()
	defer bifrost.releasePluginPipeline(pipeline)

	preReq, shortCircuit, preCount := pipeline.RunPreHooks(&ctx, req)
	if shortCircuit != nil {
		// Handle short-circuit with response (success case)
		if shortCircuit.Response != nil {
			resp, bifrostErr := pipeline.RunPostHooks(&ctx, shortCircuit.Response, nil, preCount)
			if bifrostErr != nil {
				return nil, bifrostErr
			}
			return newBifrostMessageChan(resp), nil
		}
		// Handle short-circuit with stream
		if shortCircuit.Stream != nil {
			outputStream := make(chan *schemas.BifrostStream)

			// Create a post hook runner cause pipeline object is put back in the pool on defer
			pipelinePostHookRunner := func(ctx *context.Context, result *schemas.BifrostResponse, err *schemas.BifrostError) (*schemas.BifrostResponse, *schemas.BifrostError) {
				return pipeline.RunPostHooks(ctx, result, err, preCount)
			}

			go func() {
				defer close(outputStream)

				for streamMsg := range shortCircuit.Stream {
					if streamMsg == nil {
						continue
					}

					bifrostResponse := &schemas.BifrostResponse{}
					if streamMsg.BifrostTextCompletionResponse != nil {
						bifrostResponse.TextCompletionResponse = streamMsg.BifrostTextCompletionResponse
					}
					if streamMsg.BifrostChatResponse != nil {
						bifrostResponse.ChatResponse = streamMsg.BifrostChatResponse
					}
					if streamMsg.BifrostResponsesStreamResponse != nil {
						bifrostResponse.ResponsesStreamResponse = streamMsg.BifrostResponsesStreamResponse
					}
					if streamMsg.BifrostSpeechStreamResponse != nil {
						bifrostResponse.SpeechStreamResponse = streamMsg.BifrostSpeechStreamResponse
					}
					if streamMsg.BifrostTranscriptionStreamResponse != nil {
						bifrostResponse.TranscriptionStreamResponse = streamMsg.BifrostTranscriptionStreamResponse
					}

					// Run post hooks on the stream message
					processedResponse, processedError := pipelinePostHookRunner(&ctx, bifrostResponse, streamMsg.BifrostError)

					streamResponse := &schemas.BifrostStream{}
					if processedResponse != nil {
						streamResponse.BifrostTextCompletionResponse = processedResponse.TextCompletionResponse
						streamResponse.BifrostChatResponse = processedResponse.ChatResponse
						streamResponse.BifrostResponsesStreamResponse = processedResponse.ResponsesStreamResponse
						streamResponse.BifrostSpeechStreamResponse = processedResponse.SpeechStreamResponse
						streamResponse.BifrostTranscriptionStreamResponse = processedResponse.TranscriptionStreamResponse
					}
					if processedError != nil {
						streamResponse.BifrostError = processedError
					}

					// Send the processed message to the output stream
					outputStream <- streamResponse

					//TODO: Release the processed response immediately after use
				}
			}()

			return outputStream, nil
		}
		// Handle short-circuit with error
		if shortCircuit.Error != nil {
			resp, bifrostErr := pipeline.RunPostHooks(&ctx, nil, shortCircuit.Error, preCount)
			if bifrostErr != nil {
				return nil, bifrostErr
			}
			return newBifrostMessageChan(resp), nil
		}
	}
	if preReq == nil {
		return nil, newBifrostErrorFromMsg("bifrost request after plugin hooks cannot be nil")
	}

	msg := bifrost.getChannelMessage(*preReq)
	msg.Context = ctx

	select {
	case queue <- msg:
		// Message was sent successfully
	case <-ctx.Done():
		bifrost.releaseChannelMessage(msg)
		return nil, newBifrostErrorFromMsg("request cancelled while waiting for queue space")
	default:
		if bifrost.dropExcessRequests.Load() {
			bifrost.releaseChannelMessage(msg)
			bifrost.logger.Warn("Request dropped: queue is full, please increase the queue size or set dropExcessRequests to false")
			return nil, newBifrostErrorFromMsg("request dropped: queue is full")
		}
		select {
		case queue <- msg:
			// Message was sent successfully
		case <-ctx.Done():
			bifrost.releaseChannelMessage(msg)
			return nil, newBifrostErrorFromMsg("request cancelled while waiting for queue space")
		}
	}

	select {
	case stream := <-msg.ResponseStream:
		bifrost.releaseChannelMessage(msg)
		return stream, nil
	case bifrostErrVal := <-msg.Err:
		if bifrostErrVal.Error != nil {
			bifrost.logger.Debug("error while executing stream request: %s", bifrostErrVal.Error.Message)
		} else {
			bifrost.logger.Debug("error while executing stream request: %+v", bifrostErrVal)
		}
		// Marking final chunk
		ctx = context.WithValue(ctx, schemas.BifrostContextKeyStreamEndIndicator, true)
		// On error we will complete post-hooks
		recoveredResp, recoveredErr := pipeline.RunPostHooks(&ctx, nil, &bifrostErrVal, len(*bifrost.plugins.Load()))
		bifrost.releaseChannelMessage(msg)
		if recoveredErr != nil {
			return nil, recoveredErr
		}
		if recoveredResp != nil {
			return newBifrostMessageChan(recoveredResp), nil
		}
		return nil, &bifrostErrVal
	}
}

// executeRequestWithRetries is a generic function that handles common request processing logic
// It consolidates retry logic, backoff calculation, and error handling
// It is not a bifrost method because interface methods in go cannot be generic
func executeRequestWithRetries[T any](
	ctx *context.Context,
	config *schemas.ProviderConfig,
	requestHandler func() (T, *schemas.BifrostError),
	requestType schemas.RequestType,
	providerKey schemas.ModelProvider,
	model string,
) (T, *schemas.BifrostError) {
	var result T
	var bifrostError *schemas.BifrostError
	var attempts int

	for attempts = 0; attempts <= config.NetworkConfig.MaxRetries; attempts++ {
		*ctx = context.WithValue(*ctx, schemas.BifrostContextKeyNumberOfRetries, attempts)
		if attempts > 0 {
			// Log retry attempt
			var retryMsg string
			if bifrostError != nil && bifrostError.Error != nil {
				retryMsg = bifrostError.Error.Message
			} else if bifrostError != nil && bifrostError.StatusCode != nil {
				retryMsg = fmt.Sprintf("status=%d", *bifrostError.StatusCode)
				if bifrostError.Type != nil {
					retryMsg += ", type=" + *bifrostError.Type
				}
			}
			logger.Debug("retrying request (attempt %d/%d) for model %s: %s", attempts, config.NetworkConfig.MaxRetries, model, retryMsg)

			// Calculate and apply backoff
			backoff := calculateBackoff(attempts-1, config)
<<<<<<< HEAD
			logger.Debug("sleeping for %s before retry", backoff)
=======
			logger.Debug("sleeping for %s", backoff)
>>>>>>> 3179020f
			time.Sleep(backoff)
		}

		logger.Debug("attempting %s request for provider %s", requestType, providerKey)

		// Attempt the request
		result, bifrostError = requestHandler()

		logger.Debug("request %s for provider %s completed", requestType, providerKey)

		// Check if successful or if we should retry
		if bifrostError == nil ||
			bifrostError.IsBifrostError ||
			(bifrostError.Error != nil && bifrostError.Error.Type != nil && *bifrostError.Error.Type == schemas.RequestCancelled) {
			break
		}

		// Check if we should retry based on status code or error message
		shouldRetry := false

		if bifrostError.Error != nil && bifrostError.Error.Message == schemas.ErrProviderDoRequest {
			shouldRetry = true
			logger.Debug("detected request HTTP error, will retry: %s", bifrostError.Error.Message)
		}

		// Retry if status code or error object indicates rate limiting
		if (bifrostError.StatusCode != nil && retryableStatusCodes[*bifrostError.StatusCode]) ||
			(bifrostError.Error != nil &&
				(IsRateLimitErrorMessage(bifrostError.Error.Message) ||
					(bifrostError.Error.Type != nil && IsRateLimitErrorMessage(*bifrostError.Error.Type)))) {
			shouldRetry = true
			logger.Debug("detected rate limit error in message, will retry: %s", bifrostError.Error.Message)
		}

		if !shouldRetry {
			break
		}
	}

	// Add retry information to error
	if attempts > 0 {
		logger.Debug("request failed after %d %s", attempts, map[bool]string{true: "attempts", false: "attempt"}[attempts > 1])
	}

	return result, bifrostError
}

// requestWorker handles incoming requests from the queue for a specific provider.
// It manages retries, error handling, and response processing.
func (bifrost *Bifrost) requestWorker(provider schemas.Provider, config *schemas.ProviderConfig, queue chan *ChannelMessage) {
	defer func() {
		if waitGroupValue, ok := bifrost.waitGroups.Load(provider.GetProviderKey()); ok {
			waitGroup := waitGroupValue.(*sync.WaitGroup)
			waitGroup.Done()
		}
	}()

	for req := range queue {
		_, model, _ := req.BifrostRequest.GetRequestFields()

		var result *schemas.BifrostResponse
		var stream chan *schemas.BifrostStream
		var bifrostError *schemas.BifrostError
		var err error

		// Determine the base provider type for key requirement checks
		baseProvider := provider.GetProviderKey()
		if cfg := config.CustomProviderConfig; cfg != nil && cfg.BaseProviderType != "" {
			baseProvider = cfg.BaseProviderType
		}

		key := schemas.Key{}
		if providerRequiresKey(baseProvider, config.CustomProviderConfig) {
			// Use the custom provider name for actual key selection, but pass base provider type for key validation
			key, err = bifrost.selectKeyFromProviderForModel(&req.Context, req.RequestType, provider.GetProviderKey(), model, baseProvider)
			if err != nil {
				bifrost.logger.Debug("error selecting key for model %s: %v", model, err)
				req.Err <- schemas.BifrostError{
					IsBifrostError: false,
					Error: &schemas.ErrorField{
						Message: err.Error(),
						Error:   err,
					},
				}
				continue
			}
			req.Context = context.WithValue(req.Context, schemas.BifrostContextKeySelectedKeyID, key.ID)
			req.Context = context.WithValue(req.Context, schemas.BifrostContextKeySelectedKeyName, key.Name)
		}
		// Create plugin pipeline for streaming requests outside retry loop to prevent leaks
		var postHookRunner schemas.PostHookRunner
		var pipeline *PluginPipeline
		if IsStreamRequestType(req.RequestType) {
			pipeline = bifrost.getPluginPipeline()
			postHookRunner = func(ctx *context.Context, result *schemas.BifrostResponse, err *schemas.BifrostError) (*schemas.BifrostResponse, *schemas.BifrostError) {
				resp, bifrostErr := pipeline.RunPostHooks(ctx, result, err, len(*bifrost.plugins.Load()))
				if bifrostErr != nil {
					return nil, bifrostErr
				}
				return resp, nil
			}
		}

		// Execute request with retries
		if IsStreamRequestType(req.RequestType) {
			stream, bifrostError = executeRequestWithRetries(&req.Context, config, func() (chan *schemas.BifrostStream, *schemas.BifrostError) {
				return bifrost.handleProviderStreamRequest(provider, req, key, postHookRunner)
			}, req.RequestType, provider.GetProviderKey(), model)
		} else {
			result, bifrostError = executeRequestWithRetries(&req.Context, config, func() (*schemas.BifrostResponse, *schemas.BifrostError) {
				return bifrost.handleProviderRequest(provider, req, key)
			}, req.RequestType, provider.GetProviderKey(), model)
		}

		if pipeline != nil {
			bifrost.releasePluginPipeline(pipeline)
		}

		if bifrostError != nil {
			bifrostError.ExtraFields = schemas.BifrostErrorExtraFields{
				Provider:       provider.GetProviderKey(),
				ModelRequested: model,
				RequestType:    req.RequestType,
			}

			// Send error with context awareness to prevent deadlock
			select {
			case req.Err <- *bifrostError:
				// Error sent successfully
			case <-req.Context.Done():
				// Client no longer listening, log and continue
				bifrost.logger.Debug("Client context cancelled while sending error response")
			case <-time.After(5 * time.Second):
				// Timeout to prevent indefinite blocking
				bifrost.logger.Warn("Timeout while sending error response, client may have disconnected")
			}
		} else {
			if IsStreamRequestType(req.RequestType) {
				// Send stream with context awareness to prevent deadlock
				select {
				case req.ResponseStream <- stream:
					// Stream sent successfully
				case <-req.Context.Done():
					// Client no longer listening, log and continue
					bifrost.logger.Debug("Client context cancelled while sending stream response")
				case <-time.After(5 * time.Second):
					// Timeout to prevent indefinite blocking
					bifrost.logger.Warn("Timeout while sending stream response, client may have disconnected")
				}
			} else {
				// Send response with context awareness to prevent deadlock
				select {
				case req.Response <- result:
					// Response sent successfully
				case <-req.Context.Done():
					// Client no longer listening, log and continue
					bifrost.logger.Debug("Client context cancelled while sending response")
				case <-time.After(5 * time.Second):
					// Timeout to prevent indefinite blocking
					bifrost.logger.Warn("Timeout while sending response, client may have disconnected")
				}
			}
		}
	}

	// bifrost.logger.Debug("worker for provider %s exiting...", provider.GetProviderKey())
}

// handleProviderRequest handles the request to the provider based on the request type
func (bifrost *Bifrost) handleProviderRequest(provider schemas.Provider, req *ChannelMessage, key schemas.Key) (*schemas.BifrostResponse, *schemas.BifrostError) {
	response := &schemas.BifrostResponse{}
	switch req.RequestType {
	case schemas.TextCompletionRequest:
		textCompletionResponse, bifrostError := provider.TextCompletion(req.Context, key, req.BifrostRequest.TextCompletionRequest)
		if bifrostError != nil {
			return nil, bifrostError
		}
		response.TextCompletionResponse = textCompletionResponse
	case schemas.ChatCompletionRequest:
		chatCompletionResponse, bifrostError := provider.ChatCompletion(req.Context, key, req.BifrostRequest.ChatRequest)
		if bifrostError != nil {
			return nil, bifrostError
		}
		response.ChatResponse = chatCompletionResponse
	case schemas.ResponsesRequest:
		responsesResponse, bifrostError := provider.Responses(req.Context, key, req.BifrostRequest.ResponsesRequest)
		if bifrostError != nil {
			return nil, bifrostError
		}
		response.ResponsesResponse = responsesResponse
	case schemas.EmbeddingRequest:
		embeddingResponse, bifrostError := provider.Embedding(req.Context, key, req.BifrostRequest.EmbeddingRequest)
		if bifrostError != nil {
			return nil, bifrostError
		}
		response.EmbeddingResponse = embeddingResponse
	case schemas.SpeechRequest:
		speechResponse, bifrostError := provider.Speech(req.Context, key, req.BifrostRequest.SpeechRequest)
		if bifrostError != nil {
			return nil, bifrostError
		}
		response.SpeechResponse = speechResponse
	case schemas.TranscriptionRequest:
		transcriptionResponse, bifrostError := provider.Transcription(req.Context, key, req.BifrostRequest.TranscriptionRequest)
		if bifrostError != nil {
			return nil, bifrostError
		}
		response.TranscriptionResponse = transcriptionResponse
	default:
		return nil, &schemas.BifrostError{
			IsBifrostError: false,
			Error: &schemas.ErrorField{
				Message: fmt.Sprintf("unsupported request type: %s", req.RequestType),
			},
		}
	}
	return response, nil
}

// handleProviderStreamRequest handles the stream request to the provider based on the request type
func (bifrost *Bifrost) handleProviderStreamRequest(provider schemas.Provider, req *ChannelMessage, key schemas.Key, postHookRunner schemas.PostHookRunner) (chan *schemas.BifrostStream, *schemas.BifrostError) {
	switch req.RequestType {
	case schemas.TextCompletionStreamRequest:
		return provider.TextCompletionStream(req.Context, postHookRunner, key, req.BifrostRequest.TextCompletionRequest)
	case schemas.ChatCompletionStreamRequest:
		return provider.ChatCompletionStream(req.Context, postHookRunner, key, req.BifrostRequest.ChatRequest)
	case schemas.ResponsesStreamRequest:
		return provider.ResponsesStream(req.Context, postHookRunner, key, req.BifrostRequest.ResponsesRequest)
	case schemas.SpeechStreamRequest:
		return provider.SpeechStream(req.Context, postHookRunner, key, req.BifrostRequest.SpeechRequest)
	case schemas.TranscriptionStreamRequest:
		return provider.TranscriptionStream(req.Context, postHookRunner, key, req.BifrostRequest.TranscriptionRequest)
	default:
		return nil, &schemas.BifrostError{
			IsBifrostError: false,
			Error: &schemas.ErrorField{
				Message: fmt.Sprintf("unsupported request type: %s", req.RequestType),
			},
		}
	}
}

// PLUGIN MANAGEMENT

// RunPreHooks executes PreHooks in order, tracks how many ran, and returns the final request, any short-circuit decision, and the count.
func (p *PluginPipeline) RunPreHooks(ctx *context.Context, req *schemas.BifrostRequest) (*schemas.BifrostRequest, *schemas.PluginShortCircuit, int) {
	var shortCircuit *schemas.PluginShortCircuit
	var err error
	pluginCtx, cancel := schemas.NewBifrostContextWithTimeout(*ctx, 10*time.Second)
	defer cancel()
	defer func() {
		*ctx = pluginCtx.GetParentCtxWithUserValues()
	}()
	for i, plugin := range p.plugins {
		p.logger.Debug("running pre-hook for plugin %s", plugin.GetName())
		req, shortCircuit, err = plugin.PreHook(pluginCtx, req)
		if err != nil {
			p.preHookErrors = append(p.preHookErrors, err)
			p.logger.Warn("error in PreHook for plugin %s: %v", plugin.GetName(), err)
		}
		p.executedPreHooks = i + 1
		if shortCircuit != nil {
			return req, shortCircuit, p.executedPreHooks // short-circuit: only plugins up to and including i ran
		}
	}
	return req, nil, p.executedPreHooks
}

// RunPostHooks executes PostHooks in reverse order for the plugins whose PreHook ran.
// Accepts the response and error, and allows plugins to transform either (e.g., recover from error, or invalidate a response).
// Returns the final response and error after all hooks. If both are set, error takes precedence unless error is nil.
// runFrom is the count of plugins whose PreHooks ran; PostHooks will run in reverse from index (runFrom - 1) down to 0
func (p *PluginPipeline) RunPostHooks(ctx *context.Context, resp *schemas.BifrostResponse, bifrostErr *schemas.BifrostError, runFrom int) (*schemas.BifrostResponse, *schemas.BifrostError) {
	// Defensive: ensure count is within valid bounds
	if runFrom < 0 {
		runFrom = 0
	}
	if runFrom > len(p.plugins) {
		runFrom = len(p.plugins)
	}
	var err error
	pluginCtx, cancel := schemas.NewBifrostContextWithTimeout(*ctx, 10*time.Second)
	defer cancel()
	for i := runFrom - 1; i >= 0; i-- {
		plugin := p.plugins[i]
		p.logger.Debug("running post-hook for plugin %s", plugin.GetName())
		resp, bifrostErr, err = plugin.PostHook(pluginCtx, resp, bifrostErr)
		if err != nil {
			p.postHookErrors = append(p.postHookErrors, err)
			p.logger.Warn("error in PostHook for plugin %s: %v", plugin.GetName(), err)
		}
		// If a plugin recovers from an error (sets bifrostErr to nil and sets resp), allow that
		// If a plugin invalidates a response (sets resp to nil and sets bifrostErr), allow that
	}
	// Capturing plugin ctx values and putting them in the request context
	*ctx = pluginCtx.GetParentCtxWithUserValues()
	// Final logic: if both are set, error takes precedence, unless error is nil
	if bifrostErr != nil {
		if resp != nil && bifrostErr.StatusCode == nil && bifrostErr.Error != nil && bifrostErr.Error.Type == nil &&
			bifrostErr.Error.Message == "" && bifrostErr.Error.Error == nil {
			// Defensive: treat as recovery if error is empty
			return resp, nil
		}
		return resp, bifrostErr
	}
	return resp, nil
}

// resetPluginPipeline resets a PluginPipeline instance for reuse
func (p *PluginPipeline) resetPluginPipeline() {
	p.executedPreHooks = 0
	p.preHookErrors = p.preHookErrors[:0]
	p.postHookErrors = p.postHookErrors[:0]
}

// getPluginPipeline gets a PluginPipeline from the pool and configures it
func (bifrost *Bifrost) getPluginPipeline() *PluginPipeline {
	pipeline := bifrost.pluginPipelinePool.Get().(*PluginPipeline)
	pipeline.plugins = *bifrost.plugins.Load()
	pipeline.logger = bifrost.logger
	return pipeline
}

// releasePluginPipeline returns a PluginPipeline to the pool
func (bifrost *Bifrost) releasePluginPipeline(pipeline *PluginPipeline) {
	pipeline.resetPluginPipeline()
	bifrost.pluginPipelinePool.Put(pipeline)
}

// POOL & RESOURCE MANAGEMENT

// getChannelMessage gets a ChannelMessage from the pool and configures it with the request.
// It also gets response and error channels from their respective pools.
func (bifrost *Bifrost) getChannelMessage(req schemas.BifrostRequest) *ChannelMessage {
	// Get channels from pool
	responseChan := bifrost.responseChannelPool.Get().(chan *schemas.BifrostResponse)
	errorChan := bifrost.errorChannelPool.Get().(chan schemas.BifrostError)

	// Clear any previous values to avoid leaking between requests
	select {
	case <-responseChan:
	default:
	}
	select {
	case <-errorChan:
	default:
	}

	// Get message from pool and configure it
	msg := bifrost.channelMessagePool.Get().(*ChannelMessage)
	msg.BifrostRequest = req
	msg.Response = responseChan
	msg.Err = errorChan

	// Conditionally allocate ResponseStream for streaming requests only
	if IsStreamRequestType(req.RequestType) {
		responseStreamChan := bifrost.responseStreamPool.Get().(chan chan *schemas.BifrostStream)
		// Clear any previous values to avoid leaking between requests
		select {
		case <-responseStreamChan:
		default:
		}
		msg.ResponseStream = responseStreamChan
	}

	return msg
}

// releaseChannelMessage returns a ChannelMessage and its channels to their respective pools.
func (bifrost *Bifrost) releaseChannelMessage(msg *ChannelMessage) {
	// Put channels back in pools
	bifrost.responseChannelPool.Put(msg.Response)
	bifrost.errorChannelPool.Put(msg.Err)

	// Return ResponseStream to pool if it was used
	if msg.ResponseStream != nil {
		// Drain any remaining channels to prevent memory leaks
		select {
		case <-msg.ResponseStream:
		default:
		}
		bifrost.responseStreamPool.Put(msg.ResponseStream)
	}

	// Release of Bifrost Request is handled in handle methods as they are required for fallbacks

	// Clear references and return to pool
	msg.Response = nil
	msg.ResponseStream = nil
	msg.Err = nil
	bifrost.channelMessagePool.Put(msg)
}

// resetBifrostRequest resets a BifrostRequest instance for reuse
func resetBifrostRequest(req *schemas.BifrostRequest) {
	req.RequestType = ""
	req.TextCompletionRequest = nil
	req.ChatRequest = nil
	req.ResponsesRequest = nil
	req.EmbeddingRequest = nil
	req.SpeechRequest = nil
	req.TranscriptionRequest = nil
}

// getBifrostRequest gets a BifrostRequest from the pool
func (bifrost *Bifrost) getBifrostRequest() *schemas.BifrostRequest {
	req := bifrost.bifrostRequestPool.Get().(*schemas.BifrostRequest)
	return req
}

// releaseBifrostRequest returns a BifrostRequest to the pool
func (bifrost *Bifrost) releaseBifrostRequest(req *schemas.BifrostRequest) {
	resetBifrostRequest(req)
	bifrost.bifrostRequestPool.Put(req)
}

// getAllSupportedKeys retrieves all valid keys for a ListModels request.
// allowing the provider to aggregate results from multiple keys.
func (bifrost *Bifrost) getAllSupportedKeys(ctx *context.Context, providerKey schemas.ModelProvider, baseProviderType schemas.ModelProvider) ([]schemas.Key, error) {
	// Check if key has been set in the context explicitly
	if ctx != nil {
		key, ok := (*ctx).Value(schemas.BifrostContextKeyDirectKey).(schemas.Key)
		if ok {
			// If a direct key is specified, return it as a single-element slice
			return []schemas.Key{key}, nil
		}
	}

	keys, err := bifrost.account.GetKeysForProvider(ctx, providerKey)
	if err != nil {
		return nil, err
	}

	if len(keys) == 0 {
		return nil, fmt.Errorf("no keys found for provider: %v", providerKey)
	}

	// Filter keys for ListModels - only check if key has a value
	var supportedKeys []schemas.Key
	for _, k := range keys {
		if strings.TrimSpace(k.Value) != "" || canProviderKeyValueBeEmpty(baseProviderType) {
			supportedKeys = append(supportedKeys, k)
		}
	}

	if len(supportedKeys) == 0 {
		return nil, fmt.Errorf("no valid keys found for provider: %v", providerKey)
	}

	return supportedKeys, nil
}

// selectKeyFromProviderForModel selects an appropriate API key for a given provider and model.
// It uses weighted random selection if multiple keys are available.
func (bifrost *Bifrost) selectKeyFromProviderForModel(ctx *context.Context, requestType schemas.RequestType, providerKey schemas.ModelProvider, model string, baseProviderType schemas.ModelProvider) (schemas.Key, error) {
	// Check if key has been set in the context explicitly
	if ctx != nil {
		key, ok := (*ctx).Value(schemas.BifrostContextKeyDirectKey).(schemas.Key)
		if ok {
			return key, nil
		}
	}

	if skipKeySelection, ok := (*ctx).Value(schemas.BifrostContextKeySkipKeySelection).(bool); ok && skipKeySelection && isKeySkippingAllowed(providerKey) {
		return schemas.Key{}, nil
	}

	keys, err := bifrost.account.GetKeysForProvider(ctx, providerKey)
	if err != nil {
		return schemas.Key{}, err
	}

	if len(keys) == 0 {
		return schemas.Key{}, fmt.Errorf("no keys found for provider: %v and model: %s", providerKey, model)
	}

	// filter out keys which dont support the model, if the key has no models, it is supported for all models
	var supportedKeys []schemas.Key
	if requestType == schemas.ListModelsRequest {
		// Skip deployment check but still check if the key has a value
		for _, k := range keys {
			if strings.TrimSpace(k.Value) != "" || canProviderKeyValueBeEmpty(baseProviderType) {
				supportedKeys = append(supportedKeys, k)
			}
		}
	} else {
		for _, key := range keys {
			modelSupported := (slices.Contains(key.Models, model) && (strings.TrimSpace(key.Value) != "" || canProviderKeyValueBeEmpty(baseProviderType))) || len(key.Models) == 0

			// Additional deployment checks for Azure, Bedrock and Vertex
			deploymentSupported := true
			if baseProviderType == schemas.Azure && key.AzureKeyConfig != nil {
				// For Azure, check if deployment exists for this model
				if len(key.AzureKeyConfig.Deployments) > 0 {
					_, deploymentSupported = key.AzureKeyConfig.Deployments[model]
				}
			} else if baseProviderType == schemas.Bedrock && key.BedrockKeyConfig != nil {
				// For Bedrock, check if deployment exists for this model
				if len(key.BedrockKeyConfig.Deployments) > 0 {
					_, deploymentSupported = key.BedrockKeyConfig.Deployments[model]
				}
			} else if baseProviderType == schemas.Vertex && key.VertexKeyConfig != nil {
				// For Vertex, check if deployment exists for this model
				if len(key.VertexKeyConfig.Deployments) > 0 {
					_, deploymentSupported = key.VertexKeyConfig.Deployments[model]
				}
			}

			if modelSupported && deploymentSupported {
				supportedKeys = append(supportedKeys, key)
			}
		}
	}
	if len(supportedKeys) == 0 {
		if baseProviderType == schemas.Azure || baseProviderType == schemas.Bedrock || baseProviderType == schemas.Vertex {
			return schemas.Key{}, fmt.Errorf("no keys found that support model/deployment: %s", model)
		}
		return schemas.Key{}, fmt.Errorf("no keys found that support model: %s", model)
	}

	if len(supportedKeys) == 1 {
		return supportedKeys[0], nil
	}

	selectedKey, err := bifrost.keySelector(ctx, supportedKeys, providerKey, model)
	if err != nil {
		return schemas.Key{}, err
	}

	return selectedKey, nil

}

func WeightedRandomKeySelector(ctx *context.Context, keys []schemas.Key, providerKey schemas.ModelProvider, model string) (schemas.Key, error) {
	// Use a weighted random selection based on key weights
	totalWeight := 0
	for _, key := range keys {
		totalWeight += int(key.Weight * 100) // Convert float to int for better performance
	}

	// Use a fast random number generator
	randomSource := rand.New(rand.NewSource(time.Now().UnixNano()))
	randomValue := randomSource.Intn(totalWeight)

	// Select key based on weight
	currentWeight := 0
	for _, key := range keys {
		currentWeight += int(key.Weight * 100)
		if randomValue < currentWeight {
			return key, nil
		}
	}

	// Fallback to first key if something goes wrong
	return keys[0], nil
}

// Shutdown gracefully stops all workers when triggered.
// It closes all request channels and waits for workers to exit.
func (bifrost *Bifrost) Shutdown() {
	bifrost.logger.Info("closing all request channels...")
	// Check if the context is done
	if bifrost.ctx.Err() != nil {
		bifrost.logger.Warn("context already done, skipping cancel")
		return
	} else if bifrost.cancel != nil {
		bifrost.cancel()
	}
	// Close all provider queues to signal workers to stop
	bifrost.requestQueues.Range(func(key, value interface{}) bool {
		close(value.(chan *ChannelMessage))
		return true
	})

	// Wait for all workers to exit
	bifrost.waitGroups.Range(func(key, value interface{}) bool {
		waitGroup := value.(*sync.WaitGroup)
		waitGroup.Wait()
		return true
	})

	// Cleanup MCP manager
	if bifrost.mcpManager != nil {
		err := bifrost.mcpManager.Cleanup()
		if err != nil {
			bifrost.logger.Warn(fmt.Sprintf("Error cleaning up MCP manager: %s", err.Error()))
		}
	}

	// Cleanup plugins
	for _, plugin := range *bifrost.plugins.Load() {
		err := plugin.Cleanup()
		if err != nil {
			bifrost.logger.Warn(fmt.Sprintf("Error cleaning up plugin: %s", err.Error()))
		}
	}
	bifrost.logger.Info("all request channels closed")
}<|MERGE_RESOLUTION|>--- conflicted
+++ resolved
@@ -2090,11 +2090,7 @@
 
 			// Calculate and apply backoff
 			backoff := calculateBackoff(attempts-1, config)
-<<<<<<< HEAD
 			logger.Debug("sleeping for %s before retry", backoff)
-=======
-			logger.Debug("sleeping for %s", backoff)
->>>>>>> 3179020f
 			time.Sleep(backoff)
 		}
 
