package vertex

import (
	"context"
	"crypto/sha256"
	"encoding/hex"
	"fmt"
	"net/http"
	"net/url"
	"strings"
	"sync"
	"time"

	"github.com/valyala/fasthttp"
	"golang.org/x/oauth2"
	"golang.org/x/oauth2/google"

	"github.com/bytedance/sonic"
	"github.com/maximhq/bifrost/core/providers/anthropic"
	"github.com/maximhq/bifrost/core/providers/gemini"
	"github.com/maximhq/bifrost/core/providers/openai"
	providerUtils "github.com/maximhq/bifrost/core/providers/utils"
	schemas "github.com/maximhq/bifrost/core/schemas"
)

type VertexError struct {
	Error struct {
		Code    int    `json:"code"`
		Message string `json:"message"`
		Status  string `json:"status"`
	} `json:"error"`
}

// vertexClientPool provides a pool/cache for authenticated Vertex HTTP clients.
// This avoids creating and authenticating clients for every request.
// Uses sync.Map for atomic operations without explicit locking.
var vertexClientPool sync.Map

// getClientKey generates a unique key for caching authenticated clients.
// It uses a hash of the auth credentials for security.
func getClientKey(authCredentials string) string {
	hash := sha256.Sum256([]byte(authCredentials))
	return hex.EncodeToString(hash[:])
}

// removeVertexClient removes a specific client from the pool.
// This should be called when:
// - API returns authentication/authorization errors (401, 403)
// - Auth client creation fails
// - Network errors that might indicate credential issues
// This ensures we don't keep using potentially invalid clients.
func removeVertexClient(authCredentials string) {
	clientKey := getClientKey(authCredentials)
	vertexClientPool.Delete(clientKey)
}

// VertexProvider implements the Provider interface for Google's Vertex AI API.
type VertexProvider struct {
	logger              schemas.Logger        // Logger for provider operations
	client              *fasthttp.Client      // HTTP client for API requests
	networkConfig       schemas.NetworkConfig // Network configuration including extra headers
	sendBackRawRequest  bool                  // Whether to include raw request in BifrostResponse
	sendBackRawResponse bool                  // Whether to include raw response in BifrostResponse
}

// NewVertexProvider creates a new Vertex provider instance.
// It initializes the HTTP client with the provided configuration and sets up response pools.
// The client is configured with timeouts, concurrency limits, and optional proxy settings.
func NewVertexProvider(config *schemas.ProviderConfig, logger schemas.Logger) (*VertexProvider, error) {
	config.CheckAndSetDefaults()
	client := &fasthttp.Client{
		ReadTimeout:         time.Second * time.Duration(config.NetworkConfig.DefaultRequestTimeoutInSeconds),
		WriteTimeout:        time.Second * time.Duration(config.NetworkConfig.DefaultRequestTimeoutInSeconds),
		MaxConnsPerHost:     5000,
		MaxIdleConnDuration: 60 * time.Second,
		MaxConnWaitTimeout:  10 * time.Second,
	}
	client = providerUtils.ConfigureProxy(client, config.ProxyConfig, logger)
	return &VertexProvider{
		logger:              logger,
		client:              client,
		networkConfig:       config.NetworkConfig,
		sendBackRawRequest:  config.SendBackRawRequest,
		sendBackRawResponse: config.SendBackRawResponse,
	}, nil
}

const cloudPlatformScope = "https://www.googleapis.com/auth/cloud-platform"

// getAuthTokenSource returns an authenticated token source for Vertex AI API requests.
// It uses the default credentials if no auth credentials are provided.
// It uses the JWT config if auth credentials are provided.
// It returns an error if the token source creation fails.
func getAuthTokenSource(key schemas.Key) (oauth2.TokenSource, error) {
	if key.VertexKeyConfig == nil {
		return nil, fmt.Errorf("vertex key config is not set")
	}
	authCredentials := key.VertexKeyConfig.AuthCredentials
	var tokenSource oauth2.TokenSource
	if authCredentials == "" {
		creds, err := google.FindDefaultCredentials(context.Background(), cloudPlatformScope)
		if err != nil {
			return nil, fmt.Errorf("failed to find default credentials in environment: %w", err)
		}
		tokenSource = creds.TokenSource
	} else {
		conf, err := google.JWTConfigFromJSON([]byte(authCredentials), cloudPlatformScope)
		if err != nil {
			return nil, fmt.Errorf("failed to create JWT config from auth credentials: %w", err)
		}
		tokenSource = conf.TokenSource(context.Background())
	}
	return tokenSource, nil
}

// GetProviderKey returns the provider identifier for Vertex.
func (provider *VertexProvider) GetProviderKey() schemas.ModelProvider {
	return schemas.Vertex
}

// listModelsByKey performs a list models request for a single key.
// Returns the response and latency, or an error if the request fails.
// Handles pagination automatically by following nextPageToken until all models are retrieved.
func (provider *VertexProvider) listModelsByKey(ctx context.Context, key schemas.Key, request *schemas.BifrostListModelsRequest) (*schemas.BifrostListModelsResponse, *schemas.BifrostError) {
	providerName := provider.GetProviderKey()

	if key.VertexKeyConfig == nil {
		return nil, providerUtils.NewConfigurationError("vertex key config is not set", providerName)
	}

	projectID := key.VertexKeyConfig.ProjectID
	if projectID == "" {
		return nil, providerUtils.NewConfigurationError("project ID is not set", providerName)
	}

	region := key.VertexKeyConfig.Region
	if region == "" {
		return nil, providerUtils.NewConfigurationError("region is not set in key config", providerName)
	}

	var host string
	if region == "global" {
		host = "aiplatform.googleapis.com"
	} else {
		host = fmt.Sprintf("%s-aiplatform.googleapis.com", region)
	}

	// Accumulate all models from paginated requests
	var allModels []VertexModel
	var rawRequests []interface{}
	var rawResponses []interface{}
	pageToken := ""

	// Getting oauth2 token
	tokenSource, err := getAuthTokenSource(key)
	if err != nil {
		return nil, providerUtils.NewBifrostOperationError("error creating auth token source (api key auth not supported for list models)", err, schemas.Vertex)
	}
	token, err := tokenSource.Token()
	if err != nil {
		return nil, providerUtils.NewBifrostOperationError("error getting token (api key auth not supported for list models)", err, schemas.Vertex)
	}

	// Loop through all pages until no nextPageToken is returned
	for {
		// Build URL with pagination parameters
		requestURL := fmt.Sprintf("https://%s/v1/projects/%s/locations/%s/models?pageSize=%d", host, projectID, region, MaxPageSize)
		if pageToken != "" {
			requestURL = fmt.Sprintf("%s&pageToken=%s", requestURL, url.QueryEscape(pageToken))
		}

		// Create HTTP request for listing models
		req := fasthttp.AcquireRequest()
		resp := fasthttp.AcquireResponse()
		defer fasthttp.ReleaseRequest(req)
		defer fasthttp.ReleaseResponse(resp)

		req.Header.SetMethod(http.MethodGet)
		req.SetRequestURI(requestURL)
		req.Header.SetContentType("application/json")
		providerUtils.SetExtraHeaders(ctx, req, provider.networkConfig.ExtraHeaders, nil)
		req.Header.Set("Authorization", "Bearer "+token.AccessToken)

		_, bifrostErr := providerUtils.MakeRequestWithContext(ctx, provider.client, req, resp)
		if bifrostErr != nil {
			return nil, bifrostErr
		}

		// Handle error response
		if resp.StatusCode() != fasthttp.StatusOK {
			if resp.StatusCode() == fasthttp.StatusUnauthorized || resp.StatusCode() == fasthttp.StatusForbidden {
				removeVertexClient(key.VertexKeyConfig.AuthCredentials)
			}

			var errorResp VertexError
			if err := sonic.Unmarshal(resp.Body(), &errorResp); err != nil {
				return nil, providerUtils.NewBifrostOperationError(schemas.ErrProviderResponseUnmarshal, err, schemas.Vertex)
			}
			return nil, providerUtils.NewProviderAPIError(errorResp.Error.Message, nil, resp.StatusCode(), schemas.Vertex, nil, nil)
		}

		// Parse Vertex's response
		var vertexResponse VertexListModelsResponse
		rawRequest, rawResponse, bifrostErr := providerUtils.HandleProviderResponse(resp.Body(), &vertexResponse, nil, providerUtils.ShouldSendBackRawRequest(ctx, provider.sendBackRawRequest), providerUtils.ShouldSendBackRawResponse(ctx, provider.sendBackRawResponse))
		if bifrostErr != nil {
			return nil, bifrostErr
		}
		if providerUtils.ShouldSendBackRawRequest(ctx, provider.sendBackRawRequest) {
			rawRequests = append(rawRequests, rawRequest)
		}
		if providerUtils.ShouldSendBackRawResponse(ctx, provider.sendBackRawResponse) {
			rawResponses = append(rawResponses, rawResponse)
		}

		// Accumulate models from this page
		allModels = append(allModels, vertexResponse.Models...)

		// Check if there are more pages
		if vertexResponse.NextPageToken == "" {
			break
		}
		pageToken = vertexResponse.NextPageToken
	}

	// Create aggregated response from all pages
	aggregatedResponse := &VertexListModelsResponse{
		Models: allModels,
	}
	response := aggregatedResponse.ToBifrostListModelsResponse(key.Models, key.VertexKeyConfig.Deployments)

	if providerUtils.ShouldSendBackRawRequest(ctx, provider.sendBackRawRequest) {
		response.ExtraFields.RawRequest = rawRequests
	}

	if providerUtils.ShouldSendBackRawResponse(ctx, provider.sendBackRawResponse) {
		response.ExtraFields.RawResponse = rawResponses
	}

	return response, nil
}

// ListModels performs a list models request to Vertex's API.
// Requests are made concurrently for improved performance.
func (provider *VertexProvider) ListModels(ctx context.Context, keys []schemas.Key, request *schemas.BifrostListModelsRequest) (*schemas.BifrostListModelsResponse, *schemas.BifrostError) {
	finalResponse, bifrostErr := providerUtils.HandleMultipleListModelsRequests(
		ctx,
		keys,
		request,
		provider.listModelsByKey,
		provider.logger,
	)
	if bifrostErr != nil {
		return nil, bifrostErr
	}

	return finalResponse, nil
}

// TextCompletion is not supported by the Vertex provider.
// Returns an error indicating that text completion is not available.
func (provider *VertexProvider) TextCompletion(ctx context.Context, key schemas.Key, request *schemas.BifrostTextCompletionRequest) (*schemas.BifrostTextCompletionResponse, *schemas.BifrostError) {
	return nil, providerUtils.NewUnsupportedOperationError(schemas.TextCompletionRequest, provider.GetProviderKey())
}

// TextCompletionStream performs a streaming text completion request to Vertex's API.
// It formats the request, sends it to Vertex, and processes the response.
// Returns a channel of BifrostStream objects or an error if the request fails.
func (provider *VertexProvider) TextCompletionStream(ctx context.Context, postHookRunner schemas.PostHookRunner, key schemas.Key, request *schemas.BifrostTextCompletionRequest) (chan *schemas.BifrostStream, *schemas.BifrostError) {
	return nil, providerUtils.NewUnsupportedOperationError(schemas.TextCompletionStreamRequest, provider.GetProviderKey())
}

// ChatCompletion performs a chat completion request to the Vertex API.
// It supports both text and image content in messages.
// Returns a BifrostResponse containing the completion results or an error if the request fails.
func (provider *VertexProvider) ChatCompletion(ctx context.Context, key schemas.Key, request *schemas.BifrostChatRequest) (*schemas.BifrostChatResponse, *schemas.BifrostError) {
	providerName := provider.GetProviderKey()

	if key.VertexKeyConfig == nil {
		return nil, providerUtils.NewConfigurationError("vertex key config is not set", providerName)
	}

	deployment := provider.getModelDeployment(key, request.Model)
	// strip google/ prefix if present
	if after, ok := strings.CutPrefix(deployment, "google/"); ok {
		deployment = after
	}

	jsonBody, bifrostErr := providerUtils.CheckContextAndGetRequestBody(
		ctx,
		request,
		func() (any, error) {
			//TODO: optimize this double Marshal
			// Format messages for Vertex API
			var requestBody map[string]interface{}

			if schemas.IsAnthropicModel(deployment) {
				// Use centralized Anthropic converter
				reqBody, err := anthropic.ToAnthropicChatRequest(request)
				if err != nil {
					return nil, err
				}
				if reqBody == nil {
					return nil, fmt.Errorf("chat completion input is not provided")
				}
				reqBody.Model = deployment
				// Convert struct to map for Vertex API
				reqBytes, err := sonic.Marshal(reqBody)
				if err != nil {
					return nil, fmt.Errorf("failed to marshal request body: %w", err)
				}
				if err := sonic.Unmarshal(reqBytes, &requestBody); err != nil {
					return nil, fmt.Errorf("failed to unmarshal request body: %w", err)
				}
			} else if schemas.IsGeminiModel(deployment) {
				reqBody := gemini.ToGeminiChatCompletionRequest(request)
				if reqBody == nil {
					return nil, fmt.Errorf("chat completion input is not provided")
				}
				reqBody.Model = deployment
				// Strip unsupported fields for Vertex Gemini
				stripVertexGeminiUnsupportedFields(reqBody)
				// Convert struct to map for Vertex API
				reqBytes, err := sonic.Marshal(reqBody)
				if err != nil {
					return nil, fmt.Errorf("failed to marshal request body: %w", err)
				}
				if err := sonic.Unmarshal(reqBytes, &requestBody); err != nil {
					return nil, fmt.Errorf("failed to unmarshal request body: %w", err)
				}
			} else {
				// Use centralized OpenAI converter for non-Claude models
				reqBody := openai.ToOpenAIChatRequest(request)
				if reqBody == nil {
					return nil, fmt.Errorf("chat completion input is not provided")
				}
				reqBody.Model = deployment
				// Convert struct to map for Vertex API
				reqBytes, err := sonic.Marshal(reqBody)
				if err != nil {
					return nil, fmt.Errorf("failed to marshal request body: %w", err)
				}
				if err := sonic.Unmarshal(reqBytes, &requestBody); err != nil {
					return nil, fmt.Errorf("failed to unmarshal request body: %w", err)
				}
			}

			if schemas.IsAnthropicModel(deployment) {
				if _, exists := requestBody["anthropic_version"]; !exists {
					requestBody["anthropic_version"] = DefaultVertexAnthropicVersion
				}
				delete(requestBody, "model")
			}
			delete(requestBody, "region")
			return requestBody, nil
		},
		provider.GetProviderKey())
	if bifrostErr != nil {
		return nil, bifrostErr
	}

	projectID := key.VertexKeyConfig.ProjectID
	if projectID == "" {
		return nil, providerUtils.NewConfigurationError("project ID is not set", providerName)
	}

	region := key.VertexKeyConfig.Region
	if region == "" {
		return nil, providerUtils.NewConfigurationError("region is not set in key config", providerName)
	}

	// Auth query is used for fine-tuned models to pass the API key in the query string
	authQuery := ""
	// Determine the URL based on model type
	var completeURL string
	if schemas.IsAllDigitsASCII(deployment) {
		// Custom Fine-tuned models use OpenAPI endpoint
		projectNumber := key.VertexKeyConfig.ProjectNumber
		if projectNumber == "" {
			return nil, providerUtils.NewConfigurationError("project number is not set for fine-tuned models", providerName)
		}
		if key.Value != "" {
			authQuery = fmt.Sprintf("key=%s", url.QueryEscape(key.Value))
		}
		if region == "global" {
			completeURL = fmt.Sprintf("https://aiplatform.googleapis.com/v1beta1/projects/%s/locations/global/endpoints/%s/chat/completions", projectNumber, deployment)
		} else {
			completeURL = fmt.Sprintf("https://%s-aiplatform.googleapis.com/v1beta1/projects/%s/locations/%s/endpoints/%s/chat/completions", region, projectNumber, region, deployment)
		}
	} else if schemas.IsAnthropicModel(deployment) {
		// Claude models use Anthropic publisher
		if region == "global" {
			completeURL = fmt.Sprintf("https://aiplatform.googleapis.com/v1/projects/%s/locations/global/publishers/anthropic/models/%s:rawPredict", projectID, deployment)
		} else {
			completeURL = fmt.Sprintf("https://%s-aiplatform.googleapis.com/v1/projects/%s/locations/%s/publishers/anthropic/models/%s:rawPredict", region, projectID, region, deployment)
		}
	} else if schemas.IsMistralModel(deployment) {
		// Mistral models use mistralai publisher with rawPredict
		if region == "global" {
			completeURL = fmt.Sprintf("https://aiplatform.googleapis.com/v1/projects/%s/locations/global/publishers/mistralai/models/%s:rawPredict", projectID, deployment)
		} else {
			completeURL = fmt.Sprintf("https://%s-aiplatform.googleapis.com/v1/projects/%s/locations/%s/publishers/mistralai/models/%s:rawPredict", region, projectID, region, deployment)
		}
	} else if schemas.IsGeminiModel(deployment) {
		// Gemini models support api key
		if key.Value != "" {
			authQuery = fmt.Sprintf("key=%s", url.QueryEscape(key.Value))
		}
		if region == "global" {
			completeURL = fmt.Sprintf("https://aiplatform.googleapis.com/v1/projects/%s/locations/global/publishers/google/models/%s:generateContent", projectID, deployment)
		} else {
			completeURL = fmt.Sprintf("https://%s-aiplatform.googleapis.com/v1/projects/%s/locations/%s/publishers/google/models/%s:generateContent", region, projectID, region, deployment)
		}
	} else {
		if region == "global" {
			completeURL = fmt.Sprintf("https://aiplatform.googleapis.com/v1beta1/projects/%s/locations/global/endpoints/openapi/chat/completions", projectID)
		} else {
			completeURL = fmt.Sprintf("https://%s-aiplatform.googleapis.com/v1beta1/projects/%s/locations/%s/endpoints/openapi/chat/completions", region, projectID, region)
		}
	}

	// Create HTTP request for streaming
	req := fasthttp.AcquireRequest()
	resp := fasthttp.AcquireResponse()
	defer fasthttp.ReleaseRequest(req)
	defer fasthttp.ReleaseResponse(resp)

	req.Header.SetMethod(http.MethodPost)
	req.Header.SetContentType("application/json")
	providerUtils.SetExtraHeaders(ctx, req, provider.networkConfig.ExtraHeaders, nil)

	// If auth query is set, add it to the URL
	// Otherwise, get the oauth2 token and set the Authorization header
	if authQuery != "" {
		completeURL = fmt.Sprintf("%s?%s", completeURL, authQuery)
	} else {
		// Getting oauth2 token
		tokenSource, err := getAuthTokenSource(key)
		if err != nil {
			return nil, providerUtils.NewBifrostOperationError("error creating auth token source", err, schemas.Vertex)
		}
		token, err := tokenSource.Token()
		if err != nil {
			return nil, providerUtils.NewBifrostOperationError("error getting token", err, schemas.Vertex)
		}
		req.Header.Set("Authorization", "Bearer "+token.AccessToken)
	}

	req.SetRequestURI(completeURL)
	req.SetBody(jsonBody)

	// Make the request
	latency, bifrostErr := providerUtils.MakeRequestWithContext(ctx, provider.client, req, resp)
	if bifrostErr != nil {
		return nil, bifrostErr
	}

	if resp.StatusCode() != fasthttp.StatusOK {
		// Remove client from pool for authentication/authorization errors
		if resp.StatusCode() == fasthttp.StatusUnauthorized || resp.StatusCode() == fasthttp.StatusForbidden {
			removeVertexClient(key.VertexKeyConfig.AuthCredentials)
		}
		return nil, parseVertexError(providerName, resp)
	}

	if schemas.IsAnthropicModel(deployment) {
		// Create response object from pool
		anthropicResponse := anthropic.AcquireAnthropicMessageResponse()
		defer anthropic.ReleaseAnthropicMessageResponse(anthropicResponse)

		rawRequest, rawResponse, bifrostErr := providerUtils.HandleProviderResponse(resp.Body(), anthropicResponse, jsonBody, providerUtils.ShouldSendBackRawRequest(ctx, provider.sendBackRawRequest), providerUtils.ShouldSendBackRawResponse(ctx, provider.sendBackRawResponse))
		if bifrostErr != nil {
			return nil, bifrostErr
		}

		// Create final response
		response := anthropicResponse.ToBifrostChatResponse()

		response.ExtraFields = schemas.BifrostResponseExtraFields{
			RequestType:    schemas.ChatCompletionRequest,
			Provider:       providerName,
			ModelRequested: request.Model,
			Latency:        latency.Milliseconds(),
		}

		response.ExtraFields.ModelRequested = request.Model
		if request.Model != deployment {
			response.ExtraFields.ModelDeployment = deployment
		}

		// Set raw request if enabled
		if providerUtils.ShouldSendBackRawRequest(ctx, provider.sendBackRawRequest) {
			response.ExtraFields.RawRequest = rawRequest
		}

		// Set raw response if enabled
		if providerUtils.ShouldSendBackRawResponse(ctx, provider.sendBackRawResponse) {
			response.ExtraFields.RawResponse = rawResponse
		}

		return response, nil
	} else if schemas.IsGeminiModel(deployment) {
		geminiResponse := gemini.GenerateContentResponse{}

		rawRequest, rawResponse, bifrostErr := providerUtils.HandleProviderResponse(resp.Body(), &geminiResponse, jsonBody, providerUtils.ShouldSendBackRawRequest(ctx, provider.sendBackRawRequest), providerUtils.ShouldSendBackRawResponse(ctx, provider.sendBackRawResponse))
		if bifrostErr != nil {
			return nil, bifrostErr
		}

		response := geminiResponse.ToBifrostChatResponse()
		response.ExtraFields.RequestType = schemas.ChatCompletionRequest
		response.ExtraFields.Provider = providerName
		response.ExtraFields.ModelRequested = request.Model
		if request.Model != deployment {
			response.ExtraFields.ModelDeployment = deployment
		}
		response.ExtraFields.Latency = latency.Milliseconds()

		if providerUtils.ShouldSendBackRawRequest(ctx, provider.sendBackRawRequest) {
			response.ExtraFields.RawRequest = rawRequest
		}

		if providerUtils.ShouldSendBackRawResponse(ctx, provider.sendBackRawResponse) {
			response.ExtraFields.RawResponse = rawResponse
		}

		return response, nil
	} else {
		response := &schemas.BifrostChatResponse{}

		// Use enhanced response handler with pre-allocated response
		rawRequest, rawResponse, bifrostErr := providerUtils.HandleProviderResponse(resp.Body(), response, jsonBody, providerUtils.ShouldSendBackRawRequest(ctx, provider.sendBackRawRequest), providerUtils.ShouldSendBackRawResponse(ctx, provider.sendBackRawResponse))
		if bifrostErr != nil {
			return nil, bifrostErr
		}

		response.ExtraFields.RequestType = schemas.ChatCompletionRequest
		response.ExtraFields.Provider = providerName
		response.ExtraFields.ModelRequested = request.Model
		if request.Model != deployment {
			response.ExtraFields.ModelDeployment = deployment
		}
		response.ExtraFields.Latency = latency.Milliseconds()

		// Set raw request if enabled
		if providerUtils.ShouldSendBackRawRequest(ctx, provider.sendBackRawRequest) {
			response.ExtraFields.RawRequest = rawRequest
		}

		// Set raw response if enabled
		if providerUtils.ShouldSendBackRawResponse(ctx, provider.sendBackRawResponse) {
			response.ExtraFields.RawResponse = rawResponse
		}

		return response, nil
	}
}

// ChatCompletionStream performs a streaming chat completion request to the Vertex API.
// It supports both OpenAI-style streaming (for non-Claude models) and Anthropic-style streaming (for Claude models).
// Returns a channel of BifrostResponse objects for streaming results or an error if the request fails.
func (provider *VertexProvider) ChatCompletionStream(ctx context.Context, postHookRunner schemas.PostHookRunner, key schemas.Key, request *schemas.BifrostChatRequest) (chan *schemas.BifrostStream, *schemas.BifrostError) {
	providerName := provider.GetProviderKey()
	if key.VertexKeyConfig == nil {
		return nil, providerUtils.NewConfigurationError("vertex key config is not set", providerName)
	}

	projectID := key.VertexKeyConfig.ProjectID
	if projectID == "" {
		return nil, providerUtils.NewConfigurationError("project ID is not set", providerName)
	}

	region := key.VertexKeyConfig.Region
	if region == "" {
		return nil, providerUtils.NewConfigurationError("region is not set in key config", providerName)
	}

	deployment := provider.getModelDeployment(key, request.Model)
	// strip google/ prefix if present
	if after, ok := strings.CutPrefix(deployment, "google/"); ok {
		deployment = after
	}

	postResponseConverter := func(response *schemas.BifrostChatResponse) *schemas.BifrostChatResponse {
		response.ExtraFields.ModelRequested = request.Model
		if request.Model != deployment {
			response.ExtraFields.ModelDeployment = deployment
		}
		return response
	}

	if schemas.IsAnthropicModel(deployment) {
		// Use Anthropic-style streaming for Claude models
		jsonData, bifrostErr := providerUtils.CheckContextAndGetRequestBody(
			ctx,
			request,
			func() (any, error) {
				reqBody, err := anthropic.ToAnthropicChatRequest(request)
				if err != nil {
					return nil, err
				}
				if reqBody != nil {
					reqBody.Model = deployment
					reqBody.Stream = schemas.Ptr(true)
				}

				// Convert struct to map for Vertex API
				reqBytes, err := sonic.Marshal(reqBody)
				if err != nil {
					return nil, fmt.Errorf("failed to marshal request body: %w", err)
				}
				var requestBody map[string]interface{}
				if err := sonic.Unmarshal(reqBytes, &requestBody); err != nil {
					return nil, fmt.Errorf("failed to unmarshal request body: %w", err)
				}

				if _, exists := requestBody["anthropic_version"]; !exists {
					requestBody["anthropic_version"] = DefaultVertexAnthropicVersion
				}

				delete(requestBody, "model")
				delete(requestBody, "region")
				return requestBody, nil
			},
			provider.GetProviderKey())
		if bifrostErr != nil {
			return nil, bifrostErr
		}

		var completeURL string
		if region == "global" {
			completeURL = fmt.Sprintf("https://aiplatform.googleapis.com/v1/projects/%s/locations/global/publishers/anthropic/models/%s:streamRawPredict", projectID, deployment)
		} else {
			completeURL = fmt.Sprintf("https://%s-aiplatform.googleapis.com/v1/projects/%s/locations/%s/publishers/anthropic/models/%s:streamRawPredict", region, projectID, region, deployment)
		}

		// Prepare headers for Vertex Anthropic
		headers := map[string]string{
			"Content-Type":  "application/json",
			"Accept":        "text/event-stream",
			"Cache-Control": "no-cache",
		}

		// Adding authorization header
		tokenSource, err := getAuthTokenSource(key)
		if err != nil {
			return nil, providerUtils.NewBifrostOperationError("error creating auth token source", err, schemas.Vertex)
		}
		token, err := tokenSource.Token()
		if err != nil {
			return nil, providerUtils.NewBifrostOperationError("error getting token", err, schemas.Vertex)
		}
		headers["Authorization"] = "Bearer " + token.AccessToken

		// Use shared Anthropic streaming logic
		return anthropic.HandleAnthropicChatCompletionStreaming(
			ctx,
			provider.client,
			completeURL,
			jsonData,
			headers,
			provider.networkConfig.ExtraHeaders,
			providerUtils.ShouldSendBackRawRequest(ctx, provider.sendBackRawRequest),
			providerUtils.ShouldSendBackRawResponse(ctx, provider.sendBackRawResponse),
			providerName,
			postHookRunner,
			postResponseConverter,
			provider.logger,
		)
	} else if schemas.IsGeminiModel(deployment) {
		// Use Gemini-style streaming for Gemini models
		jsonData, bifrostErr := providerUtils.CheckContextAndGetRequestBody(
			ctx,
			request,
			func() (any, error) {
				reqBody := gemini.ToGeminiChatCompletionRequest(request)
				if reqBody == nil {
					return nil, fmt.Errorf("chat completion input is not provided")
				}
				reqBody.Model = deployment
				// Strip unsupported fields for Vertex Gemini
				stripVertexGeminiUnsupportedFields(reqBody)
				return reqBody, nil
			},
			provider.GetProviderKey())
		if bifrostErr != nil {
			return nil, bifrostErr
		}

		// Auth query is used to pass the API key in the query string
		authQuery := ""
		if key.Value != "" {
			authQuery = fmt.Sprintf("key=%s", url.QueryEscape(key.Value))
		}

		// Construct the URL for Gemini streaming
		var completeURL string
		if region == "global" {
			completeURL = fmt.Sprintf("https://aiplatform.googleapis.com/v1/projects/%s/locations/global/publishers/google/models/%s:streamGenerateContent", projectID, deployment)
		} else {
			completeURL = fmt.Sprintf("https://%s-aiplatform.googleapis.com/v1/projects/%s/locations/%s/publishers/google/models/%s:streamGenerateContent", region, projectID, region, deployment)
		}

		// Add alt=sse parameter
		if authQuery != "" {
			completeURL = fmt.Sprintf("%s?alt=sse&%s", completeURL, authQuery)
		} else {
			completeURL = fmt.Sprintf("%s?alt=sse", completeURL)
		}

		// Prepare headers for Vertex Gemini
		headers := map[string]string{
			"Accept":        "text/event-stream",
			"Cache-Control": "no-cache",
		}

		// If no auth query, use OAuth2 token
		if authQuery == "" {
			tokenSource, err := getAuthTokenSource(key)
			if err != nil {
				return nil, providerUtils.NewBifrostOperationError("error creating auth token source", err, schemas.Vertex)
			}
			token, err := tokenSource.Token()
			if err != nil {
				return nil, providerUtils.NewBifrostOperationError("error getting token", err, schemas.Vertex)
			}
			headers["Authorization"] = "Bearer " + token.AccessToken
		}

		// Use shared streaming logic from Gemini
		return gemini.HandleGeminiChatCompletionStream(
			ctx,
			provider.client,
			completeURL,
			jsonData,
			headers,
			provider.networkConfig.ExtraHeaders,
			providerUtils.ShouldSendBackRawRequest(ctx, provider.sendBackRawRequest),
			providerUtils.ShouldSendBackRawResponse(ctx, provider.sendBackRawResponse),
			provider.GetProviderKey(),
			request.Model,
			postHookRunner,
			postResponseConverter,
			provider.logger,
		)
	} else {
		var authHeader map[string]string
		// Auth query is used for fine-tuned models to pass the API key in the query string
		authQuery := ""
		// Determine the URL based on model type
		var completeURL string
		if schemas.IsAllDigitsASCII(deployment) {
			// Custom Fine-tuned models use OpenAPI endpoint
			projectNumber := key.VertexKeyConfig.ProjectNumber
			if projectNumber == "" {
				return nil, providerUtils.NewConfigurationError("project number is not set for fine-tuned models", providerName)
			}
			if key.Value != "" {
				authQuery = fmt.Sprintf("key=%s", url.QueryEscape(key.Value))
			}
			if region == "global" {
				completeURL = fmt.Sprintf("https://aiplatform.googleapis.com/v1beta1/projects/%s/locations/global/endpoints/%s/chat/completions", projectNumber, deployment)
			} else {
				completeURL = fmt.Sprintf("https://%s-aiplatform.googleapis.com/v1beta1/projects/%s/locations/%s/endpoints/%s/chat/completions", region, projectNumber, region, deployment)
			}
		} else if schemas.IsMistralModel(deployment) {
			// Mistral models use mistralai publisher with streamRawPredict
			if region == "global" {
				completeURL = fmt.Sprintf("https://aiplatform.googleapis.com/v1/projects/%s/locations/global/publishers/mistralai/models/%s:streamRawPredict", projectID, deployment)
			} else {
				completeURL = fmt.Sprintf("https://%s-aiplatform.googleapis.com/v1/projects/%s/locations/%s/publishers/mistralai/models/%s:streamRawPredict", region, projectID, region, deployment)
			}
		} else {
			// Other models use OpenAPI endpoint for gemini models
			if key.Value != "" {
				authQuery = fmt.Sprintf("key=%s", url.QueryEscape(key.Value))
			}
			if region == "global" {
				completeURL = fmt.Sprintf("https://aiplatform.googleapis.com/v1beta1/projects/%s/locations/global/endpoints/openapi/chat/completions", projectID)
			} else {
				completeURL = fmt.Sprintf("https://%s-aiplatform.googleapis.com/v1beta1/projects/%s/locations/%s/endpoints/openapi/chat/completions", region, projectID, region)
			}
		}

		if authQuery != "" {
			completeURL = fmt.Sprintf("%s?%s", completeURL, authQuery)
		} else {
			// Getting oauth2 token
			tokenSource, err := getAuthTokenSource(key)
			if err != nil {
				return nil, providerUtils.NewBifrostOperationError("error creating auth token source", err, schemas.Vertex)
			}
			token, err := tokenSource.Token()
			if err != nil {
				return nil, providerUtils.NewBifrostOperationError("error getting token", err, schemas.Vertex)
			}
			authHeader = map[string]string{
				"Authorization": "Bearer " + token.AccessToken,
			}
		}

		postRequestConverter := func(reqBody *openai.OpenAIChatRequest) *openai.OpenAIChatRequest {
			reqBody.Model = deployment
			return reqBody
		}

		// Use shared OpenAI streaming logic
		return openai.HandleOpenAIChatCompletionStreaming(
			ctx,
			provider.client,
			completeURL,
			request,
			authHeader,
			provider.networkConfig.ExtraHeaders,
			providerUtils.ShouldSendBackRawRequest(ctx, provider.sendBackRawRequest),
			providerUtils.ShouldSendBackRawResponse(ctx, provider.sendBackRawResponse),
			providerName,
			postHookRunner,
			nil,
			postRequestConverter,
			postResponseConverter,
			provider.logger,
		)
	}
}

// Responses performs a responses request to the Vertex API.
func (provider *VertexProvider) Responses(ctx context.Context, key schemas.Key, request *schemas.BifrostResponsesRequest) (*schemas.BifrostResponsesResponse, *schemas.BifrostError) {
	providerName := provider.GetProviderKey()

	if key.VertexKeyConfig == nil {
		return nil, providerUtils.NewConfigurationError("vertex key config is not set", providerName)
	}

	deployment := provider.getModelDeployment(key, request.Model)
	// strip google/ prefix if present
	if after, ok := strings.CutPrefix(deployment, "google/"); ok {
		deployment = after
	}

	if schemas.IsAnthropicModel(deployment) {
		jsonBody, bifrostErr := getRequestBodyForAnthropicResponses(ctx, request, deployment, providerName, false)
		if bifrostErr != nil {
			return nil, bifrostErr
		}

		projectID := key.VertexKeyConfig.ProjectID
		if projectID == "" {
			return nil, providerUtils.NewConfigurationError("project ID is not set", providerName)
		}

		region := key.VertexKeyConfig.Region
		if region == "" {
			return nil, providerUtils.NewConfigurationError("region is not set in key config", providerName)
		}

		// Claude models use Anthropic publisher
		var url string
		if region == "global" {
			url = fmt.Sprintf("https://aiplatform.googleapis.com/v1beta1/projects/%s/locations/global/publishers/anthropic/models/%s:rawPredict", projectID, deployment)
		} else {
			url = fmt.Sprintf("https://%s-aiplatform.googleapis.com/v1beta1/projects/%s/locations/%s/publishers/anthropic/models/%s:rawPredict", region, projectID, region, deployment)
		}

		// Create HTTP request for streaming
		req := fasthttp.AcquireRequest()
		resp := fasthttp.AcquireResponse()
		defer fasthttp.ReleaseRequest(req)
		defer fasthttp.ReleaseResponse(resp)

		req.Header.SetMethod(http.MethodPost)
		req.Header.SetContentType("application/json")
		providerUtils.SetExtraHeaders(ctx, req, provider.networkConfig.ExtraHeaders, nil)

		// Getting oauth2 token
		tokenSource, err := getAuthTokenSource(key)
		if err != nil {
			return nil, providerUtils.NewBifrostOperationError("error creating auth token source", err, schemas.Vertex)
		}
		token, err := tokenSource.Token()
		if err != nil {
			return nil, providerUtils.NewBifrostOperationError("error getting token", err, schemas.Vertex)
		}
		req.Header.Set("Authorization", "Bearer "+token.AccessToken)

		req.SetRequestURI(url)
		req.SetBody(jsonBody)

		// Make the request
		latency, bifrostErr := providerUtils.MakeRequestWithContext(ctx, provider.client, req, resp)
		if bifrostErr != nil {
			return nil, bifrostErr
		}

		if resp.StatusCode() != fasthttp.StatusOK {
			// Remove client from pool for authentication/authorization errors
			if resp.StatusCode() == fasthttp.StatusUnauthorized || resp.StatusCode() == fasthttp.StatusForbidden {
				removeVertexClient(key.VertexKeyConfig.AuthCredentials)
			}
			return nil, parseVertexError(providerName, resp)
		}

		// Create response object from pool
		anthropicResponse := anthropic.AcquireAnthropicMessageResponse()
		defer anthropic.ReleaseAnthropicMessageResponse(anthropicResponse)

		rawRequest, rawResponse, bifrostErr := providerUtils.HandleProviderResponse(resp.Body(), anthropicResponse, jsonBody, providerUtils.ShouldSendBackRawRequest(ctx, provider.sendBackRawRequest), providerUtils.ShouldSendBackRawResponse(ctx, provider.sendBackRawResponse))
		if bifrostErr != nil {
			return nil, bifrostErr
		}

		// Create final response
		response := anthropicResponse.ToBifrostResponsesResponse()

		response.ExtraFields = schemas.BifrostResponseExtraFields{
			RequestType:    schemas.ResponsesRequest,
			Provider:       providerName,
			ModelRequested: request.Model,
			Latency:        latency.Milliseconds(),
		}

		response.ExtraFields.ModelRequested = request.Model

		// Set raw request if enabled
		if providerUtils.ShouldSendBackRawRequest(ctx, provider.sendBackRawRequest) {
			response.ExtraFields.RawRequest = rawRequest
		}

		// Set raw response if enabled
		if providerUtils.ShouldSendBackRawResponse(ctx, provider.sendBackRawResponse) {
			response.ExtraFields.RawResponse = rawResponse
		}
		if request.Model != deployment {
			response.ExtraFields.ModelDeployment = deployment
		}

		return response, nil
	} else if schemas.IsGeminiModel(deployment) {
		jsonBody, bifrostErr := providerUtils.CheckContextAndGetRequestBody(
			ctx,
			request,
			func() (any, error) {
				reqBody := gemini.ToGeminiResponsesRequest(request)
				if reqBody == nil {
					return nil, fmt.Errorf("responses input is not provided")
				}
				reqBody.Model = deployment
				// Strip unsupported fields for Vertex Gemini
				stripVertexGeminiUnsupportedFields(reqBody)
				return reqBody, nil
			},
			provider.GetProviderKey())
		if bifrostErr != nil {
			return nil, bifrostErr
		}

		projectID := key.VertexKeyConfig.ProjectID
		if projectID == "" {
			return nil, providerUtils.NewConfigurationError("project ID is not set", providerName)
		}

		region := key.VertexKeyConfig.Region
		if region == "" {
			return nil, providerUtils.NewConfigurationError("region is not set in key config", providerName)
		}

		authQuery := ""
		if key.Value != "" {
			authQuery = fmt.Sprintf("key=%s", url.QueryEscape(key.Value))
		}

		var url string
		if region == "global" {
			url = fmt.Sprintf("https://aiplatform.googleapis.com/v1/projects/%s/locations/global/publishers/google/models/%s:generateContent", projectID, deployment)
		} else {
			url = fmt.Sprintf("https://%s-aiplatform.googleapis.com/v1/projects/%s/locations/%s/publishers/google/models/%s:generateContent", region, projectID, region, deployment)
		}

		// Create HTTP request for streaming
		req := fasthttp.AcquireRequest()
		resp := fasthttp.AcquireResponse()
		defer fasthttp.ReleaseRequest(req)
		defer fasthttp.ReleaseResponse(resp)

		req.Header.SetMethod(http.MethodPost)
		req.Header.SetContentType("application/json")
		providerUtils.SetExtraHeaders(ctx, req, provider.networkConfig.ExtraHeaders, nil)

		// If auth query is set, add it to the URL
		// Otherwise, get the oauth2 token and set the Authorization header
		if authQuery != "" {
			url = fmt.Sprintf("%s?%s", url, authQuery)
		} else {
			// Getting oauth2 token
			tokenSource, err := getAuthTokenSource(key)
			if err != nil {
				return nil, providerUtils.NewBifrostOperationError("error creating auth token source", err, schemas.Vertex)
			}
			token, err := tokenSource.Token()
			if err != nil {
				return nil, providerUtils.NewBifrostOperationError("error getting token", err, schemas.Vertex)
			}
			req.Header.Set("Authorization", "Bearer "+token.AccessToken)
		}

		req.SetRequestURI(url)
		req.SetBody(jsonBody)

		// Make the request
		latency, bifrostErr := providerUtils.MakeRequestWithContext(ctx, provider.client, req, resp)
		if bifrostErr != nil {
			return nil, bifrostErr
		}

		if resp.StatusCode() != fasthttp.StatusOK {
			// Remove client from pool for authentication/authorization errors
			if resp.StatusCode() == fasthttp.StatusUnauthorized || resp.StatusCode() == fasthttp.StatusForbidden {
				removeVertexClient(key.VertexKeyConfig.AuthCredentials)
			}
			return nil, parseVertexError(providerName, resp)
		}

		geminiResponse := &gemini.GenerateContentResponse{}

		rawRequest, rawResponse, bifrostErr := providerUtils.HandleProviderResponse(resp.Body(), geminiResponse, jsonBody, providerUtils.ShouldSendBackRawRequest(ctx, provider.sendBackRawRequest), providerUtils.ShouldSendBackRawResponse(ctx, provider.sendBackRawResponse))
		if bifrostErr != nil {
			return nil, bifrostErr
		}

		response := geminiResponse.ToResponsesBifrostResponsesResponse()
		response.ExtraFields.RequestType = schemas.ResponsesRequest
		response.ExtraFields.Provider = providerName
		response.ExtraFields.ModelRequested = request.Model
		response.ExtraFields.Latency = latency.Milliseconds()

		if request.Model != deployment {
			response.ExtraFields.ModelDeployment = deployment
		}

		// Set raw response if enabled
		if providerUtils.ShouldSendBackRawResponse(ctx, provider.sendBackRawResponse) {
			response.ExtraFields.RawResponse = rawResponse
		}
		if request.Model != deployment {
			response.ExtraFields.ModelDeployment = deployment
		}

		if providerUtils.ShouldSendBackRawRequest(ctx, provider.sendBackRawRequest) {
			response.ExtraFields.RawRequest = rawRequest
		}

		return response, nil
	} else {
		chatResponse, err := provider.ChatCompletion(ctx, key, request.ToChatRequest())
		if err != nil {
			return nil, err
		}

		response := chatResponse.ToBifrostResponsesResponse()
		response.ExtraFields.RequestType = schemas.ResponsesRequest
		response.ExtraFields.Provider = provider.GetProviderKey()
		response.ExtraFields.ModelRequested = request.Model

		response.ExtraFields.ModelRequested = request.Model
		if request.Model != deployment {
			response.ExtraFields.ModelDeployment = deployment
		}

		return response, nil
	}
}

// ResponsesStream performs a streaming responses request to the Vertex API.
func (provider *VertexProvider) ResponsesStream(ctx context.Context, postHookRunner schemas.PostHookRunner, key schemas.Key, request *schemas.BifrostResponsesRequest) (chan *schemas.BifrostStream, *schemas.BifrostError) {
	providerName := provider.GetProviderKey()

	if key.VertexKeyConfig == nil {
		return nil, providerUtils.NewConfigurationError("vertex key config is not set", providerName)
	}

	deployment := provider.getModelDeployment(key, request.Model)
	// strip google/ prefix if present
	if after, ok := strings.CutPrefix(deployment, "google/"); ok {
		deployment = after
	}

	if schemas.IsAnthropicModel(deployment) {
		region := key.VertexKeyConfig.Region
		if region == "" {
			return nil, providerUtils.NewConfigurationError("region is not set in key config", providerName)
		}

		projectID := key.VertexKeyConfig.ProjectID
		if projectID == "" {
			return nil, providerUtils.NewConfigurationError("project ID is not set", providerName)
		}

		jsonBody, bifrostErr := getRequestBodyForAnthropicResponses(ctx, request, deployment, providerName, true)
		if bifrostErr != nil {
			return nil, bifrostErr
		}

		var url string
		if region == "global" {
			url = fmt.Sprintf("https://aiplatform.googleapis.com/v1/projects/%s/locations/global/publishers/anthropic/models/%s:streamRawPredict", projectID, deployment)
		} else {
			url = fmt.Sprintf("https://%s-aiplatform.googleapis.com/v1/projects/%s/locations/%s/publishers/anthropic/models/%s:streamRawPredict", region, projectID, region, deployment)
		}

		// Prepare headers for Vertex Anthropic
		headers := map[string]string{
			"Content-Type":  "application/json",
			"Accept":        "text/event-stream",
			"Cache-Control": "no-cache",
		}

		// Adding authorization header
		tokenSource, err := getAuthTokenSource(key)
		if err != nil {
			return nil, providerUtils.NewBifrostOperationError("error creating auth token source", err, schemas.Vertex)
		}
		token, err := tokenSource.Token()
		if err != nil {
			return nil, providerUtils.NewBifrostOperationError("error getting token", err, schemas.Vertex)
		}
		headers["Authorization"] = "Bearer " + token.AccessToken

		postResponseConverter := func(response *schemas.BifrostResponsesStreamResponse) *schemas.BifrostResponsesStreamResponse {
			response.ExtraFields.ModelRequested = request.Model
			if request.Model != deployment {
				response.ExtraFields.ModelDeployment = deployment
			}
			return response
		}

		// Use shared streaming logic from Anthropic
		return anthropic.HandleAnthropicResponsesStream(
			ctx,
			provider.client,
			url,
			jsonBody,
			headers,
			provider.networkConfig.ExtraHeaders,
			providerUtils.ShouldSendBackRawRequest(ctx, provider.sendBackRawRequest),
			providerUtils.ShouldSendBackRawResponse(ctx, provider.sendBackRawResponse),
			provider.GetProviderKey(),
			postHookRunner,
			postResponseConverter,
			provider.logger,
		)
	} else if schemas.IsGeminiModel(deployment) {
		region := key.VertexKeyConfig.Region
		if region == "" {
			return nil, providerUtils.NewConfigurationError("region is not set in key config", providerName)
		}

		projectID := key.VertexKeyConfig.ProjectID
		if projectID == "" {
			return nil, providerUtils.NewConfigurationError("project ID is not set", providerName)
		}

		// Use Gemini-style streaming for Gemini models
		jsonData, bifrostErr := providerUtils.CheckContextAndGetRequestBody(
			ctx,
			request,
			func() (any, error) {
				reqBody := gemini.ToGeminiResponsesRequest(request)
				if reqBody == nil {
					return nil, fmt.Errorf("responses input is not provided")
				}
				reqBody.Model = deployment
				// Strip unsupported fields for Vertex Gemini
				stripVertexGeminiUnsupportedFields(reqBody)
				return reqBody, nil
			},
			provider.GetProviderKey())
		if bifrostErr != nil {
			return nil, bifrostErr
		}

		// Auth query is used to pass the API key in the query string
		authQuery := ""
		if key.Value != "" {
			authQuery = fmt.Sprintf("key=%s", url.QueryEscape(key.Value))
		}

		// Construct the URL for Gemini streaming
		var completeURL string
		if region == "global" {
			completeURL = fmt.Sprintf("https://aiplatform.googleapis.com/v1/projects/%s/locations/global/publishers/google/models/%s:streamGenerateContent", projectID, deployment)
		} else {
			completeURL = fmt.Sprintf("https://%s-aiplatform.googleapis.com/v1/projects/%s/locations/%s/publishers/google/models/%s:streamGenerateContent", region, projectID, region, deployment)
		}

		// Add alt=sse parameter
		if authQuery != "" {
			completeURL = fmt.Sprintf("%s?alt=sse&%s", completeURL, authQuery)
		} else {
			completeURL = fmt.Sprintf("%s?alt=sse", completeURL)
		}

		// Prepare headers for Vertex Gemini
		headers := map[string]string{
			"Accept":        "text/event-stream",
			"Cache-Control": "no-cache",
		}

		// If no auth query, use OAuth2 token
		if authQuery == "" {
			tokenSource, err := getAuthTokenSource(key)
			if err != nil {
				return nil, providerUtils.NewBifrostOperationError("error creating auth token source", err, schemas.Vertex)
			}
			token, err := tokenSource.Token()
			if err != nil {
				return nil, providerUtils.NewBifrostOperationError("error getting token", err, schemas.Vertex)
			}
			headers["Authorization"] = "Bearer " + token.AccessToken
		}

		postResponseConverter := func(response *schemas.BifrostResponsesStreamResponse) *schemas.BifrostResponsesStreamResponse {
			response.ExtraFields.ModelRequested = request.Model
			if request.Model != deployment {
				response.ExtraFields.ModelDeployment = deployment
			}
			return response
		}

		// Use shared streaming logic from Gemini
		return gemini.HandleGeminiResponsesStream(
			ctx,
			provider.client,
			completeURL,
			jsonData,
			headers,
			provider.networkConfig.ExtraHeaders,
			providerUtils.ShouldSendBackRawRequest(ctx, provider.sendBackRawRequest),
			providerUtils.ShouldSendBackRawResponse(ctx, provider.sendBackRawResponse),
			provider.GetProviderKey(),
			request.Model,
			postHookRunner,
			postResponseConverter,
			provider.logger,
		)
	} else {
		ctx = context.WithValue(ctx, schemas.BifrostContextKeyIsResponsesToChatCompletionFallback, true)
		return provider.ChatCompletionStream(
			ctx,
			postHookRunner,
			key,
			request.ToChatRequest(),
		)
	}
}

// Embedding generates embeddings for the given input text(s) using Vertex AI.
// All Vertex AI embedding models use the same response format regardless of the model type.
// Returns a BifrostResponse containing the embedding(s) and any error that occurred.
func (provider *VertexProvider) Embedding(ctx context.Context, key schemas.Key, request *schemas.BifrostEmbeddingRequest) (*schemas.BifrostEmbeddingResponse, *schemas.BifrostError) {
	providerName := provider.GetProviderKey()

	if key.VertexKeyConfig == nil {
		return nil, providerUtils.NewConfigurationError("vertex key config is not set", providerName)
	}

	projectID := key.VertexKeyConfig.ProjectID
	if projectID == "" {
		return nil, providerUtils.NewConfigurationError("project ID is not set", providerName)
	}

	region := key.VertexKeyConfig.Region
	if region == "" {
		return nil, providerUtils.NewConfigurationError("region is not set in key config", providerName)
	}

	jsonBody, bifrostErr := providerUtils.CheckContextAndGetRequestBody(
		ctx,
		request,
		func() (any, error) { return ToVertexEmbeddingRequest(request), nil },
		providerName)
	if bifrostErr != nil {
		return nil, bifrostErr
	}

	deployment := provider.getModelDeployment(key, request.Model)

	// Remove google/ prefix from deployment
	deployment = strings.TrimPrefix(deployment, "google/")

	// Build the native Vertex embedding API endpoint
	url := fmt.Sprintf("https://%s-aiplatform.googleapis.com/v1/projects/%s/locations/%s/publishers/google/models/%s:predict",
		key.VertexKeyConfig.Region, key.VertexKeyConfig.ProjectID, key.VertexKeyConfig.Region, deployment)

	// Create HTTP request for streaming
	req := fasthttp.AcquireRequest()
	resp := fasthttp.AcquireResponse()
	defer fasthttp.ReleaseRequest(req)
	defer fasthttp.ReleaseResponse(resp)

	req.Header.SetMethod(http.MethodPost)
	req.SetRequestURI(url)
	req.Header.SetContentType("application/json")

	// Set any extra headers from network config
	providerUtils.SetExtraHeaders(ctx, req, provider.networkConfig.ExtraHeaders, nil)

	// Getting oauth2 token
	tokenSource, err := getAuthTokenSource(key)
	if err != nil {
		return nil, providerUtils.NewBifrostOperationError("error creating auth token source", err, schemas.Vertex)
	}
	token, err := tokenSource.Token()
	if err != nil {
		return nil, providerUtils.NewBifrostOperationError("error getting token", err, schemas.Vertex)
	}
	req.Header.Set("Authorization", "Bearer "+token.AccessToken)

	req.SetBody(jsonBody)

	// Set any extra headers from network config

	// Make the request
	latency, bifrostErr := providerUtils.MakeRequestWithContext(ctx, provider.client, req, resp)
	if bifrostErr != nil {
		return nil, bifrostErr
	}

	if resp.StatusCode() != fasthttp.StatusOK {
		// Remove client from pool for authentication/authorization errors
		if resp.StatusCode() == fasthttp.StatusUnauthorized || resp.StatusCode() == fasthttp.StatusForbidden {
			removeVertexClient(key.VertexKeyConfig.AuthCredentials)
		}

		responseBody := resp.Body()

		// Extract error message from Vertex's error format
		errorMessage := "Unknown error"
		if len(responseBody) > 0 {
			// Try to parse Vertex's error format
			var vertexError map[string]interface{}
			if err := sonic.Unmarshal(resp.Body(), &vertexError); err != nil {
				return nil, providerUtils.NewBifrostOperationError(schemas.ErrProviderResponseUnmarshal, err, schemas.Vertex)
			}

			if errorObj, exists := vertexError["error"]; exists {
				if errorMap, ok := errorObj.(map[string]interface{}); ok {
					if message, exists := errorMap["message"]; exists {
						if msgStr, ok := message.(string); ok {
							errorMessage = msgStr
						}
					}
				}
			}
		}

		return nil, providerUtils.NewProviderAPIError(errorMessage, nil, resp.StatusCode(), schemas.Vertex, nil, nil)
	}

	// Parse Vertex's native embedding response using typed response
	var vertexResponse VertexEmbeddingResponse
	if err := sonic.Unmarshal(resp.Body(), &vertexResponse); err != nil {
		return nil, providerUtils.NewBifrostOperationError(schemas.ErrProviderResponseUnmarshal, err, schemas.Vertex)
	}

	// Use centralized Vertex converter
	bifrostResponse := vertexResponse.ToBifrostEmbeddingResponse()

	// Set ExtraFields
	bifrostResponse.ExtraFields.Provider = providerName
	bifrostResponse.ExtraFields.ModelRequested = request.Model
	bifrostResponse.ExtraFields.RequestType = schemas.EmbeddingRequest
	bifrostResponse.ExtraFields.Latency = latency.Milliseconds()

	if bifrostResponse.ExtraFields.ModelRequested != deployment {
		bifrostResponse.ExtraFields.ModelDeployment = deployment
	}

	// Set raw response if enabled
	if providerUtils.ShouldSendBackRawResponse(ctx, provider.sendBackRawResponse) {
		var rawResponseMap map[string]interface{}
		if err := sonic.Unmarshal(resp.Body(), &rawResponseMap); err != nil {
			return nil, providerUtils.NewBifrostOperationError(schemas.ErrProviderRawResponseUnmarshal, err, providerName)
		}
		bifrostResponse.ExtraFields.RawResponse = rawResponseMap
	}

	return bifrostResponse, nil
}

// Speech is not supported by the Vertex provider.
func (provider *VertexProvider) Speech(ctx context.Context, key schemas.Key, request *schemas.BifrostSpeechRequest) (*schemas.BifrostSpeechResponse, *schemas.BifrostError) {
	return nil, providerUtils.NewUnsupportedOperationError(schemas.SpeechRequest, provider.GetProviderKey())
}

// SpeechStream is not supported by the Vertex provider.
func (provider *VertexProvider) SpeechStream(ctx context.Context, postHookRunner schemas.PostHookRunner, key schemas.Key, request *schemas.BifrostSpeechRequest) (chan *schemas.BifrostStream, *schemas.BifrostError) {
	return nil, providerUtils.NewUnsupportedOperationError(schemas.SpeechStreamRequest, provider.GetProviderKey())
}

// Transcription is not supported by the Vertex provider.
func (provider *VertexProvider) Transcription(ctx context.Context, key schemas.Key, request *schemas.BifrostTranscriptionRequest) (*schemas.BifrostTranscriptionResponse, *schemas.BifrostError) {
	return nil, providerUtils.NewUnsupportedOperationError(schemas.TranscriptionRequest, provider.GetProviderKey())
}

// TranscriptionStream is not supported by the Vertex provider.
func (provider *VertexProvider) TranscriptionStream(ctx context.Context, postHookRunner schemas.PostHookRunner, key schemas.Key, request *schemas.BifrostTranscriptionRequest) (chan *schemas.BifrostStream, *schemas.BifrostError) {
	return nil, providerUtils.NewUnsupportedOperationError(schemas.TranscriptionStreamRequest, provider.GetProviderKey())
}

<<<<<<< HEAD
// ImageGeneration is not supported by the Vertex provider.
func (provider *VertexProvider) ImageGeneration(ctx context.Context, key schemas.Key, request *schemas.BifrostImageGenerationRequest) (*schemas.BifrostImageGenerationResponse, *schemas.BifrostError) {
	return nil, providerUtils.NewUnsupportedOperationError(schemas.ImageGenerationRequest, provider.GetProviderKey())
}

// ImageGenerationStream is not supported by the Vertex provider.
func (provider *VertexProvider) ImageGenerationStream(ctx context.Context, postHookRunner schemas.PostHookRunner, key schemas.Key, request *schemas.BifrostImageGenerationRequest) (chan *schemas.BifrostStream, *schemas.BifrostError) {
	return nil, providerUtils.NewUnsupportedOperationError(schemas.ImageGenerationStreamRequest, provider.GetProviderKey())
=======
// stripVertexGeminiUnsupportedFields removes fields that are not supported by Vertex AI's Gemini API.
// Specifically, it removes the "id" field from function_call and function_response objects in contents.
func stripVertexGeminiUnsupportedFields(requestBody *gemini.GeminiGenerationRequest) {
	for _, content := range requestBody.Contents {
		for _, part := range content.Parts {
			// Remove id from function_call
			if part.FunctionCall != nil {
				part.FunctionCall.ID = ""
			}

			// Remove id from function_response
			if part.FunctionResponse != nil {
				part.FunctionResponse.ID = ""
			}
		}
	}
>>>>>>> f781f4ab
}

func (provider *VertexProvider) getModelDeployment(key schemas.Key, model string) string {
	if key.VertexKeyConfig == nil {
		return model
	}

	if key.VertexKeyConfig.Deployments != nil {
		if deployment, ok := key.VertexKeyConfig.Deployments[model]; ok {
			return deployment
		}
	}
	return model
}<|MERGE_RESOLUTION|>--- conflicted
+++ resolved
@@ -1406,7 +1406,6 @@
 	return nil, providerUtils.NewUnsupportedOperationError(schemas.TranscriptionStreamRequest, provider.GetProviderKey())
 }
 
-<<<<<<< HEAD
 // ImageGeneration is not supported by the Vertex provider.
 func (provider *VertexProvider) ImageGeneration(ctx context.Context, key schemas.Key, request *schemas.BifrostImageGenerationRequest) (*schemas.BifrostImageGenerationResponse, *schemas.BifrostError) {
 	return nil, providerUtils.NewUnsupportedOperationError(schemas.ImageGenerationRequest, provider.GetProviderKey())
@@ -1415,25 +1414,26 @@
 // ImageGenerationStream is not supported by the Vertex provider.
 func (provider *VertexProvider) ImageGenerationStream(ctx context.Context, postHookRunner schemas.PostHookRunner, key schemas.Key, request *schemas.BifrostImageGenerationRequest) (chan *schemas.BifrostStream, *schemas.BifrostError) {
 	return nil, providerUtils.NewUnsupportedOperationError(schemas.ImageGenerationStreamRequest, provider.GetProviderKey())
-=======
+}
+
 // stripVertexGeminiUnsupportedFields removes fields that are not supported by Vertex AI's Gemini API.
 // Specifically, it removes the "id" field from function_call and function_response objects in contents.
 func stripVertexGeminiUnsupportedFields(requestBody *gemini.GeminiGenerationRequest) {
-	for _, content := range requestBody.Contents {
-		for _, part := range content.Parts {
-			// Remove id from function_call
-			if part.FunctionCall != nil {
-				part.FunctionCall.ID = ""
-			}
-
-			// Remove id from function_response
-			if part.FunctionResponse != nil {
-				part.FunctionResponse.ID = ""
-			}
-		}
-	}
->>>>>>> f781f4ab
-}
+  for _, content := range requestBody.Contents {
+    for _, part := range content.Parts {
+      // Remove id from function_call
+      if part.FunctionCall != nil {
+        part.FunctionCall.ID = ""
+      }
+
+      // Remove id from function_response
+      if part.FunctionResponse != nil {
+        part.FunctionResponse.ID = ""
+      }
+    }
+  }
+}
+
 
 func (provider *VertexProvider) getModelDeployment(key schemas.Key, model string) string {
 	if key.VertexKeyConfig == nil {
