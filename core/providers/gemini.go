--- conflicted
+++ resolved
@@ -124,7 +124,6 @@
 		return nil, err
 	}
 
-<<<<<<< HEAD
 	providerName := provider.GetProviderKey()
 
 	reqBody := gemini.ToGeminiChatCompletionRequest(request, nil)
@@ -136,11 +135,9 @@
 	if err != nil {
 		return nil, newBifrostOperationError(schemas.ErrProviderJSONMarshaling, err, providerName)
 	}
-=======
 	// Handle error response
 	if resp.StatusCode() != fasthttp.StatusOK {
 		var errorResp []gemini.GeminiGenerationError
->>>>>>> 27643490
 
 	req, err := http.NewRequestWithContext(ctx, "POST", provider.networkConfig.BaseURL+"/models/"+request.Model+":streamGenerateContent?alt=sse", bytes.NewReader(jsonBody))
 	if err != nil {
