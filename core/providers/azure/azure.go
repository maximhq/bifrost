--- conflicted
+++ resolved
@@ -59,7 +59,6 @@
 
 // completeRequest sends a request to Azure's API and handles the response.
 // It constructs the API URL, sets up authentication, and processes the response.
-<<<<<<< HEAD
 // Returns the response body, deployment, request latency, or an error if the request fails.
 func (provider *AzureProvider) completeRequest(ctx context.Context, jsonData []byte, path string, key schemas.Key, model string, requestType schemas.RequestType) ([]byte, string, time.Duration, *schemas.BifrostError) {
 	var deployment string
@@ -75,18 +74,6 @@
 
 	url := fmt.Sprintf("%s/openai/deployments/%s/%s?api-version=%s", key.AzureKeyConfig.Endpoint, deployment, path, *apiVersion)
 
-=======
-// Returns the response body, request latency, or an error if the request fails.
-func (provider *AzureProvider) completeRequest(
-	ctx context.Context,
-	jsonData []byte,
-	path string,
-	key schemas.Key,
-	deployment string,
-	model string,
-	requestType schemas.RequestType,
-) ([]byte, string, time.Duration, *schemas.BifrostError) {
->>>>>>> 49c4beb8
 	// Create the request with the JSON body
 	req := fasthttp.AcquireRequest()
 	resp := fasthttp.AcquireResponse()
