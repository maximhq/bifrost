// Package providers implements various LLM providers and their utility functions.
// This file contains the Anthropic provider implementation.
package providers

import (
	"bufio"
	"context"
	"fmt"
	"io"
	"maps"
	"net/http"
	"strings"
	"sync"
	"time"

	"github.com/bytedance/sonic"
	schemas "github.com/maximhq/bifrost/core/schemas"
	"github.com/maximhq/bifrost/core/schemas/api"
	"github.com/valyala/fasthttp"
)

// AnthropicProvider implements the Provider interface for Anthropic's Claude API.
type AnthropicProvider struct {
	logger              schemas.Logger        // Logger for provider operations
	client              *fasthttp.Client      // HTTP client for API requests
	streamClient        *http.Client          // HTTP client for streaming requests
	apiVersion          string                // API version for the provider
	networkConfig       schemas.NetworkConfig // Network configuration including extra headers
	sendBackRawResponse bool                  // Whether to include raw response in BifrostResponse
}

// anthropicChatResponsePool provides a pool for Anthropic chat response objects.
var anthropicChatResponsePool = sync.Pool{
	New: func() interface{} {
		return &api.AnthropicChatResponse{}
	},
}

// anthropicTextResponsePool provides a pool for Anthropic text response objects.
var anthropicTextResponsePool = sync.Pool{
	New: func() interface{} {
		return &api.AnthropicTextResponse{}
	},
}

// acquireAnthropicChatResponse gets an Anthropic chat response from the pool and resets it.
func acquireAnthropicChatResponse() *api.AnthropicChatResponse {
	resp := anthropicChatResponsePool.Get().(*api.AnthropicChatResponse)
	*resp = api.AnthropicChatResponse{} // Reset the struct
	return resp
}

// releaseAnthropicChatResponse returns an Anthropic chat response to the pool.
func releaseAnthropicChatResponse(resp *api.AnthropicChatResponse) {
	if resp != nil {
		anthropicChatResponsePool.Put(resp)
	}
}

// acquireAnthropicTextResponse gets an Anthropic text response from the pool and resets it.
func acquireAnthropicTextResponse() *api.AnthropicTextResponse {
	resp := anthropicTextResponsePool.Get().(*api.AnthropicTextResponse)
	*resp = api.AnthropicTextResponse{} // Reset the struct
	return resp
}

// releaseAnthropicTextResponse returns an Anthropic text response to the pool.
func releaseAnthropicTextResponse(resp *api.AnthropicTextResponse) {
	if resp != nil {
		anthropicTextResponsePool.Put(resp)
	}
}

// NewAnthropicProvider creates a new Anthropic provider instance.
// It initializes the HTTP client with the provided configuration and sets up response pools.
// The client is configured with timeouts, concurrency limits, and optional proxy settings.
func NewAnthropicProvider(config *schemas.ProviderConfig, logger schemas.Logger) *AnthropicProvider {
	config.CheckAndSetDefaults()

	client := &fasthttp.Client{
		ReadTimeout:     time.Second * time.Duration(config.NetworkConfig.DefaultRequestTimeoutInSeconds),
		WriteTimeout:    time.Second * time.Duration(config.NetworkConfig.DefaultRequestTimeoutInSeconds),
		MaxConnsPerHost: config.ConcurrencyAndBufferSize.Concurrency,
	}

	// Initialize streaming HTTP client
	streamClient := &http.Client{
		Timeout: time.Second * time.Duration(config.NetworkConfig.DefaultRequestTimeoutInSeconds),
	}

	// Pre-warm response pools
	for range config.ConcurrencyAndBufferSize.Concurrency {
		anthropicTextResponsePool.Put(&api.AnthropicTextResponse{})
		anthropicChatResponsePool.Put(&api.AnthropicChatResponse{})

	}

	// Configure proxy if provided
	client = configureProxy(client, config.ProxyConfig, logger)

	// Set default BaseURL if not provided
	if config.NetworkConfig.BaseURL == "" {
		config.NetworkConfig.BaseURL = "https://api.anthropic.com"
	}
	config.NetworkConfig.BaseURL = strings.TrimRight(config.NetworkConfig.BaseURL, "/")

	return &AnthropicProvider{
		logger:              logger,
		client:              client,
		streamClient:        streamClient,
		apiVersion:          "2023-06-01",
		networkConfig:       config.NetworkConfig,
		sendBackRawResponse: config.SendBackRawResponse,
	}
}

// GetProviderKey returns the provider identifier for Anthropic.
func (provider *AnthropicProvider) GetProviderKey() schemas.ModelProvider {
	return schemas.Anthropic
}

// buildAnthropicTextRequest creates a type-safe Anthropic text completion request
// from Bifrost text input and parameters.
func buildAnthropicTextRequest(model string, text string, params *schemas.ModelParameters) *api.AnthropicTextRequest {
	// Format the prompt with Anthropic's expected format
	prompt := fmt.Sprintf("\n\nHuman: %s\n\nAssistant:", text)

	// Build the request
	request := &api.AnthropicTextRequest{
		Model: model,
		Prompt: prompt,
	}

	// Add parameters if provided
	if params != nil {
		request.MaxTokensToSample = params.MaxTokens
		request.Temperature = params.Temperature
		request.TopP = params.TopP
		request.TopK = params.TopK
		if params.StopSequences != nil {
			request.StopSequences = *params.StopSequences
		}

		if params.ExtraParams != nil {
			request.ExtraParams = params.ExtraParams
		}
	}

	return request
}

// buildAnthropicChatRequest creates a type-safe Anthropic chat completion request
// from Bifrost messages and parameters.
func buildAnthropicChatRequest(model string, messages []schemas.BifrostMessage, params *schemas.ModelParameters) *api.AnthropicMessageRequest {
	// Convert Bifrost messages to Anthropic format
	var anthropicMessages []api.AnthropicMessage
	var systemContent *api.AnthropicContent

	for _, msg := range messages {
		if msg.Role == schemas.ModelChatMessageRoleSystem {
			// Handle system messages separately
			if msg.Content.ContentStr != nil {
				systemContent = &api.AnthropicContent{
					ContentStr: msg.Content.ContentStr,
				}
			} else if msg.Content.ContentBlocks != nil {
				// Convert content blocks to Anthropic format
				contentBlocks := make([]api.AnthropicContentBlock, 0, len(*msg.Content.ContentBlocks))
				for _, block := range *msg.Content.ContentBlocks {
					if block.Text != nil {
						contentBlocks = append(contentBlocks, api.AnthropicContentBlock{
							Type: "text",
							Text: block.Text,
						})
					}
				}
				if len(contentBlocks) > 0 {
					systemContent = &api.AnthropicContent{
						ContentBlocks: &contentBlocks,
					}
				}
			}
		} else {
			// Convert regular messages
			anthropicMsg := api.AnthropicMessage{
				Role: string(msg.Role),
			}

			if msg.Content.ContentStr != nil {
				anthropicMsg.Content = api.AnthropicContent{
					ContentStr: msg.Content.ContentStr,
				}
			} else if msg.Content.ContentBlocks != nil {
				// Convert content blocks to Anthropic format
				contentBlocks := make([]api.AnthropicContentBlock, 0, len(*msg.Content.ContentBlocks))
				for _, block := range *msg.Content.ContentBlocks {
					if block.Text != nil {
						contentBlocks = append(contentBlocks, api.AnthropicContentBlock{
							Type: "text",
							Text: block.Text,
						})
					}
					if block.ImageURL != nil {
						// Handle image content
						imageSource := buildAnthropicImageSourceMap(block.ImageURL)
						contentBlocks = append(contentBlocks, api.AnthropicContentBlock{
							Type:   "image",
							Source: imageSource,
						})
					}
				}
				if len(contentBlocks) > 0 {
					anthropicMsg.Content = api.AnthropicContent{
						ContentBlocks: &contentBlocks,
					}
				}
			}

			anthropicMessages = append(anthropicMessages, anthropicMsg)
		}
	}

	// Build the request
	request := &api.AnthropicMessageRequest{
		Model:    model,
		Messages: anthropicMessages,
	}

	// Add system content if present
	if systemContent != nil {
		request.System = systemContent
	}

	// Add parameters if provided
	if params != nil {
		request.MaxTokens = 0 // Default value, will be set below if provided
		if params.MaxTokens != nil {
			request.MaxTokens = *params.MaxTokens
		}
		request.Temperature = params.Temperature
		request.TopP = params.TopP
		request.TopK = params.TopK
		if params.StopSequences != nil {
			request.StopSequences = params.StopSequences
		}

		// Handle tools if present
		if params.Tools != nil {
			tools := make([]api.AnthropicTool, 0, len(*params.Tools))
			for _, tool := range *params.Tools {
				anthropicTool := api.AnthropicTool{
					Name:        tool.Function.Name,
					Description: tool.Function.Description,
				}

				// Convert function parameters to input schema
				if tool.Function.Parameters.Type != "" {
					anthropicTool.InputSchema = &struct {
						Type       string                 `json:"type"`
						Properties map[string]interface{} `json:"properties"`
						Required   []string               `json:"required"`
					}{
						Type:       tool.Function.Parameters.Type,
						Properties: tool.Function.Parameters.Properties,
						Required:   tool.Function.Parameters.Required,
					}
				}

				tools = append(tools, anthropicTool)
			}
			request.Tools = &tools
		}

		// Handle tool choice if present
		if params.ToolChoice != nil {
			if params.ToolChoice.ToolChoiceStr != nil {
				request.ToolChoice = &api.AnthropicToolChoice{
					Type: schemas.ToolChoiceType(*params.ToolChoice.ToolChoiceStr),
				}
			} else if params.ToolChoice.ToolChoiceStruct != nil {
				toolChoice := &api.AnthropicToolChoice{
					Type: params.ToolChoice.ToolChoiceStruct.Type,
				}
				if params.ToolChoice.ToolChoiceStruct.Function.Name != "" {
					toolChoice.Name = &params.ToolChoice.ToolChoiceStruct.Function.Name
				}
				request.ToolChoice = toolChoice
			}
		}

		// Handle extra parameters by mapping them to specific fields
		if params.ExtraParams != nil {
			// Create a copy of ExtraParams to avoid modifying the original
			remainingExtraParams := make(map[string]interface{})
			maps.Copy(remainingExtraParams, params.ExtraParams)

			// Track fields to be deleted
			fieldsToDelete := []string{}

			// Extract known fields
			if stream, ok := remainingExtraParams["stream"].(bool); ok {
				request.Stream = &stream
				fieldsToDelete = append(fieldsToDelete, "stream")
			}
			if anthropicVersion, ok := remainingExtraParams["anthropic_version"].(string); ok {
				request.AnthropicVersion = &anthropicVersion
				fieldsToDelete = append(fieldsToDelete, "anthropic_version")
			}
			if region, ok := remainingExtraParams["region"].(string); ok {
				request.Region = &region
				fieldsToDelete = append(fieldsToDelete, "region")
			}

			// Delete all extracted fields at once
			deleteFields(remainingExtraParams, fieldsToDelete)

			// Add any remaining extra params to the request's ExtraParams field
			if len(remainingExtraParams) > 0 {
				request.ExtraParams = remainingExtraParams
			}
		}
	}

	return request
}

// completeRequest sends a request to Anthropic's API and handles the response.
// It constructs the API URL, sets up authentication, and processes the response.
// Returns the response body or an error if the request fails.
<<<<<<< HEAD
func (provider *AnthropicProvider) completeRequest(ctx context.Context, requestBody api.AnthropicRequestConfig, key string) ([]byte, *schemas.BifrostError) {

	var jsonData []byte
	var err error
	if requestBody.AnthropicTextRequest != nil {
		jsonData, err = json.Marshal(requestBody.AnthropicTextRequest)
	} else if requestBody.AnthropicMessageRequest != nil {
		jsonData, err = json.Marshal(requestBody.AnthropicMessageRequest)
	}

=======
func (provider *AnthropicProvider) completeRequest(ctx context.Context, requestBody map[string]interface{}, url string, key string) ([]byte, *schemas.BifrostError) {
	// Marshal the request body
	jsonData, err := sonic.Marshal(requestBody)
>>>>>>> 10a80678
	if err != nil {
		return nil, newBifrostOperationError(schemas.ErrProviderJSONMarshaling, err, schemas.Anthropic)
	}

	// Create the request with the JSON body
	req := fasthttp.AcquireRequest()
	resp := fasthttp.AcquireResponse()
	defer fasthttp.ReleaseRequest(req)
	defer fasthttp.ReleaseResponse(resp)

	// Set any extra headers from network config
	setExtraHeaders(req, provider.networkConfig.ExtraHeaders, nil)

	req.SetRequestURI(requestBody.URL)
	req.Header.SetMethod("POST")
	req.Header.SetContentType("application/json")
	req.Header.Set("x-api-key", key)
	req.Header.Set("anthropic-version", provider.apiVersion)

	req.SetBody(jsonData)

	// Send the request
	bifrostErr := makeRequestWithContext(ctx, provider.client, req, resp)
	if bifrostErr != nil {
		return nil, bifrostErr
	}

	// Handle error response
	if resp.StatusCode() != fasthttp.StatusOK {
		provider.logger.Debug(fmt.Sprintf("error from anthropic provider: %s", string(resp.Body())))

		var errorResp api.AnthropicError

		bifrostErr := handleProviderAPIError(resp, &errorResp)
		bifrostErr.Error.Type = &errorResp.Error.Type
		bifrostErr.Error.Message = errorResp.Error.Message

		return nil, bifrostErr
	}

	// Read the response body
	body := resp.Body()

	return body, nil
}

// TextCompletion performs a text completion request to Anthropic's API.
// It formats the request, sends it to Anthropic, and processes the response.
// Returns a BifrostResponse containing the completion results or an error if the request fails.
func (provider *AnthropicProvider) TextCompletion(ctx context.Context, model string, key schemas.Key, text string, params *schemas.ModelParameters) (*schemas.BifrostResponse, *schemas.BifrostError) {
	request := buildAnthropicTextRequest(model, text, params)

	requestBody := api.AnthropicRequestConfig{
		URL: provider.networkConfig.BaseURL + "/v1/complete",
		AnthropicTextRequest: request,
	}

	responseBody, err := provider.completeRequest(ctx, requestBody, key.Value)
	if err != nil {
		return nil, err
	}

	// Create response object from pool
	response := acquireAnthropicTextResponse()
	defer releaseAnthropicTextResponse(response)

	rawResponse, bifrostErr := handleProviderResponse(responseBody, response, provider.sendBackRawResponse)
	if bifrostErr != nil {
		return nil, bifrostErr
	}

	// Create final response
	bifrostResponse := &schemas.BifrostResponse{
		ID: response.ID,
		Choices: []schemas.BifrostResponseChoice{
			{
				Index: 0,
				BifrostNonStreamResponseChoice: &schemas.BifrostNonStreamResponseChoice{
					Message: schemas.BifrostMessage{
						Role: schemas.ModelChatMessageRoleAssistant,
						Content: schemas.MessageContent{
							ContentStr: &response.Completion,
						},
					},
				},
			},
		},
		Usage: &schemas.LLMUsage{
			PromptTokens:     response.Usage.InputTokens,
			CompletionTokens: response.Usage.OutputTokens,
			TotalTokens:      response.Usage.InputTokens + response.Usage.OutputTokens,
		},
		Model: response.Model,
		ExtraFields: schemas.BifrostResponseExtraFields{
			Provider: schemas.Anthropic,
		},
	}

	// Set raw response if enabled
	if provider.sendBackRawResponse {
		bifrostResponse.ExtraFields.RawResponse = rawResponse
	}

	if params != nil {
		bifrostResponse.ExtraFields.Params = *params
	}

	return bifrostResponse, nil
}

// ChatCompletion performs a chat completion request to Anthropic's API.
// It formats the request, sends it to Anthropic, and processes the response.
// Returns a BifrostResponse containing the completion results or an error if the request fails.
func (provider *AnthropicProvider) ChatCompletion(ctx context.Context, model string, key schemas.Key, messages []schemas.BifrostMessage, params *schemas.ModelParameters) (*schemas.BifrostResponse, *schemas.BifrostError) {
	// Build type-safe request
	request := buildAnthropicChatRequest(model, messages, params)

	requestBody := api.AnthropicRequestConfig{
		URL:                     provider.networkConfig.BaseURL + "/v1/messages",
		AnthropicMessageRequest: request,
	}

	responseBody, err := provider.completeRequest(ctx, requestBody, key.Value)
	if err != nil {
		return nil, err
	}

	// Create response object from pool
	response := acquireAnthropicChatResponse()
	defer releaseAnthropicChatResponse(response)

	rawResponse, bifrostErr := handleProviderResponse(responseBody, response, provider.sendBackRawResponse)
	if bifrostErr != nil {
		return nil, bifrostErr
	}

	// Create final response
	bifrostResponse := &schemas.BifrostResponse{}
	bifrostResponse, err = parseAnthropicResponse(response, bifrostResponse)
	if err != nil {
		return nil, err
	}

	bifrostResponse.ExtraFields = schemas.BifrostResponseExtraFields{
		Provider: schemas.Anthropic,
	}

	// Set raw response if enabled
	if provider.sendBackRawResponse {
		bifrostResponse.ExtraFields.RawResponse = rawResponse
	}

	if params != nil {
		bifrostResponse.ExtraFields.Params = *params
	}

	return bifrostResponse, nil
}

// buildAnthropicImageSourceMap creates the "source" map for an Anthropic image content part.
func buildAnthropicImageSourceMap(imgContent *schemas.ImageURLStruct) *api.AnthropicImageSource {
	if imgContent == nil {
		return nil
	}

	sanitizedURL, _ := SanitizeImageURL(imgContent.URL)
	urlTypeInfo := ExtractURLTypeInfo(sanitizedURL)

	imageSource := &api.AnthropicImageSource{
		Type: string(urlTypeInfo.Type),
	}

	if urlTypeInfo.MediaType != nil {
		imageSource.MediaType = urlTypeInfo.MediaType
	}

	if urlTypeInfo.DataURLWithoutPrefix != nil {
		imageSource.Data = urlTypeInfo.DataURLWithoutPrefix
	} else {
<<<<<<< HEAD
		imageSource.URL = &sanitizedURL
=======
		if formattedImgContent.MediaType != "" {
			sourceMap["media_type"] = formattedImgContent.MediaType
		}
		sourceMap["data"] = formattedImgContent.URL // URL field contains base64 data string
	}
	return sourceMap
}

func prepareAnthropicChatRequest(messages []schemas.BifrostMessage, params *schemas.ModelParameters) ([]map[string]interface{}, map[string]interface{}) {
	// Add system messages if present
	var systemMessages []BedrockAnthropicSystemMessage
	for _, msg := range messages {
		if msg.Role == schemas.ModelChatMessageRoleSystem {
			if msg.Content.ContentStr != nil {
				systemMessages = append(systemMessages, BedrockAnthropicSystemMessage{
					Text: *msg.Content.ContentStr,
				})
			} else if msg.Content.ContentBlocks != nil {
				for _, block := range *msg.Content.ContentBlocks {
					if block.Text != nil {
						systemMessages = append(systemMessages, BedrockAnthropicSystemMessage{
							Text: *block.Text,
						})
					}
				}
			}
		}
	}

	// Format messages for Anthropic API
	var formattedMessages []map[string]interface{}
	for _, msg := range messages {
		var content []interface{}

		if msg.Role != schemas.ModelChatMessageRoleSystem {
			if msg.Role == schemas.ModelChatMessageRoleTool && msg.ToolMessage != nil && msg.ToolMessage.ToolCallID != nil {
				toolCallResult := map[string]interface{}{
					"type":        "tool_result",
					"tool_use_id": *msg.ToolMessage.ToolCallID,
				}

				var toolCallResultContent []map[string]interface{}

				if msg.Content.ContentStr != nil {
					toolCallResultContent = append(toolCallResultContent, map[string]interface{}{
						"type": "text",
						"text": *msg.Content.ContentStr,
					})
				} else if msg.Content.ContentBlocks != nil {
					for _, block := range *msg.Content.ContentBlocks {
						if block.Text != nil {
							toolCallResultContent = append(toolCallResultContent, map[string]interface{}{
								"type": "text",
								"text": *block.Text,
							})
						}
					}
				}

				toolCallResult["content"] = toolCallResultContent
				content = append(content, toolCallResult)
			} else {
				// Add text content if present
				if msg.Content.ContentStr != nil && *msg.Content.ContentStr != "" {
					content = append(content, map[string]interface{}{
						"type": "text",
						"text": *msg.Content.ContentStr,
					})
				} else if msg.Content.ContentBlocks != nil {
					for _, block := range *msg.Content.ContentBlocks {
						if block.Text != nil && *block.Text != "" {
							content = append(content, map[string]interface{}{
								"type": "text",
								"text": *block.Text,
							})
						}
						if block.ImageURL != nil {
							imageSource := buildAnthropicImageSourceMap(block.ImageURL)
							if imageSource != nil {
								content = append(content, map[string]interface{}{
									"type":   "image",
									"source": imageSource,
								})
							}
						}
					}
				}

				// Add thinking content if present in AssistantMessage
				if msg.AssistantMessage != nil && msg.AssistantMessage.Thought != nil {
					content = append(content, map[string]interface{}{
						"type":     "thinking",
						"thinking": *msg.AssistantMessage.Thought,
					})
				}

				// Add tool calls as content if present
				if msg.AssistantMessage != nil && msg.AssistantMessage.ToolCalls != nil {
					for _, toolCall := range *msg.AssistantMessage.ToolCalls {
						if toolCall.Function.Name != nil {
							var input map[string]interface{}
							if toolCall.Function.Arguments != "" {
								if err := sonic.Unmarshal([]byte(toolCall.Function.Arguments), &input); err != nil {
									// If unmarshaling fails, use a simple string representation
									input = map[string]interface{}{"arguments": toolCall.Function.Arguments}
								}
							}

							toolUseContent := map[string]interface{}{
								"type":  "tool_use",
								"name":  *toolCall.Function.Name,
								"input": input,
							}

							if toolCall.ID != nil {
								toolUseContent["id"] = *toolCall.ID
							}

							content = append(content, toolUseContent)
						}
					}
				}
			}

			if len(content) > 0 {
				formattedMessages = append(formattedMessages, map[string]interface{}{
					"role":    msg.Role,
					"content": content,
				})
			}
		}
	}

	preparedParams := prepareParams(params)

	// Transform tools if present
	if params != nil && params.Tools != nil && len(*params.Tools) > 0 {
		var tools []map[string]interface{}
		for _, tool := range *params.Tools {
			tools = append(tools, map[string]interface{}{
				"name":         tool.Function.Name,
				"description":  tool.Function.Description,
				"input_schema": tool.Function.Parameters,
			})
		}

		preparedParams["tools"] = tools
	}

	// Transform tool choice if present
	if params != nil && params.ToolChoice != nil {
		if params.ToolChoice.ToolChoiceStr != nil {
			preparedParams["tool_choice"] = map[string]interface{}{
				"type": *params.ToolChoice.ToolChoiceStr,
			}
		} else if params.ToolChoice.ToolChoiceStruct != nil {
			switch toolChoice := params.ToolChoice.ToolChoiceStruct.Type; toolChoice {
			case schemas.ToolChoiceTypeFunction:
				fallthrough
			case "tool":
				preparedParams["tool_choice"] = map[string]interface{}{
					"type": "tool",
					"name": params.ToolChoice.ToolChoiceStruct.Function.Name,
				}
			default:
				preparedParams["tool_choice"] = map[string]interface{}{
					"type": toolChoice,
				}
			}
		}
	}

	if len(systemMessages) > 0 {
		var messages []string
		for _, message := range systemMessages {
			messages = append(messages, message.Text)
		}

		preparedParams["system"] = strings.Join(messages, " ")
	}

	// Post-process formattedMessages for tool call results
	processedFormattedMessages := []map[string]interface{}{} // Use a new slice
	i := 0
	for i < len(formattedMessages) {
		currentMsg := formattedMessages[i]
		currentRole, roleOk := getRoleFromMessage(currentMsg)

		if !roleOk || currentRole == "" {
			// If role is of an unexpected type, missing, or empty, treat as non-tool message
			processedFormattedMessages = append(processedFormattedMessages, currentMsg)
			i++
			continue
		}

		if currentRole == schemas.ModelChatMessageRoleTool {
			// Content of a tool message is the toolCallResult map
			// Initialize accumulatedToolResults with the content of the current tool message.
			var accumulatedToolResults []interface{}

			// Safely extract content from current message
			if content, ok := currentMsg["content"].([]interface{}); ok {
				accumulatedToolResults = content
			} else {
				// If content is not the expected type, skip this message
				processedFormattedMessages = append(processedFormattedMessages, currentMsg)
				i++
				continue
			}

			// Look ahead for more sequential tool messages
			j := i + 1
			for j < len(formattedMessages) {
				nextMsg := formattedMessages[j]
				nextRole, nextRoleOk := getRoleFromMessage(nextMsg)

				if !nextRoleOk || nextRole == "" || nextRole != schemas.ModelChatMessageRoleTool {
					break // Not a sequential tool message or role is invalid/missing/empty
				}

				// Safely extract content from next message
				if nextContent, ok := nextMsg["content"].([]interface{}); ok {
					accumulatedToolResults = append(accumulatedToolResults, nextContent...)
				}
				j++
			}

			// Create a new message with role User and accumulated content
			mergedMsg := map[string]interface{}{
				"role":    schemas.ModelChatMessageRoleUser, // Final role is User
				"content": accumulatedToolResults,
			}
			processedFormattedMessages = append(processedFormattedMessages, mergedMsg)
			i = j // Advance main loop index past all merged messages
		} else {
			// Not a tool message, add it as is
			processedFormattedMessages = append(processedFormattedMessages, currentMsg)
			i++
		}
>>>>>>> 10a80678
	}

	return imageSource
}

func parseAnthropicResponse(response *api.AnthropicChatResponse, bifrostResponse *schemas.BifrostResponse) (*schemas.BifrostResponse, *schemas.BifrostError) {
	// Collect all content and tool calls into a single message
	var toolCalls []schemas.ToolCall
	var thinking string

	var contentBlocks []schemas.ContentBlock
	// Process content and tool calls
	for _, c := range response.Content {
		switch c.Type {
		case "thinking":
			thinking = c.Thinking
		case "text":
			contentBlocks = append(contentBlocks, schemas.ContentBlock{
				Type: "text",
				Text: &c.Text,
			})
		case "tool_use":
			function := schemas.FunctionCall{
				Name: &c.Name,
			}

			args, err := sonic.Marshal(c.Input)
			if err != nil {
				function.Arguments = fmt.Sprintf("%v", c.Input)
			} else {
				function.Arguments = string(args)
			}

			toolCalls = append(toolCalls, schemas.ToolCall{
				Type:     StrPtr("function"),
				ID:       &c.ID,
				Function: function,
			})
		}
	}

	// Create the assistant message
	var assistantMessage *schemas.AssistantMessage

	// Create AssistantMessage if we have tool calls or thinking
	if len(toolCalls) > 0 || thinking != "" {
		assistantMessage = &schemas.AssistantMessage{}
		if len(toolCalls) > 0 {
			assistantMessage.ToolCalls = &toolCalls
		}
		if thinking != "" {
			assistantMessage.Thought = &thinking
		}
	}

	// Create a single choice with the collected content
	bifrostResponse.ID = response.ID
	bifrostResponse.Choices = []schemas.BifrostResponseChoice{
		{
			Index: 0,
			BifrostNonStreamResponseChoice: &schemas.BifrostNonStreamResponseChoice{
				Message: schemas.BifrostMessage{
					Role: schemas.ModelChatMessageRoleAssistant,
					Content: schemas.MessageContent{
						ContentBlocks: &contentBlocks,
					},
					AssistantMessage: assistantMessage,
				},
				StopString: response.StopSequence,
			},
			FinishReason: &response.StopReason,
		},
	}
	bifrostResponse.Usage = &schemas.LLMUsage{
		PromptTokens:     response.Usage.InputTokens,
		CompletionTokens: response.Usage.OutputTokens,
		TotalTokens:      response.Usage.InputTokens + response.Usage.OutputTokens,
	}
	bifrostResponse.Model = response.Model

	return bifrostResponse, nil
}

// Embedding is not supported by the Anthropic provider.
func (provider *AnthropicProvider) Embedding(ctx context.Context, model string, key schemas.Key, input *schemas.EmbeddingInput, params *schemas.ModelParameters) (*schemas.BifrostResponse, *schemas.BifrostError) {
	return nil, newUnsupportedOperationError("embedding", "anthropic")
}

// ChatCompletionStream performs a streaming chat completion request to the Anthropic API.
// It supports real-time streaming of responses using Server-Sent Events (SSE).
// Returns a channel containing BifrostResponse objects representing the stream or an error if the request fails.
func (provider *AnthropicProvider) ChatCompletionStream(ctx context.Context, postHookRunner schemas.PostHookRunner, model string, key schemas.Key, messages []schemas.BifrostMessage, params *schemas.ModelParameters) (chan *schemas.BifrostStream, *schemas.BifrostError) {
	// Build type-safe request
	requestBody := buildAnthropicChatRequest(model, messages, params)

	// Set streaming flag
	stream := true
	requestBody.Stream = &stream

	// Prepare Anthropic headers
	headers := map[string]string{
		"Content-Type":      "application/json",
		"x-api-key":         key.Value,
		"anthropic-version": provider.apiVersion,
		"Accept":            "text/event-stream",
		"Cache-Control":     "no-cache",
	}

	// Use shared Anthropic streaming logic
	return handleAnthropicStreaming(
		ctx,
		provider.streamClient,
		provider.networkConfig.BaseURL+"/v1/messages",
		requestBody,
		headers,
		provider.networkConfig.ExtraHeaders,
		schemas.Anthropic,
		params,
		postHookRunner,
		provider.logger,
	)
}

// handleAnthropicStreaming handles streaming for Anthropic-compatible APIs (Anthropic, Vertex Claude models).
// This shared function reduces code duplication between providers that use the same SSE event format.
func handleAnthropicStreaming(
	ctx context.Context,
	httpClient *http.Client,
	url string,
	requestBody *api.AnthropicMessageRequest,
	headers map[string]string,
	extraHeaders map[string]string,
	providerType schemas.ModelProvider,
	params *schemas.ModelParameters,
	postHookRunner schemas.PostHookRunner,
	logger schemas.Logger,
) (chan *schemas.BifrostStream, *schemas.BifrostError) {

	jsonBody, err := sonic.Marshal(requestBody)
	if err != nil {
		return nil, newBifrostOperationError(schemas.ErrProviderJSONMarshaling, err, providerType)
	}

	// Create HTTP request for streaming
	req, err := http.NewRequestWithContext(ctx, "POST", url, strings.NewReader(string(jsonBody)))
	if err != nil {
		return nil, newBifrostOperationError("failed to create HTTP request", err, providerType)
	}

	// Set headers
	for key, value := range headers {
		req.Header.Set(key, value)
	}

	// Set any extra headers from network config
	setExtraHeadersHTTP(req, extraHeaders, nil)

	// Make the request
	resp, err := httpClient.Do(req)
	if err != nil {
		return nil, newBifrostOperationError(schemas.ErrProviderRequest, err, providerType)
	}

	// Check for HTTP errors
	if resp.StatusCode != http.StatusOK {
		body, _ := io.ReadAll(resp.Body)
		resp.Body.Close()
		return nil, newProviderAPIError(fmt.Sprintf("HTTP error from %s: %d", providerType, resp.StatusCode), fmt.Errorf("%s", string(body)), resp.StatusCode, providerType, nil, nil)
	}

	// Create response channel
	responseChan := make(chan *schemas.BifrostStream, schemas.DefaultStreamBufferSize)

	// Start streaming in a goroutine
	go func() {
		defer close(responseChan)
		defer resp.Body.Close()

		scanner := bufio.NewScanner(resp.Body)

		// Track minimal state needed for response format
		var messageID string
		var modelName string

		// Track SSE event parsing state
		var eventType string
		var eventData string

		for scanner.Scan() {
			line := scanner.Text()

			// Skip empty lines and comments
			if line == "" || strings.HasPrefix(line, ":") {
				continue
			}

			// Parse SSE event - track event type and data separately
			if strings.HasPrefix(line, "event: ") {
				eventType = strings.TrimPrefix(line, "event: ")
				continue
			} else if strings.HasPrefix(line, "data: ") {
				eventData = strings.TrimPrefix(line, "data: ")
			} else {
				continue
			}

			// Skip if we don't have both event type and data
			if eventType == "" || eventData == "" {
				continue
			}

			// Handle different event types
			switch eventType {
			case "message_start":
<<<<<<< HEAD
				var event api.AnthropicStreamEvent
				if err := json.Unmarshal([]byte(eventData), &event); err != nil {
=======
				var event AnthropicStreamEvent
				if err := sonic.Unmarshal([]byte(eventData), &event); err != nil {
>>>>>>> 10a80678
					logger.Warn(fmt.Sprintf("Failed to parse message_start event: %v", err))
					continue
				}
				if event.Message != nil {
					messageID = event.Message.ID
					modelName = event.Message.Model
				}

			case "content_block_start":
<<<<<<< HEAD
				var event api.AnthropicStreamEvent
				if err := json.Unmarshal([]byte(eventData), &event); err != nil {
=======
				var event AnthropicStreamEvent
				if err := sonic.Unmarshal([]byte(eventData), &event); err != nil {
>>>>>>> 10a80678
					logger.Warn(fmt.Sprintf("Failed to parse content_block_start event: %v", err))
					continue
				}

				if event.Index != nil && event.ContentBlock != nil {
					// Handle different content block types
					switch event.ContentBlock.Type {
					case "tool_use":
						// Tool use content block initialization
						if event.ContentBlock.Name != nil && event.ContentBlock.ID != nil {
							// Create streaming response for tool start
							streamResponse := &schemas.BifrostResponse{
								ID:     messageID,
								Object: "chat.completion.chunk",
								Model:  modelName,
								Choices: []schemas.BifrostResponseChoice{
									{
										Index: *event.Index,
										BifrostStreamResponseChoice: &schemas.BifrostStreamResponseChoice{
											Delta: schemas.BifrostStreamDelta{
												ToolCalls: []schemas.ToolCall{
													{
														Type: func() *string { s := "function"; return &s }(),
														ID:   event.ContentBlock.ID,
														Function: schemas.FunctionCall{
															Name: event.ContentBlock.Name,
														},
													},
												},
											},
										},
									},
								},
								ExtraFields: schemas.BifrostResponseExtraFields{
									Provider: providerType,
								},
							}

							if params != nil {
								streamResponse.ExtraFields.Params = *params
							}

							// Use utility function to process and send response
							processAndSendResponse(ctx, postHookRunner, streamResponse, responseChan)
						}
					default:
						thought := ""
						if event.ContentBlock.Text != nil {
							thought = *event.ContentBlock.Text
						}
						content := ""
						if event.ContentBlock.Text != nil {
							content = *event.ContentBlock.Text
						}

						// Send empty message for other content block types
						streamResponse := &schemas.BifrostResponse{
							ID:     messageID,
							Object: "chat.completion.chunk",
							Model:  modelName,
							Choices: []schemas.BifrostResponseChoice{
								{
									Index: *event.Index,
									BifrostStreamResponseChoice: &schemas.BifrostStreamResponseChoice{
										Delta: schemas.BifrostStreamDelta{
											Thought: &thought,
											Content: &content,
										},
									},
								},
							},
							ExtraFields: schemas.BifrostResponseExtraFields{
								Provider: providerType,
							},
						}

						if params != nil {
							streamResponse.ExtraFields.Params = *params
						}

						// Use utility function to process and send response
						processAndSendResponse(ctx, postHookRunner, streamResponse, responseChan)
					}
				}

			case "content_block_delta":
<<<<<<< HEAD
				var event api.AnthropicStreamEvent
				if err := json.Unmarshal([]byte(eventData), &event); err != nil {
=======
				var event AnthropicStreamEvent
				if err := sonic.Unmarshal([]byte(eventData), &event); err != nil {
>>>>>>> 10a80678
					logger.Warn(fmt.Sprintf("Failed to parse content_block_delta event: %v", err))
					continue
				}

				if event.Index != nil && event.Delta != nil {
					// Handle different delta types
					switch event.Delta.Type {
					case "text_delta":
						if event.Delta.Text != "" {
							// Create streaming response for this delta
							streamResponse := &schemas.BifrostResponse{
								ID:     messageID,
								Object: "chat.completion.chunk",
								Model:  modelName,
								Choices: []schemas.BifrostResponseChoice{
									{
										Index: *event.Index,
										BifrostStreamResponseChoice: &schemas.BifrostStreamResponseChoice{
											Delta: schemas.BifrostStreamDelta{
												Content: &event.Delta.Text,
											},
										},
									},
								},
								ExtraFields: schemas.BifrostResponseExtraFields{
									Provider: providerType,
								},
							}

							if params != nil {
								streamResponse.ExtraFields.Params = *params
							}

							// Use utility function to process and send response
							processAndSendResponse(ctx, postHookRunner, streamResponse, responseChan)
						}

					case "input_json_delta":
						// Handle tool use streaming - accumulate partial JSON
						if event.Delta.PartialJSON != "" {
							// Create streaming response for tool input delta
							streamResponse := &schemas.BifrostResponse{
								ID:     messageID,
								Object: "chat.completion.chunk",
								Model:  modelName,
								Choices: []schemas.BifrostResponseChoice{
									{
										Index: *event.Index,
										BifrostStreamResponseChoice: &schemas.BifrostStreamResponseChoice{
											Delta: schemas.BifrostStreamDelta{
												ToolCalls: []schemas.ToolCall{
													{
														Type: func() *string { s := "function"; return &s }(),
														Function: schemas.FunctionCall{
															Arguments: event.Delta.PartialJSON,
														},
													},
												},
											},
										},
									},
								},
								ExtraFields: schemas.BifrostResponseExtraFields{
									Provider: providerType,
								},
							}

							if params != nil {
								streamResponse.ExtraFields.Params = *params
							}

							// Use utility function to process and send response
							processAndSendResponse(ctx, postHookRunner, streamResponse, responseChan)
						}

					case "thinking_delta":
						// Handle thinking content streaming
						if event.Delta.Thinking != "" {
							// Create streaming response for thinking delta
							streamResponse := &schemas.BifrostResponse{
								ID:     messageID,
								Object: "chat.completion.chunk",
								Model:  modelName,
								Choices: []schemas.BifrostResponseChoice{
									{
										Index: *event.Index,
										BifrostStreamResponseChoice: &schemas.BifrostStreamResponseChoice{
											Delta: schemas.BifrostStreamDelta{
												Thought: &event.Delta.Thinking,
											},
										},
									},
								},
								ExtraFields: schemas.BifrostResponseExtraFields{
									Provider: providerType,
								},
							}

							if params != nil {
								streamResponse.ExtraFields.Params = *params
							}

							// Use utility function to process and send response
							processAndSendResponse(ctx, postHookRunner, streamResponse, responseChan)
						}

					case "signature_delta":
						// Handle signature verification for thinking content
						// This is used to verify the integrity of thinking content

					}
				}

			case "content_block_stop":
				// Content block is complete, no specific action needed for streaming
				continue

			case "message_delta":
<<<<<<< HEAD
				var event api.AnthropicStreamEvent
				if err := json.Unmarshal([]byte(eventData), &event); err != nil {
=======
				var event AnthropicStreamEvent
				if err := sonic.Unmarshal([]byte(eventData), &event); err != nil {
>>>>>>> 10a80678
					logger.Warn(fmt.Sprintf("Failed to parse message_delta event: %v", err))
					continue
				}

				// Handle delta changes to the top-level message

				// Send usage information immediately if present
				if event.Usage != nil {
					streamResponse := &schemas.BifrostResponse{
						ID:     messageID,
						Object: "chat.completion.chunk",
						Model:  modelName,
						Usage:  event.Usage,
						Choices: []schemas.BifrostResponseChoice{
							{
								Index: 0,
								BifrostStreamResponseChoice: &schemas.BifrostStreamResponseChoice{
									Delta: schemas.BifrostStreamDelta{}, // Empty delta for usage update
								},
								FinishReason: event.Delta.StopReason,
							},
						},
						ExtraFields: schemas.BifrostResponseExtraFields{
							Provider: providerType,
						},
					}

					if params != nil {
						streamResponse.ExtraFields.Params = *params
					}

					// Use utility function to process and send response
					processAndSendResponse(ctx, postHookRunner, streamResponse, responseChan)
				}

			case "message_stop":
<<<<<<< HEAD
				var event api.AnthropicStreamEvent
				if err := json.Unmarshal([]byte(eventData), &event); err != nil {
=======
				var event AnthropicStreamEvent
				if err := sonic.Unmarshal([]byte(eventData), &event); err != nil {
>>>>>>> 10a80678
					logger.Warn(fmt.Sprintf("Failed to parse message_stop event: %v", err))
					continue
				}

				stopReason := ""
				if event.Delta != nil {
					stopReason = *event.Delta.StopReason
				}

				// Send final message with stop reason
				streamResponse := &schemas.BifrostResponse{
					ID:     messageID,
					Object: "chat.completion.chunk",
					Model:  modelName,
					Choices: []schemas.BifrostResponseChoice{
						{
							Index:        0,
							FinishReason: &stopReason,
							BifrostStreamResponseChoice: &schemas.BifrostStreamResponseChoice{
								Delta: schemas.BifrostStreamDelta{}, // Empty delta for final message
							},
						},
					},
					ExtraFields: schemas.BifrostResponseExtraFields{
						Provider: providerType,
					},
				}

				if params != nil {
					streamResponse.ExtraFields.Params = *params
				}

				// Use utility function to process and send response
				processAndSendResponse(ctx, postHookRunner, streamResponse, responseChan)
				return

			case "ping":
				// Ping events are just keepalive, no action needed
				continue

			case "error":
<<<<<<< HEAD
				var event api.AnthropicStreamEvent
				if err := json.Unmarshal([]byte(eventData), &event); err != nil {
=======
				var event AnthropicStreamEvent
				if err := sonic.Unmarshal([]byte(eventData), &event); err != nil {
>>>>>>> 10a80678
					logger.Warn(fmt.Sprintf("Failed to parse error event: %v", err))
					continue
				}
				if event.Error != nil {
					// Send error through channel before closing
					bifrostError := &schemas.BifrostError{
						IsBifrostError: false,
						Error: schemas.ErrorField{
							Type:    &event.Error.Type,
							Message: event.Error.Message,
						},
					}

					processedResponse, processedError := postHookRunner(&ctx, nil, bifrostError)
					bifrostError = processedError

					select {
					case responseChan <- &schemas.BifrostStream{
						BifrostResponse: processedResponse,
						BifrostError:    bifrostError,
					}:
					case <-ctx.Done():
					}
				}
				return

			default:
				// Unknown event type - handle gracefully as per Anthropic's versioning policy
				// New event types may be added, so we should not error but log and continue
				logger.Debug(fmt.Sprintf("Unknown %s stream event type: %s, data: %s", providerType, eventType, eventData))
				continue
			}

			// Reset for next event
			eventType = ""
			eventData = ""
		}

		if err := scanner.Err(); err != nil {
			logger.Warn(fmt.Sprintf("Error reading %s stream: %v", providerType, err))
			processAndSendError(ctx, postHookRunner, err, responseChan)
		}
	}()

	return responseChan, nil
}

func (provider *AnthropicProvider) Speech(ctx context.Context, model string, key schemas.Key, input *schemas.SpeechInput, params *schemas.ModelParameters) (*schemas.BifrostResponse, *schemas.BifrostError) {
	return nil, newUnsupportedOperationError("speech", "anthropic")
}

func (provider *AnthropicProvider) SpeechStream(ctx context.Context, postHookRunner schemas.PostHookRunner, model string, key schemas.Key, input *schemas.SpeechInput, params *schemas.ModelParameters) (chan *schemas.BifrostStream, *schemas.BifrostError) {
	return nil, newUnsupportedOperationError("speech stream", "anthropic")
}

func (provider *AnthropicProvider) Transcription(ctx context.Context, model string, key schemas.Key, input *schemas.TranscriptionInput, params *schemas.ModelParameters) (*schemas.BifrostResponse, *schemas.BifrostError) {
	return nil, newUnsupportedOperationError("transcription", "anthropic")
}

func (provider *AnthropicProvider) TranscriptionStream(ctx context.Context, postHookRunner schemas.PostHookRunner, model string, key schemas.Key, input *schemas.TranscriptionInput, params *schemas.ModelParameters) (chan *schemas.BifrostStream, *schemas.BifrostError) {
	return nil, newUnsupportedOperationError("transcription stream", "anthropic")
}<|MERGE_RESOLUTION|>--- conflicted
+++ resolved
@@ -327,22 +327,16 @@
 // completeRequest sends a request to Anthropic's API and handles the response.
 // It constructs the API URL, sets up authentication, and processes the response.
 // Returns the response body or an error if the request fails.
-<<<<<<< HEAD
 func (provider *AnthropicProvider) completeRequest(ctx context.Context, requestBody api.AnthropicRequestConfig, key string) ([]byte, *schemas.BifrostError) {
 
 	var jsonData []byte
 	var err error
 	if requestBody.AnthropicTextRequest != nil {
-		jsonData, err = json.Marshal(requestBody.AnthropicTextRequest)
+		jsonData, err = sonic.Marshal(requestBody.AnthropicTextRequest)
 	} else if requestBody.AnthropicMessageRequest != nil {
-		jsonData, err = json.Marshal(requestBody.AnthropicMessageRequest)
-	}
-
-=======
-func (provider *AnthropicProvider) completeRequest(ctx context.Context, requestBody map[string]interface{}, url string, key string) ([]byte, *schemas.BifrostError) {
-	// Marshal the request body
-	jsonData, err := sonic.Marshal(requestBody)
->>>>>>> 10a80678
+		jsonData, err = sonic.Marshal(requestBody.AnthropicMessageRequest)
+	}
+
 	if err != nil {
 		return nil, newBifrostOperationError(schemas.ErrProviderJSONMarshaling, err, schemas.Anthropic)
 	}
@@ -522,249 +516,7 @@
 	if urlTypeInfo.DataURLWithoutPrefix != nil {
 		imageSource.Data = urlTypeInfo.DataURLWithoutPrefix
 	} else {
-<<<<<<< HEAD
 		imageSource.URL = &sanitizedURL
-=======
-		if formattedImgContent.MediaType != "" {
-			sourceMap["media_type"] = formattedImgContent.MediaType
-		}
-		sourceMap["data"] = formattedImgContent.URL // URL field contains base64 data string
-	}
-	return sourceMap
-}
-
-func prepareAnthropicChatRequest(messages []schemas.BifrostMessage, params *schemas.ModelParameters) ([]map[string]interface{}, map[string]interface{}) {
-	// Add system messages if present
-	var systemMessages []BedrockAnthropicSystemMessage
-	for _, msg := range messages {
-		if msg.Role == schemas.ModelChatMessageRoleSystem {
-			if msg.Content.ContentStr != nil {
-				systemMessages = append(systemMessages, BedrockAnthropicSystemMessage{
-					Text: *msg.Content.ContentStr,
-				})
-			} else if msg.Content.ContentBlocks != nil {
-				for _, block := range *msg.Content.ContentBlocks {
-					if block.Text != nil {
-						systemMessages = append(systemMessages, BedrockAnthropicSystemMessage{
-							Text: *block.Text,
-						})
-					}
-				}
-			}
-		}
-	}
-
-	// Format messages for Anthropic API
-	var formattedMessages []map[string]interface{}
-	for _, msg := range messages {
-		var content []interface{}
-
-		if msg.Role != schemas.ModelChatMessageRoleSystem {
-			if msg.Role == schemas.ModelChatMessageRoleTool && msg.ToolMessage != nil && msg.ToolMessage.ToolCallID != nil {
-				toolCallResult := map[string]interface{}{
-					"type":        "tool_result",
-					"tool_use_id": *msg.ToolMessage.ToolCallID,
-				}
-
-				var toolCallResultContent []map[string]interface{}
-
-				if msg.Content.ContentStr != nil {
-					toolCallResultContent = append(toolCallResultContent, map[string]interface{}{
-						"type": "text",
-						"text": *msg.Content.ContentStr,
-					})
-				} else if msg.Content.ContentBlocks != nil {
-					for _, block := range *msg.Content.ContentBlocks {
-						if block.Text != nil {
-							toolCallResultContent = append(toolCallResultContent, map[string]interface{}{
-								"type": "text",
-								"text": *block.Text,
-							})
-						}
-					}
-				}
-
-				toolCallResult["content"] = toolCallResultContent
-				content = append(content, toolCallResult)
-			} else {
-				// Add text content if present
-				if msg.Content.ContentStr != nil && *msg.Content.ContentStr != "" {
-					content = append(content, map[string]interface{}{
-						"type": "text",
-						"text": *msg.Content.ContentStr,
-					})
-				} else if msg.Content.ContentBlocks != nil {
-					for _, block := range *msg.Content.ContentBlocks {
-						if block.Text != nil && *block.Text != "" {
-							content = append(content, map[string]interface{}{
-								"type": "text",
-								"text": *block.Text,
-							})
-						}
-						if block.ImageURL != nil {
-							imageSource := buildAnthropicImageSourceMap(block.ImageURL)
-							if imageSource != nil {
-								content = append(content, map[string]interface{}{
-									"type":   "image",
-									"source": imageSource,
-								})
-							}
-						}
-					}
-				}
-
-				// Add thinking content if present in AssistantMessage
-				if msg.AssistantMessage != nil && msg.AssistantMessage.Thought != nil {
-					content = append(content, map[string]interface{}{
-						"type":     "thinking",
-						"thinking": *msg.AssistantMessage.Thought,
-					})
-				}
-
-				// Add tool calls as content if present
-				if msg.AssistantMessage != nil && msg.AssistantMessage.ToolCalls != nil {
-					for _, toolCall := range *msg.AssistantMessage.ToolCalls {
-						if toolCall.Function.Name != nil {
-							var input map[string]interface{}
-							if toolCall.Function.Arguments != "" {
-								if err := sonic.Unmarshal([]byte(toolCall.Function.Arguments), &input); err != nil {
-									// If unmarshaling fails, use a simple string representation
-									input = map[string]interface{}{"arguments": toolCall.Function.Arguments}
-								}
-							}
-
-							toolUseContent := map[string]interface{}{
-								"type":  "tool_use",
-								"name":  *toolCall.Function.Name,
-								"input": input,
-							}
-
-							if toolCall.ID != nil {
-								toolUseContent["id"] = *toolCall.ID
-							}
-
-							content = append(content, toolUseContent)
-						}
-					}
-				}
-			}
-
-			if len(content) > 0 {
-				formattedMessages = append(formattedMessages, map[string]interface{}{
-					"role":    msg.Role,
-					"content": content,
-				})
-			}
-		}
-	}
-
-	preparedParams := prepareParams(params)
-
-	// Transform tools if present
-	if params != nil && params.Tools != nil && len(*params.Tools) > 0 {
-		var tools []map[string]interface{}
-		for _, tool := range *params.Tools {
-			tools = append(tools, map[string]interface{}{
-				"name":         tool.Function.Name,
-				"description":  tool.Function.Description,
-				"input_schema": tool.Function.Parameters,
-			})
-		}
-
-		preparedParams["tools"] = tools
-	}
-
-	// Transform tool choice if present
-	if params != nil && params.ToolChoice != nil {
-		if params.ToolChoice.ToolChoiceStr != nil {
-			preparedParams["tool_choice"] = map[string]interface{}{
-				"type": *params.ToolChoice.ToolChoiceStr,
-			}
-		} else if params.ToolChoice.ToolChoiceStruct != nil {
-			switch toolChoice := params.ToolChoice.ToolChoiceStruct.Type; toolChoice {
-			case schemas.ToolChoiceTypeFunction:
-				fallthrough
-			case "tool":
-				preparedParams["tool_choice"] = map[string]interface{}{
-					"type": "tool",
-					"name": params.ToolChoice.ToolChoiceStruct.Function.Name,
-				}
-			default:
-				preparedParams["tool_choice"] = map[string]interface{}{
-					"type": toolChoice,
-				}
-			}
-		}
-	}
-
-	if len(systemMessages) > 0 {
-		var messages []string
-		for _, message := range systemMessages {
-			messages = append(messages, message.Text)
-		}
-
-		preparedParams["system"] = strings.Join(messages, " ")
-	}
-
-	// Post-process formattedMessages for tool call results
-	processedFormattedMessages := []map[string]interface{}{} // Use a new slice
-	i := 0
-	for i < len(formattedMessages) {
-		currentMsg := formattedMessages[i]
-		currentRole, roleOk := getRoleFromMessage(currentMsg)
-
-		if !roleOk || currentRole == "" {
-			// If role is of an unexpected type, missing, or empty, treat as non-tool message
-			processedFormattedMessages = append(processedFormattedMessages, currentMsg)
-			i++
-			continue
-		}
-
-		if currentRole == schemas.ModelChatMessageRoleTool {
-			// Content of a tool message is the toolCallResult map
-			// Initialize accumulatedToolResults with the content of the current tool message.
-			var accumulatedToolResults []interface{}
-
-			// Safely extract content from current message
-			if content, ok := currentMsg["content"].([]interface{}); ok {
-				accumulatedToolResults = content
-			} else {
-				// If content is not the expected type, skip this message
-				processedFormattedMessages = append(processedFormattedMessages, currentMsg)
-				i++
-				continue
-			}
-
-			// Look ahead for more sequential tool messages
-			j := i + 1
-			for j < len(formattedMessages) {
-				nextMsg := formattedMessages[j]
-				nextRole, nextRoleOk := getRoleFromMessage(nextMsg)
-
-				if !nextRoleOk || nextRole == "" || nextRole != schemas.ModelChatMessageRoleTool {
-					break // Not a sequential tool message or role is invalid/missing/empty
-				}
-
-				// Safely extract content from next message
-				if nextContent, ok := nextMsg["content"].([]interface{}); ok {
-					accumulatedToolResults = append(accumulatedToolResults, nextContent...)
-				}
-				j++
-			}
-
-			// Create a new message with role User and accumulated content
-			mergedMsg := map[string]interface{}{
-				"role":    schemas.ModelChatMessageRoleUser, // Final role is User
-				"content": accumulatedToolResults,
-			}
-			processedFormattedMessages = append(processedFormattedMessages, mergedMsg)
-			i = j // Advance main loop index past all merged messages
-		} else {
-			// Not a tool message, add it as is
-			processedFormattedMessages = append(processedFormattedMessages, currentMsg)
-			i++
-		}
->>>>>>> 10a80678
 	}
 
 	return imageSource
@@ -979,13 +731,8 @@
 			// Handle different event types
 			switch eventType {
 			case "message_start":
-<<<<<<< HEAD
 				var event api.AnthropicStreamEvent
-				if err := json.Unmarshal([]byte(eventData), &event); err != nil {
-=======
-				var event AnthropicStreamEvent
 				if err := sonic.Unmarshal([]byte(eventData), &event); err != nil {
->>>>>>> 10a80678
 					logger.Warn(fmt.Sprintf("Failed to parse message_start event: %v", err))
 					continue
 				}
@@ -995,13 +742,8 @@
 				}
 
 			case "content_block_start":
-<<<<<<< HEAD
 				var event api.AnthropicStreamEvent
-				if err := json.Unmarshal([]byte(eventData), &event); err != nil {
-=======
-				var event AnthropicStreamEvent
 				if err := sonic.Unmarshal([]byte(eventData), &event); err != nil {
->>>>>>> 10a80678
 					logger.Warn(fmt.Sprintf("Failed to parse content_block_start event: %v", err))
 					continue
 				}
@@ -1088,13 +830,8 @@
 				}
 
 			case "content_block_delta":
-<<<<<<< HEAD
 				var event api.AnthropicStreamEvent
-				if err := json.Unmarshal([]byte(eventData), &event); err != nil {
-=======
-				var event AnthropicStreamEvent
 				if err := sonic.Unmarshal([]byte(eventData), &event); err != nil {
->>>>>>> 10a80678
 					logger.Warn(fmt.Sprintf("Failed to parse content_block_delta event: %v", err))
 					continue
 				}
@@ -1213,13 +950,8 @@
 				continue
 
 			case "message_delta":
-<<<<<<< HEAD
 				var event api.AnthropicStreamEvent
-				if err := json.Unmarshal([]byte(eventData), &event); err != nil {
-=======
-				var event AnthropicStreamEvent
 				if err := sonic.Unmarshal([]byte(eventData), &event); err != nil {
->>>>>>> 10a80678
 					logger.Warn(fmt.Sprintf("Failed to parse message_delta event: %v", err))
 					continue
 				}
@@ -1256,13 +988,8 @@
 				}
 
 			case "message_stop":
-<<<<<<< HEAD
 				var event api.AnthropicStreamEvent
-				if err := json.Unmarshal([]byte(eventData), &event); err != nil {
-=======
-				var event AnthropicStreamEvent
 				if err := sonic.Unmarshal([]byte(eventData), &event); err != nil {
->>>>>>> 10a80678
 					logger.Warn(fmt.Sprintf("Failed to parse message_stop event: %v", err))
 					continue
 				}
@@ -1304,13 +1031,8 @@
 				continue
 
 			case "error":
-<<<<<<< HEAD
 				var event api.AnthropicStreamEvent
-				if err := json.Unmarshal([]byte(eventData), &event); err != nil {
-=======
-				var event AnthropicStreamEvent
 				if err := sonic.Unmarshal([]byte(eventData), &event); err != nil {
->>>>>>> 10a80678
 					logger.Warn(fmt.Sprintf("Failed to parse error event: %v", err))
 					continue
 				}
