// Package openai provides the OpenAI provider implementation for the Bifrost framework.
package openai

import (
	"bufio"
	"bytes"
	"context"
	"errors"
	"fmt"
	"maps"
	"mime/multipart"
	"net/http"
	"strings"
	"sync"
	"time"

	"github.com/bytedance/sonic"

	providerUtils "github.com/maximhq/bifrost/core/providers/utils"
	schemas "github.com/maximhq/bifrost/core/schemas"
	"github.com/valyala/fasthttp"
)

// OpenAIProvider implements the Provider interface for OpenAI's GPT API.
type OpenAIProvider struct {
	logger               schemas.Logger                // Logger for provider operations
	client               *fasthttp.Client              // HTTP client for API requests
	networkConfig        schemas.NetworkConfig         // Network configuration including extra headers
	sendBackRawResponse  bool                          // Whether to include raw response in BifrostResponse
	customProviderConfig *schemas.CustomProviderConfig // Custom provider config
}

// NewOpenAIProvider creates a new OpenAI provider instance.
// It initializes the HTTP client with the provided configuration and sets up response pools.
// The client is configured with timeouts, concurrency limits, and optional proxy settings.
func NewOpenAIProvider(config *schemas.ProviderConfig, logger schemas.Logger) *OpenAIProvider {
	config.CheckAndSetDefaults()

	client := &fasthttp.Client{
		ReadTimeout:         time.Second * time.Duration(config.NetworkConfig.DefaultRequestTimeoutInSeconds),
		WriteTimeout:        time.Second * time.Duration(config.NetworkConfig.DefaultRequestTimeoutInSeconds),
		MaxConnsPerHost:     5000,
		MaxIdleConnDuration: 60 * time.Second,
		MaxConnWaitTimeout:  10 * time.Second,
	}

	// // Pre-warm response pools
	// for range config.ConcurrencyAndBufferSize.Concurrency {
	// 	openAIResponsePool.Put(&schemas.BifrostResponse{})
	// }

	// Configure proxy if provided
	client = providerUtils.ConfigureProxy(client, config.ProxyConfig, logger)

	// Set default BaseURL if not provided
	if config.NetworkConfig.BaseURL == "" {
		config.NetworkConfig.BaseURL = "https://api.openai.com"
	}
	config.NetworkConfig.BaseURL = strings.TrimRight(config.NetworkConfig.BaseURL, "/")

	return &OpenAIProvider{
		logger:               logger,
		client:               client,
		networkConfig:        config.NetworkConfig,
		sendBackRawResponse:  config.SendBackRawResponse,
		customProviderConfig: config.CustomProviderConfig,
	}
}

// GetProviderKey returns the provider identifier for OpenAI.
func (provider *OpenAIProvider) GetProviderKey() schemas.ModelProvider {
	return providerUtils.GetProviderName(schemas.OpenAI, provider.customProviderConfig)
}

// buildRequestURL constructs the full request URL using the provider's configuration.
func (provider *OpenAIProvider) buildRequestURL(ctx context.Context, defaultPath string, requestType schemas.RequestType) string {
	return provider.networkConfig.BaseURL + providerUtils.GetRequestPath(ctx, defaultPath, provider.customProviderConfig, requestType)
}

func (provider *OpenAIProvider) ListModels(ctx context.Context, keys []schemas.Key, request *schemas.BifrostListModelsRequest) (*schemas.BifrostListModelsResponse, *schemas.BifrostError) {
	if err := providerUtils.CheckOperationAllowed(schemas.OpenAI, provider.customProviderConfig, schemas.ListModelsRequest); err != nil {
		return nil, err
	}

	providerName := provider.GetProviderKey()

	if provider.customProviderConfig != nil && provider.customProviderConfig.IsKeyLess {
		return listModelsByKeyOpenAI(
			ctx,
			provider.client,
			provider.buildRequestURL(ctx, "/v1/models", schemas.ListModelsRequest),
			schemas.Key{},
			provider.networkConfig.ExtraHeaders,
			providerName,
			providerUtils.ShouldSendBackRawResponse(ctx, provider.sendBackRawResponse),
		)
	}

	return HandleOpenAIListModelsRequest(ctx,
		provider.client,
		request,
		provider.buildRequestURL(ctx, "/v1/models", schemas.ListModelsRequest),
		keys,
		provider.networkConfig.ExtraHeaders,
		providerName,
		providerUtils.ShouldSendBackRawResponse(ctx, provider.sendBackRawResponse),
		provider.logger,
	)
}

// listModelsByKeyOpenAI performs a list models request for a single key.
// Returns the response and latency, or an error if the request fails.
func listModelsByKeyOpenAI(
	ctx context.Context,
	client *fasthttp.Client,
	url string,
	key schemas.Key,
	extraHeaders map[string]string,
	providerName schemas.ModelProvider,
	sendBackRawResponse bool,
) (*schemas.BifrostListModelsResponse, *schemas.BifrostError) {
	// Create request
	req := fasthttp.AcquireRequest()
	resp := fasthttp.AcquireResponse()
	defer fasthttp.ReleaseRequest(req)
	defer fasthttp.ReleaseResponse(resp)

	// Set any extra headers from network config
	providerUtils.SetExtraHeaders(ctx, req, extraHeaders, nil)

	req.SetRequestURI(url)
	req.Header.SetMethod(http.MethodGet)
	req.Header.SetContentType("application/json")

	if key.Value != "" {
		req.Header.Set("Authorization", "Bearer "+key.Value)
	}

	// Make request
	latency, bifrostErr := providerUtils.MakeRequestWithContext(ctx, client, req, resp)
	if bifrostErr != nil {
		return nil, bifrostErr
	}

	// Handle error response
	if resp.StatusCode() != fasthttp.StatusOK {
		bifrostErr := ParseOpenAIError(resp, schemas.ListModelsRequest, providerName, "")
		return nil, bifrostErr
	}

	// Copy response body before releasing
	responseBody := append([]byte(nil), resp.Body()...)

	openaiResponse := &OpenAIListModelsResponse{}

	// Use enhanced response handler with pre-allocated response
	rawResponse, bifrostErr := providerUtils.HandleProviderResponse(responseBody, openaiResponse, sendBackRawResponse)
	if bifrostErr != nil {
		return nil, bifrostErr
	}

	response := openaiResponse.ToBifrostListModelsResponse(providerName)

	response.ExtraFields.Latency = latency.Milliseconds()
	if sendBackRawResponse {
		response.ExtraFields.RawResponse = rawResponse
	}

	return response, nil
}

// HandleOpenAIListModelsRequest handles a list models request to OpenAI's API.
func HandleOpenAIListModelsRequest(
	ctx context.Context,
	client *fasthttp.Client,
	request *schemas.BifrostListModelsRequest,
	url string,
	keys []schemas.Key,
	extraHeaders map[string]string,
	providerName schemas.ModelProvider,
	sendBackRawResponse bool,
	logger schemas.Logger,
) (*schemas.BifrostListModelsResponse, *schemas.BifrostError) {
	listModelsByKey := func(ctx context.Context, key schemas.Key, request *schemas.BifrostListModelsRequest) (*schemas.BifrostListModelsResponse, *schemas.BifrostError) {
		return listModelsByKeyOpenAI(ctx, client, url, key, extraHeaders, providerName, sendBackRawResponse)
	}
	return providerUtils.HandleMultipleListModelsRequests(
		ctx,
		keys,
		request,
		listModelsByKey,
		logger,
	)
}

// TextCompletion is not supported by the OpenAI provider.
// Returns an error indicating that text completion is not available.
func (provider *OpenAIProvider) TextCompletion(ctx context.Context, key schemas.Key, request *schemas.BifrostTextCompletionRequest) (*schemas.BifrostTextCompletionResponse, *schemas.BifrostError) {
	if err := providerUtils.CheckOperationAllowed(schemas.OpenAI, provider.customProviderConfig, schemas.TextCompletionRequest); err != nil {
		return nil, err
	}
	return HandleOpenAITextCompletionRequest(
		ctx,
		provider.client,
		provider.buildRequestURL(ctx, "/v1/completions", schemas.TextCompletionRequest),
		request,
		key,
		provider.networkConfig.ExtraHeaders,
		provider.GetProviderKey(),
		providerUtils.ShouldSendBackRawResponse(ctx, provider.sendBackRawResponse),
		provider.logger,
	)
}

// HandleOpenAITextCompletionRequest handles a text completion request to OpenAI's API.
func HandleOpenAITextCompletionRequest(
	ctx context.Context,
	client *fasthttp.Client,
	url string,
	request *schemas.BifrostTextCompletionRequest,
	key schemas.Key,
	extraHeaders map[string]string,
	providerName schemas.ModelProvider,
	sendBackRawResponse bool,
	logger schemas.Logger,
) (*schemas.BifrostTextCompletionResponse, *schemas.BifrostError) {
	// Create request
	req := fasthttp.AcquireRequest()
	resp := fasthttp.AcquireResponse()
	defer fasthttp.ReleaseRequest(req)
	defer fasthttp.ReleaseResponse(resp)

	// Set any extra headers from network config
	providerUtils.SetExtraHeaders(ctx, req, extraHeaders, nil)

	req.SetRequestURI(url)
	req.Header.SetMethod(http.MethodPost)
	req.Header.SetContentType("application/json")

	if key.Value != "" {
		req.Header.Set("Authorization", "Bearer "+key.Value)
	}

	jsonData, bifrostErr := providerUtils.CheckContextAndGetRequestBody(
		ctx,
		request,
		func() (any, error) { return ToOpenAITextCompletionRequest(request), nil },
		providerName)
	if bifrostErr != nil {
		return nil, bifrostErr
	}

	req.SetBody(jsonData)

	// Make request
	latency, bifrostErr := providerUtils.MakeRequestWithContext(ctx, client, req, resp)
	if bifrostErr != nil {
		return nil, bifrostErr
	}

	// Handle error response
	if resp.StatusCode() != fasthttp.StatusOK {
		return nil, ParseOpenAIError(resp, schemas.TextCompletionRequest, providerName, request.Model)
	}

	body, err := providerUtils.CheckAndDecodeBody(resp)
	if err != nil {
		return nil, providerUtils.NewBifrostOperationError(schemas.ErrProviderResponseDecode, err, providerName)
	}

	response := &schemas.BifrostTextCompletionResponse{}

	rawResponse, bifrostErr := providerUtils.HandleProviderResponse(body, response, sendBackRawResponse)
	if bifrostErr != nil {
		return nil, bifrostErr
	}

	response.ExtraFields.Provider = providerName
	response.ExtraFields.ModelRequested = request.Model
	response.ExtraFields.RequestType = schemas.TextCompletionRequest
	response.ExtraFields.Latency = latency.Milliseconds()

	// Set raw response if enabled
	if sendBackRawResponse {
		response.ExtraFields.RawResponse = rawResponse
	}

	return response, nil
}

// TextCompletionStream performs a streaming text completion request to OpenAI's API.
// It formats the request, sends it to OpenAI, and processes the response.
// Returns a channel of BifrostStream objects or an error if the request fails.
func (provider *OpenAIProvider) TextCompletionStream(ctx context.Context, postHookRunner schemas.PostHookRunner, key schemas.Key, request *schemas.BifrostTextCompletionRequest) (chan *schemas.BifrostStream, *schemas.BifrostError) {
	if err := providerUtils.CheckOperationAllowed(schemas.OpenAI, provider.customProviderConfig, schemas.TextCompletionStreamRequest); err != nil {
		return nil, err
	}
	var authHeader map[string]string
	if key.Value != "" {
		authHeader = map[string]string{"Authorization": "Bearer " + key.Value}
	}
	return HandleOpenAITextCompletionStreaming(
		ctx,
		provider.client,
		provider.buildRequestURL(ctx, "/v1/completions", schemas.TextCompletionStreamRequest),
		request,
		authHeader,
		provider.networkConfig.ExtraHeaders,
		providerUtils.ShouldSendBackRawResponse(ctx, provider.sendBackRawResponse),
		provider.GetProviderKey(),
		postHookRunner,
		nil,
		provider.logger,
	)
}

// HandleOpenAITextCompletionStreaming handles text completion streaming for OpenAI-compatible APIs.
// This shared function reduces code duplication between providers that use the same SSE format.
func HandleOpenAITextCompletionStreaming(
	ctx context.Context,
	client *fasthttp.Client,
	url string,
	request *schemas.BifrostTextCompletionRequest,
	authHeader map[string]string,
	extraHeaders map[string]string,
	sendBackRawResponse bool,
	providerName schemas.ModelProvider,
	postHookRunner schemas.PostHookRunner,
	postResponseConverter func(*schemas.BifrostTextCompletionResponse) *schemas.BifrostTextCompletionResponse,
	logger schemas.Logger,
) (chan *schemas.BifrostStream, *schemas.BifrostError) {
	headers := map[string]string{
		"Content-Type":  "application/json",
		"Accept":        "text/event-stream",
		"Cache-Control": "no-cache",
	}

	if authHeader != nil {
		maps.Copy(headers, authHeader)
	}

	jsonBody, bifrostErr := providerUtils.CheckContextAndGetRequestBody(
		ctx,
		request,
		func() (any, error) {
			reqBody := ToOpenAITextCompletionRequest(request)
			if reqBody != nil {
				reqBody.Stream = schemas.Ptr(true)
				reqBody.StreamOptions = &schemas.ChatStreamOptions{
					IncludeUsage: schemas.Ptr(true),
				}
			}
			return reqBody, nil
		},
		providerName)

	if bifrostErr != nil {
		return nil, bifrostErr
	}

	// Create HTTP request for streaming
	req := fasthttp.AcquireRequest()
	resp := fasthttp.AcquireResponse()
	resp.StreamBody = true
	defer fasthttp.ReleaseRequest(req)

	req.Header.SetMethod(http.MethodPost)
	req.SetRequestURI(url)
	req.Header.SetContentType("application/json")

	// Set any extra headers from network config
	providerUtils.SetExtraHeaders(ctx, req, extraHeaders, nil)

	// Set headers
	for key, value := range headers {
		req.Header.Set(key, value)
	}

	req.SetBody(jsonBody)

	// Make the request
	err := client.Do(req, resp)
	if err != nil {
		defer providerUtils.ReleaseStreamingResponse(resp)
		if errors.Is(err, context.Canceled) {
			return nil, &schemas.BifrostError{
				IsBifrostError: false,
				Error: &schemas.ErrorField{
					Type:    schemas.Ptr(schemas.RequestCancelled),
					Message: schemas.ErrRequestCancelled,
					Error:   err,
				},
			}
		}
		if errors.Is(err, fasthttp.ErrTimeout) || errors.Is(err, context.DeadlineExceeded) {
			return nil, providerUtils.NewBifrostOperationError(schemas.ErrProviderRequestTimedOut, err, providerName)
		}
		return nil, providerUtils.NewBifrostOperationError(schemas.ErrProviderDoRequest, err, providerName)
	}

	// Check for HTTP errors
	if resp.StatusCode() != fasthttp.StatusOK {
		defer providerUtils.ReleaseStreamingResponse(resp)
		return nil, parseStreamOpenAIError(resp, schemas.TextCompletionStreamRequest, providerName, request.Model)
	}

	// Create response channel
	responseChan := make(chan *schemas.BifrostStream, schemas.DefaultStreamBufferSize)

	// Start streaming in a goroutine
	go func() {
		defer func() {
			if r := recover(); r != nil {
				// Panic from force-closed stream due to inactivity timeout is expected.
				// Only re-panic if context wasn't cancelled (unexpected panic).
				if ctx.Err() == nil {
					logger.Warn(fmt.Sprintf("Stream panic (expected from inactivity timeout): %v", r))
				}
			}
		}()
		defer close(responseChan)
		defer providerUtils.ReleaseStreamingResponse(resp)

		// Track last activity time for inactivity timeout detection
		lastActivity := time.Now()
		activityMutex := &sync.Mutex{}
		done := make(chan struct{})
		defer close(done)

		// Monitor stream inactivity and force-close if stream hangs
		go func() {
			ticker := time.NewTicker(10 * time.Second)
			defer ticker.Stop()
			for {
				select {
				case <-ticker.C:
					activityMutex.Lock()
					inactive := time.Since(lastActivity)
					activityMutex.Unlock()
					if inactive > time.Duration(provider.networkConfig.StreamInactivityTimeoutInSeconds)*time.Second {
						// Stream has been inactive, force close to unblock scanner
						resp.CloseBodyStream()
						return
					}
				case <-done:
					return
				case <-ctx.Done():
					return
				}
			}
		}()

		scanner := bufio.NewScanner(resp.BodyStream())
		buf := make([]byte, 0, 1024*1024)
		scanner.Buffer(buf, 10*1024*1024)

		chunkIndex := -1
		usage := &schemas.BifrostLLMUsage{}

		var finishReason *string
		var messageID string
		startTime := time.Now()
		lastChunkTime := startTime

		for scanner.Scan() {
			// Update activity time on successful scan
			activityMutex.Lock()
			lastActivity = time.Now()
			activityMutex.Unlock()

			// Check if context is done before processing
			select {
			case <-ctx.Done():
				return
			default:
			}

			line := scanner.Text()

			// Skip empty lines and comments
			if line == "" || strings.HasPrefix(line, ":") {
				continue
			}

			// Check for end of stream
			if line == "data: [DONE]" {
				break
			}

			var jsonData string

			// Parse SSE data
			if after, ok := strings.CutPrefix(line, "data: "); ok {
				jsonData = after
			} else {
				// Handle raw JSON errors (without "data: " prefix)
				jsonData = line
			}

			// Skip empty data
			if strings.TrimSpace(jsonData) == "" {
				continue
			}

			// First, check if this is an error response
			var bifrostErr schemas.BifrostError
			if err := sonic.Unmarshal([]byte(jsonData), &bifrostErr); err == nil {
				if bifrostErr.Error != nil && bifrostErr.Error.Message != "" {
					bifrostErr.ExtraFields = schemas.BifrostErrorExtraFields{
						Provider:       providerName,
						ModelRequested: request.Model,
						RequestType:    schemas.TextCompletionStreamRequest,
					}
					ctx = context.WithValue(ctx, schemas.BifrostContextKeyStreamEndIndicator, true)
					providerUtils.ProcessAndSendBifrostError(ctx, postHookRunner, &bifrostErr, responseChan, logger)
					return
				}
			}

			// Parse into bifrost response
			var response schemas.BifrostTextCompletionResponse
			if err := sonic.Unmarshal([]byte(jsonData), &response); err != nil {
				logger.Warn(fmt.Sprintf("Failed to parse stream response: %v", err))
				continue
			}

			if postResponseConverter != nil {
				if converted := postResponseConverter(&response); converted != nil {
					response = *converted
				} else {
					logger.Warn("postResponseConverter returned nil; leaving chunk unmodified")
				}
			}

			// Handle usage-only chunks (when stream_options include_usage is true)
			if response.Usage != nil {
				// Collect usage information and send at the end of the stream
				// Here in some cases usage comes before final message
				// So we need to check if the response.Usage is nil and then if usage != nil
				// then add up all tokens
				if response.Usage.PromptTokens > usage.PromptTokens {
					usage.PromptTokens = response.Usage.PromptTokens
				}
				if response.Usage.CompletionTokens > usage.CompletionTokens {
					usage.CompletionTokens = response.Usage.CompletionTokens
				}
				if response.Usage.TotalTokens > usage.TotalTokens {
					usage.TotalTokens = response.Usage.TotalTokens
				}
				calculatedTotal := usage.PromptTokens + usage.CompletionTokens
				if calculatedTotal > usage.TotalTokens {
					usage.TotalTokens = calculatedTotal
				}
				response.Usage = nil
			}

			// Skip empty responses or responses without choices
			if len(response.Choices) == 0 {
				continue
			}

			// Handle finish reason, usually in the final chunk
			choice := response.Choices[0]
			if choice.FinishReason != nil && *choice.FinishReason != "" {
				// Collect finish reason and send at the end of the stream
				finishReason = choice.FinishReason
				response.Choices[0].FinishReason = nil
			}

			if response.ID != "" && messageID == "" {
				messageID = response.ID
			}

			// Handle regular content chunks
			if choice.TextCompletionResponseChoice != nil && choice.TextCompletionResponseChoice.Text != nil {
				chunkIndex++

				response.ExtraFields.RequestType = schemas.TextCompletionStreamRequest
				response.ExtraFields.Provider = providerName
				response.ExtraFields.ModelRequested = request.Model
				response.ExtraFields.ChunkIndex = chunkIndex
				response.ExtraFields.Latency = time.Since(lastChunkTime).Milliseconds()
				lastChunkTime = time.Now()

				if sendBackRawResponse {
					response.ExtraFields.RawResponse = jsonData
				}

				providerUtils.ProcessAndSendResponse(ctx, postHookRunner, providerUtils.GetBifrostResponseForStreamResponse(&response, nil, nil, nil, nil), responseChan)
			}

			// For providers that don't send [DONE] marker break on finish_reason
			if !providerUtils.ProviderSendsDoneMarker(providerName) && finishReason != nil {
				break
			}
		}

		// Handle scanner errors first.
		// If context was cancelled, scanner errors are expected (from force-closed body stream).
		if err := scanner.Err(); err != nil && ctx.Err() == nil {
			logger.Warn(fmt.Sprintf("Error reading stream: %v", err))
			providerUtils.ProcessAndSendError(ctx, postHookRunner, err, responseChan, schemas.TextCompletionStreamRequest, providerName, request.Model, logger)
		} else if ctx.Err() == nil {
			response := providerUtils.CreateBifrostTextCompletionChunkResponse(messageID, usage, finishReason, chunkIndex, schemas.TextCompletionStreamRequest, providerName, request.Model)
			if postResponseConverter != nil {
				response = postResponseConverter(response)
			}
			response.ExtraFields.Latency = time.Since(startTime).Milliseconds()
			ctx = context.WithValue(ctx, schemas.BifrostContextKeyStreamEndIndicator, true)
			providerUtils.ProcessAndSendResponse(ctx, postHookRunner, providerUtils.GetBifrostResponseForStreamResponse(response, nil, nil, nil, nil), responseChan)
		}
	}()

	return responseChan, nil
}

// ChatCompletion performs a chat completion request to the OpenAI API.
// It supports both text and image content in messages.
// Returns a BifrostResponse containing the completion results or an error if the request fails.
func (provider *OpenAIProvider) ChatCompletion(ctx context.Context, key schemas.Key, request *schemas.BifrostChatRequest) (*schemas.BifrostChatResponse, *schemas.BifrostError) {
	// Check if chat completion is allowed for this provider
	if err := providerUtils.CheckOperationAllowed(schemas.OpenAI, provider.customProviderConfig, schemas.ChatCompletionRequest); err != nil {
		return nil, err
	}

	return HandleOpenAIChatCompletionRequest(
		ctx,
		provider.client,
		provider.buildRequestURL(ctx, "/v1/chat/completions", schemas.ChatCompletionRequest),
		request,
		key,
		provider.networkConfig.ExtraHeaders,
		providerUtils.ShouldSendBackRawResponse(ctx, provider.sendBackRawResponse),
		provider.GetProviderKey(),
		provider.logger,
	)
}

// HandleOpenAIChatCompletionRequest handles a chat completion request to OpenAI's API.
func HandleOpenAIChatCompletionRequest(
	ctx context.Context,
	client *fasthttp.Client,
	url string,
	request *schemas.BifrostChatRequest,
	key schemas.Key,
	extraHeaders map[string]string,
	sendBackRawResponse bool,
	providerName schemas.ModelProvider,
	logger schemas.Logger,
) (*schemas.BifrostChatResponse, *schemas.BifrostError) {
	// Create request
	req := fasthttp.AcquireRequest()
	resp := fasthttp.AcquireResponse()
	defer fasthttp.ReleaseRequest(req)
	defer fasthttp.ReleaseResponse(resp)

	// Set any extra headers from network config
	providerUtils.SetExtraHeaders(ctx, req, extraHeaders, nil)

	req.SetRequestURI(url)
	req.Header.SetMethod(http.MethodPost)
	req.Header.SetContentType("application/json")

	if key.Value != "" {
		req.Header.Set("Authorization", "Bearer "+key.Value)
	}

	jsonData, bifrostErr := providerUtils.CheckContextAndGetRequestBody(
		ctx,
		request,
		func() (any, error) { return ToOpenAIChatRequest(request), nil },
		providerName)
	if bifrostErr != nil {
		return nil, bifrostErr
	}

	req.SetBody(jsonData)

	// Make request
	latency, bifrostErr := providerUtils.MakeRequestWithContext(ctx, client, req, resp)
	if bifrostErr != nil {
		return nil, bifrostErr
	}

	// Handle error response
	if resp.StatusCode() != fasthttp.StatusOK {
		logger.Debug(fmt.Sprintf("error from %s provider: %s", providerName, string(resp.Body())))
		return nil, ParseOpenAIError(resp, schemas.ChatCompletionRequest, providerName, request.Model)
	}

	body, err := providerUtils.CheckAndDecodeBody(resp)
	if err != nil {
		return nil, providerUtils.NewBifrostOperationError(schemas.ErrProviderResponseDecode, err, providerName)
	}

	response := &schemas.BifrostChatResponse{}

	// Use enhanced response handler with pre-allocated response
	rawResponse, bifrostErr := providerUtils.HandleProviderResponse(body, response, sendBackRawResponse)
	if bifrostErr != nil {
		return nil, bifrostErr
	}

	// Set raw response if enabled
	if sendBackRawResponse {
		response.ExtraFields.RawResponse = rawResponse
	}

	response.ExtraFields.Provider = providerName
	response.ExtraFields.ModelRequested = request.Model
	response.ExtraFields.RequestType = schemas.ChatCompletionRequest
	response.ExtraFields.Latency = latency.Milliseconds()

	return response, nil
}

// ChatCompletionStream handles streaming for OpenAI chat completions.
// It formats messages, prepares request body, and uses shared streaming logic.
// Returns a channel for streaming responses and any error that occurred.
func (provider *OpenAIProvider) ChatCompletionStream(ctx context.Context, postHookRunner schemas.PostHookRunner, key schemas.Key, request *schemas.BifrostChatRequest) (chan *schemas.BifrostStream, *schemas.BifrostError) {
	// Check if chat completion stream is allowed for this provider
	if err := providerUtils.CheckOperationAllowed(schemas.OpenAI, provider.customProviderConfig, schemas.ChatCompletionStreamRequest); err != nil {
		return nil, err
	}
	var authHeader map[string]string
	if key.Value != "" {
		authHeader = map[string]string{"Authorization": "Bearer " + key.Value}
	}
	// Use shared streaming logic
	return HandleOpenAIChatCompletionStreaming(
		ctx,
		provider.client,
		provider.buildRequestURL(ctx, "/v1/chat/completions", schemas.ChatCompletionStreamRequest),
		request,
		authHeader,
		provider.networkConfig.ExtraHeaders,
		providerUtils.ShouldSendBackRawResponse(ctx, provider.sendBackRawResponse),
		provider.GetProviderKey(),
		postHookRunner,
		nil,
		nil,
		provider.logger,
	)
}

// HandleOpenAIChatCompletionStreaming handles streaming for OpenAI-compatible APIs.
// This shared function reduces code duplication between providers that use the same SSE format.
func HandleOpenAIChatCompletionStreaming(
	ctx context.Context,
	client *fasthttp.Client,
	url string,
	request *schemas.BifrostChatRequest,
	authHeader map[string]string,
	extraHeaders map[string]string,
	sendBackRawResponse bool,
	providerName schemas.ModelProvider,
	postHookRunner schemas.PostHookRunner,
	customRequestConverter func(*schemas.BifrostChatRequest) (any, error),
	postResponseConverter func(*schemas.BifrostChatResponse) *schemas.BifrostChatResponse,
	logger schemas.Logger,
) (chan *schemas.BifrostStream, *schemas.BifrostError) {
	// Check if the request is a redirect from ResponsesStream to ChatCompletionStream
	isResponsesToChatCompletionsFallback := false
	var responsesStreamState *schemas.ChatToResponsesStreamState
	if ctx.Value(schemas.BifrostContextKeyIsResponsesToChatCompletionFallback) != nil {
		isResponsesToChatCompletionsFallbackValue, ok := ctx.Value(schemas.BifrostContextKeyIsResponsesToChatCompletionFallback).(bool)
		if ok && isResponsesToChatCompletionsFallbackValue {
			isResponsesToChatCompletionsFallback = true
			responsesStreamState = schemas.AcquireChatToResponsesStreamState()
			defer schemas.ReleaseChatToResponsesStreamState(responsesStreamState)
		}
	}

	headers := map[string]string{
		"Content-Type":  "application/json",
		"Accept":        "text/event-stream",
		"Cache-Control": "no-cache",
	}

	if authHeader != nil {
		// Copy auth header to headers
		maps.Copy(headers, authHeader)
	}

	jsonBody, bifrostErr := providerUtils.CheckContextAndGetRequestBody(
		ctx,
		request,
		func() (any, error) {
			if customRequestConverter != nil {
				return customRequestConverter(request)
			}
			reqBody := ToOpenAIChatRequest(request)
			if reqBody != nil {
				reqBody.Stream = schemas.Ptr(true)
				reqBody.StreamOptions = &schemas.ChatStreamOptions{
					IncludeUsage: schemas.Ptr(true),
				}
			}
			return reqBody, nil
		},
		providerName)
	if bifrostErr != nil {
		return nil, bifrostErr
	}

	// Create HTTP request for streaming
	req := fasthttp.AcquireRequest()
	resp := fasthttp.AcquireResponse()
	resp.StreamBody = true
	defer fasthttp.ReleaseRequest(req)

	// Updating request
	req.Header.SetMethod(http.MethodPost)
	req.SetRequestURI(url)
	req.Header.SetContentType("application/json")

	// Set any extra headers from network config
	providerUtils.SetExtraHeaders(ctx, req, extraHeaders, nil)

	// Set headers
	for key, value := range headers {
		req.Header.Set(key, value)
	}

	req.SetBody(jsonBody)

	// Make the request
	err := client.Do(req, resp)
	if err != nil {
		defer providerUtils.ReleaseStreamingResponse(resp)
		if errors.Is(err, context.Canceled) {
			return nil, &schemas.BifrostError{
				IsBifrostError: false,
				Error: &schemas.ErrorField{
					Type:    schemas.Ptr(schemas.RequestCancelled),
					Message: schemas.ErrRequestCancelled,
					Error:   err,
				},
			}
		}
		if errors.Is(err, fasthttp.ErrTimeout) || errors.Is(err, context.DeadlineExceeded) {
			return nil, providerUtils.NewBifrostOperationError(schemas.ErrProviderRequestTimedOut, err, providerName)
		}
		return nil, providerUtils.NewBifrostOperationError(schemas.ErrProviderDoRequest, err, providerName)
	}

	// Check for HTTP errors
	if resp.StatusCode() != fasthttp.StatusOK {
		defer providerUtils.ReleaseStreamingResponse(resp)
		return nil, parseStreamOpenAIError(resp, schemas.ChatCompletionStreamRequest, providerName, request.Model)
	}

	// Create response channel
	responseChan := make(chan *schemas.BifrostStream, schemas.DefaultStreamBufferSize)

	// Start streaming in a goroutine
	go func() {
		defer func() {
			if r := recover(); r != nil {
				// Panic from force-closed stream due to inactivity timeout is expected.
				// Only re-panic if context wasn't cancelled (unexpected panic).
				if ctx.Err() == nil {
					logger.Warn(fmt.Sprintf("Stream panic (expected from inactivity timeout): %v", r))
				}
			}
		}()
		defer close(responseChan)
		defer providerUtils.ReleaseStreamingResponse(resp)

		// Track last activity time for inactivity timeout detection
		lastActivity := time.Now()
		activityMutex := &sync.Mutex{}
		done := make(chan struct{})
		defer close(done)

		// Monitor stream inactivity and force-close if stream hangs
		go func() {
			ticker := time.NewTicker(10 * time.Second)
			defer ticker.Stop()
			for {
				select {
				case <-ticker.C:
					activityMutex.Lock()
					inactive := time.Since(lastActivity)
					activityMutex.Unlock()
					if inactive > time.Duration(provider.networkConfig.StreamInactivityTimeoutInSeconds)*time.Second {
						// Stream has been inactive, force close to unblock scanner
						resp.CloseBodyStream()
						return
					}
				case <-done:
					return
				case <-ctx.Done():
					return
				}
			}
		}()

		scanner := bufio.NewScanner(resp.BodyStream())
		buf := make([]byte, 0, 1024*1024)
		scanner.Buffer(buf, 10*1024*1024)

		chunkIndex := -1
		usage := &schemas.BifrostLLMUsage{}

		startTime := time.Now()
		lastChunkTime := startTime

		var finishReason *string
		var messageID string

		for scanner.Scan() {
			// Update activity time on successful scan
			activityMutex.Lock()
			lastActivity = time.Now()
			activityMutex.Unlock()

			// Check if context is done before processing
			select {
			case <-ctx.Done():
				return
			default:
			}

			line := scanner.Text()

			// Skip empty lines and comments
			if line == "" || strings.HasPrefix(line, ":") {
				continue
			}

			// Check for end of stream
			if line == "data: [DONE]" {
				break
			}

			var jsonData string

			// Parse SSE data
			if after, ok := strings.CutPrefix(line, "data: "); ok {
				jsonData = after
			} else {
				// Handle raw JSON errors (without "data: " prefix)
				jsonData = line
			}

			// Skip empty data
			if strings.TrimSpace(jsonData) == "" {
				continue
			}

			// First, check if this is an error response
			var bifrostErr schemas.BifrostError
			if err := sonic.Unmarshal([]byte(jsonData), &bifrostErr); err == nil {
				if bifrostErr.Error != nil && bifrostErr.Error.Message != "" {
					bifrostErr.ExtraFields = schemas.BifrostErrorExtraFields{
						Provider:       providerName,
						ModelRequested: request.Model,
						RequestType:    schemas.ChatCompletionStreamRequest,
					}
					ctx = context.WithValue(ctx, schemas.BifrostContextKeyStreamEndIndicator, true)
					providerUtils.ProcessAndSendBifrostError(ctx, postHookRunner, &bifrostErr, responseChan, logger)
					return
				}
			}

			// Parse into bifrost response
			var response schemas.BifrostChatResponse
			if err := sonic.Unmarshal([]byte(jsonData), &response); err != nil {
				logger.Warn(fmt.Sprintf("Failed to parse stream response: %v", err))
				continue
			}

			if isResponsesToChatCompletionsFallback {
				spreadResponses := response.ToBifrostResponsesStreamResponse(responsesStreamState)
				for _, response := range spreadResponses {
					if response.Type == schemas.ResponsesStreamResponseTypeError {
						bifrostErr := &schemas.BifrostError{
							Type:           schemas.Ptr(string(schemas.ResponsesStreamResponseTypeError)),
							IsBifrostError: false,
							Error:          &schemas.ErrorField{},
							ExtraFields: schemas.BifrostErrorExtraFields{
								RequestType:    schemas.ResponsesStreamRequest,
								Provider:       providerName,
								ModelRequested: request.Model,
							},
						}

						if response.Message != nil {
							bifrostErr.Error.Message = *response.Message
						}
						if response.Param != nil {
							bifrostErr.Error.Param = *response.Param
						}
						if response.Code != nil {
							bifrostErr.Error.Code = response.Code
						}

						ctx = context.WithValue(ctx, schemas.BifrostContextKeyStreamEndIndicator, true)
						providerUtils.ProcessAndSendBifrostError(ctx, postHookRunner, bifrostErr, responseChan, logger)
						return
					}

					response.ExtraFields.RequestType = schemas.ResponsesStreamRequest
					response.ExtraFields.Provider = providerName
					response.ExtraFields.ModelRequested = request.Model
					response.ExtraFields.ChunkIndex = response.SequenceNumber

					if sendBackRawResponse {
						response.ExtraFields.RawResponse = jsonData
					}

					if response.Type == schemas.ResponsesStreamResponseTypeCompleted {
						response.ExtraFields.Latency = time.Since(startTime).Milliseconds()
						ctx = context.WithValue(ctx, schemas.BifrostContextKeyStreamEndIndicator, true)
						providerUtils.ProcessAndSendResponse(ctx, postHookRunner, providerUtils.GetBifrostResponseForStreamResponse(nil, nil, response, nil, nil), responseChan)
						return
					}

					response.ExtraFields.Latency = time.Since(lastChunkTime).Milliseconds()
					lastChunkTime = time.Now()

					providerUtils.ProcessAndSendResponse(ctx, postHookRunner, providerUtils.GetBifrostResponseForStreamResponse(nil, nil, response, nil, nil), responseChan)
				}
			} else {
				if postResponseConverter != nil {
					if converted := postResponseConverter(&response); converted != nil {
						response = *converted
					} else {
						logger.Warn("postResponseConverter returned nil; leaving chunk unmodified")
					}
				}

				// Handle usage-only chunks (when stream_options include_usage is true)
				if response.Usage != nil {
					// Collect usage information and send at the end of the stream
					// Here in some cases usage comes before final message
					// So we need to check if the response.Usage is nil and then if usage != nil
					// then add up all tokens
					if response.Usage.PromptTokens > usage.PromptTokens {
						usage.PromptTokens = response.Usage.PromptTokens
					}
					if response.Usage.CompletionTokens > usage.CompletionTokens {
						usage.CompletionTokens = response.Usage.CompletionTokens
					}
					if response.Usage.TotalTokens > usage.TotalTokens {
						usage.TotalTokens = response.Usage.TotalTokens
					}
					calculatedTotal := usage.PromptTokens + usage.CompletionTokens
					if calculatedTotal > usage.TotalTokens {
						usage.TotalTokens = calculatedTotal
					}
					response.Usage = nil
				}

				// Skip empty responses or responses without choices
				if len(response.Choices) == 0 {
					continue
				}

				// Handle finish reason, usually in the final chunk
				choice := response.Choices[0]
				if choice.FinishReason != nil && *choice.FinishReason != "" {
					// Collect finish reason and send at the end of the stream
					finishReason = choice.FinishReason
					response.Choices[0].FinishReason = nil
				}

				if response.ID != "" && messageID == "" {
					messageID = response.ID
				}

				// Handle regular content chunks
				if choice.ChatStreamResponseChoice != nil &&
					choice.ChatStreamResponseChoice.Delta != nil &&
					(choice.ChatStreamResponseChoice.Delta.Content != nil ||
						len(choice.ChatStreamResponseChoice.Delta.ToolCalls) > 0) {
					chunkIndex++

					response.ExtraFields.RequestType = schemas.ChatCompletionStreamRequest
					response.ExtraFields.Provider = providerName
					response.ExtraFields.ModelRequested = request.Model
					response.ExtraFields.ChunkIndex = chunkIndex
					response.ExtraFields.Latency = time.Since(lastChunkTime).Milliseconds()
					lastChunkTime = time.Now()

					if sendBackRawResponse {
						response.ExtraFields.RawResponse = jsonData
					}

					providerUtils.ProcessAndSendResponse(ctx, postHookRunner, providerUtils.GetBifrostResponseForStreamResponse(nil, &response, nil, nil, nil), responseChan)
				}

				// For providers that don't send [DONE] marker break on finish_reason
				if !providerUtils.ProviderSendsDoneMarker(providerName) && finishReason != nil {
					break
				}
			}
		}

		// Handle scanner errors first.
		// If context was cancelled, scanner errors are expected (from force-closed body stream).
		if err := scanner.Err(); err != nil && ctx.Err() == nil {
			logger.Warn(fmt.Sprintf("Error reading stream: %v", err))
			providerUtils.ProcessAndSendError(ctx, postHookRunner, err, responseChan, schemas.ChatCompletionStreamRequest, providerName, request.Model, logger)
<<<<<<< HEAD
		} else if ctx.Err() == nil {
=======
		} else if !isResponsesToChatCompletionsFallback {
>>>>>>> a4da467b
			response := providerUtils.CreateBifrostChatCompletionChunkResponse(messageID, usage, finishReason, chunkIndex, schemas.ChatCompletionStreamRequest, providerName, request.Model)
			if postResponseConverter != nil {
				response = postResponseConverter(response)
			}
			response.ExtraFields.Latency = time.Since(startTime).Milliseconds()
			ctx = context.WithValue(ctx, schemas.BifrostContextKeyStreamEndIndicator, true)
			providerUtils.ProcessAndSendResponse(ctx, postHookRunner, providerUtils.GetBifrostResponseForStreamResponse(nil, response, nil, nil, nil), responseChan)
		}
	}()

	return responseChan, nil
}

// Responses performs a responses request to the OpenAI API.
func (provider *OpenAIProvider) Responses(ctx context.Context, key schemas.Key, request *schemas.BifrostResponsesRequest) (*schemas.BifrostResponsesResponse, *schemas.BifrostError) {
	// Check if chat completion is allowed for this provider
	if err := providerUtils.CheckOperationAllowed(schemas.OpenAI, provider.customProviderConfig, schemas.ResponsesRequest); err != nil {
		return nil, err
	}

	return HandleOpenAIResponsesRequest(
		ctx,
		provider.client,
		provider.buildRequestURL(ctx, "/v1/responses", schemas.ResponsesRequest),
		request,
		key,
		provider.networkConfig.ExtraHeaders,
		providerUtils.ShouldSendBackRawResponse(ctx, provider.sendBackRawResponse),
		provider.GetProviderKey(),
		provider.logger,
	)
}

// HandleOpenAIResponsesRequest handles a responses request to OpenAI's API.
func HandleOpenAIResponsesRequest(
	ctx context.Context,
	client *fasthttp.Client,
	url string,
	request *schemas.BifrostResponsesRequest,
	key schemas.Key,
	extraHeaders map[string]string,
	sendBackRawResponse bool,
	providerName schemas.ModelProvider,
	logger schemas.Logger,
) (*schemas.BifrostResponsesResponse, *schemas.BifrostError) {
	// Create request
	req := fasthttp.AcquireRequest()
	resp := fasthttp.AcquireResponse()
	defer fasthttp.ReleaseRequest(req)
	defer fasthttp.ReleaseResponse(resp)

	// Set any extra headers from network config
	providerUtils.SetExtraHeaders(ctx, req, extraHeaders, nil)

	req.SetRequestURI(url)
	req.Header.SetMethod(http.MethodPost)
	req.Header.SetContentType("application/json")

	if key.Value != "" {
		req.Header.Set("Authorization", "Bearer "+key.Value)
	}

	// Use centralized converter
	jsonData, bifrostErr := providerUtils.CheckContextAndGetRequestBody(
		ctx,
		request,
		func() (any, error) { return ToOpenAIResponsesRequest(request), nil },
		providerName)
	if bifrostErr != nil {
		return nil, bifrostErr
	}

	req.SetBody(jsonData)

	// Make request
	latency, bifrostErr := providerUtils.MakeRequestWithContext(ctx, client, req, resp)
	if bifrostErr != nil {
		return nil, bifrostErr
	}

	// Handle error response
	if resp.StatusCode() != fasthttp.StatusOK {
		logger.Debug(fmt.Sprintf("error from %s provider: %s", providerName, string(resp.Body())))
		return nil, ParseOpenAIError(resp, schemas.ResponsesRequest, providerName, request.Model)
	}

	body, err := providerUtils.CheckAndDecodeBody(resp)
	if err != nil {
		return nil, providerUtils.NewBifrostOperationError(schemas.ErrProviderResponseDecode, err, providerName)
	}

	response := &schemas.BifrostResponsesResponse{}

	// Use enhanced response handler with pre-allocated response
	rawResponse, bifrostErr := providerUtils.HandleProviderResponse(body, response, sendBackRawResponse)
	if bifrostErr != nil {
		return nil, bifrostErr
	}

	// Set raw response if enabled
	if sendBackRawResponse {
		response.ExtraFields.RawResponse = rawResponse
	}

	response.ExtraFields.Provider = providerName
	response.ExtraFields.ModelRequested = request.Model
	response.ExtraFields.RequestType = schemas.ResponsesRequest
	response.ExtraFields.Latency = latency.Milliseconds()

	return response, nil
}

// ResponsesStream performs a streaming responses request to the OpenAI API.
func (provider *OpenAIProvider) ResponsesStream(ctx context.Context, postHookRunner schemas.PostHookRunner, key schemas.Key, request *schemas.BifrostResponsesRequest) (chan *schemas.BifrostStream, *schemas.BifrostError) {
	// Check if chat completion stream is allowed for this provider
	if err := providerUtils.CheckOperationAllowed(schemas.OpenAI, provider.customProviderConfig, schemas.ResponsesStreamRequest); err != nil {
		return nil, err
	}
	var authHeader map[string]string
	if key.Value != "" {
		authHeader = map[string]string{"Authorization": "Bearer " + key.Value}
	}
	// Use shared streaming logic
	return HandleOpenAIResponsesStreaming(
		ctx,
		provider.client,
		provider.buildRequestURL(ctx, "/v1/responses", schemas.ResponsesStreamRequest),
		request,
		authHeader,
		provider.networkConfig.ExtraHeaders,
		providerUtils.ShouldSendBackRawResponse(ctx, provider.sendBackRawResponse),
		provider.GetProviderKey(),
		postHookRunner,
		nil,
		nil,
		provider.logger,
	)
}

// HandleOpenAIResponsesStreaming handles streaming for OpenAI-compatible APIs.
// This shared function reduces code duplication between providers that use the same SSE format.
func HandleOpenAIResponsesStreaming(
	ctx context.Context,
	client *fasthttp.Client,
	url string,
	request *schemas.BifrostResponsesRequest,
	authHeader map[string]string,
	extraHeaders map[string]string,
	sendBackRawResponse bool,
	providerName schemas.ModelProvider,
	postHookRunner schemas.PostHookRunner,
	postRequestConverter func(*OpenAIResponsesRequest) *OpenAIResponsesRequest,
	postResponseConverter func(*schemas.BifrostResponsesStreamResponse) *schemas.BifrostResponsesStreamResponse,
	logger schemas.Logger,
) (chan *schemas.BifrostStream, *schemas.BifrostError) {
	// Prepare SGL headers (SGL typically doesn't require authorization, but we include it if provided)
	headers := map[string]string{
		"Content-Type":  "application/json",
		"Accept":        "text/event-stream",
		"Cache-Control": "no-cache",
	}

	if authHeader != nil {
		// Copy auth header to headers
		maps.Copy(headers, authHeader)
	}

	jsonBody, bifrostErr := providerUtils.CheckContextAndGetRequestBody(
		ctx,
		request,
		func() (any, error) {
			reqBody := ToOpenAIResponsesRequest(request)
			if reqBody != nil {
				if postRequestConverter != nil {
					reqBody = postRequestConverter(reqBody)
				}
				reqBody.Stream = schemas.Ptr(true)
			}
			return reqBody, nil
		},
		providerName)
	if bifrostErr != nil {
		return nil, bifrostErr
	}

	// Create HTTP request for streaming
	req := fasthttp.AcquireRequest()
	resp := fasthttp.AcquireResponse()
	resp.StreamBody = true
	defer fasthttp.ReleaseRequest(req)

	req.Header.SetMethod(http.MethodPost)
	req.SetRequestURI(url)
	req.Header.SetContentType("application/json")

	// Set any extra headers from network config
	providerUtils.SetExtraHeaders(ctx, req, extraHeaders, nil)

	// Set headers
	for key, value := range headers {
		req.Header.Set(key, value)
	}

	req.SetBody(jsonBody)

	// Make the request
	err := client.Do(req, resp)
	if err != nil {
		defer providerUtils.ReleaseStreamingResponse(resp)
		if errors.Is(err, context.Canceled) {
			return nil, &schemas.BifrostError{
				IsBifrostError: false,
				Error: &schemas.ErrorField{
					Type:    schemas.Ptr(schemas.RequestCancelled),
					Message: schemas.ErrRequestCancelled,
					Error:   err,
				},
			}
		}
		if errors.Is(err, fasthttp.ErrTimeout) || errors.Is(err, context.DeadlineExceeded) {
			return nil, providerUtils.NewBifrostOperationError(schemas.ErrProviderRequestTimedOut, err, providerName)
		}
		return nil, providerUtils.NewBifrostOperationError(schemas.ErrProviderDoRequest, err, providerName)
	}

	// Check for HTTP errors
	if resp.StatusCode() != fasthttp.StatusOK {
		defer providerUtils.ReleaseStreamingResponse(resp)
		return nil, parseStreamOpenAIError(resp, schemas.ResponsesStreamRequest, providerName, request.Model)
	}

	// Create response channel
	responseChan := make(chan *schemas.BifrostStream, schemas.DefaultStreamBufferSize)

	// Start streaming in a goroutine
	go func() {
		defer func() {
			if r := recover(); r != nil {
				if ctx.Err() == nil {
					logger.Warn(fmt.Sprintf("Stream panic (expected from inactivity timeout): %v", r))
				}
			}
		}()
		defer close(responseChan)
		defer providerUtils.ReleaseStreamingResponse(resp)

		lastActivity := time.Now()
		activityMutex := &sync.Mutex{}
		done := make(chan struct{})
		defer close(done)

		go func() {
			ticker := time.NewTicker(10 * time.Second)
			defer ticker.Stop()
			for {
				select {
				case <-ticker.C:
					activityMutex.Lock()
					inactive := time.Since(lastActivity)
					activityMutex.Unlock()
					if inactive > 60*time.Second {
						resp.CloseBodyStream()
						return
					}
				case <-done:
					return
				case <-ctx.Done():
					return
				}
			}
		}()

		scanner := bufio.NewScanner(resp.BodyStream())
		buf := make([]byte, 0, 1024*1024)
		scanner.Buffer(buf, 10*1024*1024)

		startTime := time.Now()
		lastChunkTime := startTime

		for scanner.Scan() {
			activityMutex.Lock()
			lastActivity = time.Now()
			activityMutex.Unlock()

			// Check if context is done before processing
			select {
			case <-ctx.Done():
				return
			default:
			}

			line := scanner.Text()

			// Skip empty lines, comments, and event lines
			if line == "" || strings.HasPrefix(line, ":") || strings.HasPrefix(line, "event:") {
				continue
			}

			// Check for end of stream
			if line == "data: [DONE]" {
				break
			}

			var jsonData string

			// Parse SSE data
			if after, ok := strings.CutPrefix(line, "data: "); ok {
				jsonData = after
			} else if !strings.HasPrefix(line, "event:") {
				// Handle raw JSON errors (without "data: " prefix) but skip event lines
				jsonData = line
			} else {
				// This is an event line, skip it
				continue
			}

			// Skip empty data
			if strings.TrimSpace(jsonData) == "" {
				continue
			}

			// Parse into bifrost response
			var response schemas.BifrostResponsesStreamResponse
			if err := sonic.Unmarshal([]byte(jsonData), &response); err != nil {
				logger.Warn(fmt.Sprintf("Failed to parse stream response: %v", err))
				continue
			}

			if postResponseConverter != nil {
				if converted := postResponseConverter(&response); converted != nil {
					response = *converted
				} else {
					logger.Warn("postResponseConverter returned nil; leaving chunk unmodified")
				}
			}

			if response.Type == schemas.ResponsesStreamResponseTypeError {
				bifrostErr := &schemas.BifrostError{
					Type:           schemas.Ptr(string(schemas.ResponsesStreamResponseTypeError)),
					IsBifrostError: false,
					Error:          &schemas.ErrorField{},
					ExtraFields: schemas.BifrostErrorExtraFields{
						RequestType:    schemas.ResponsesStreamRequest,
						Provider:       providerName,
						ModelRequested: request.Model,
					},
				}

				if response.Message != nil {
					bifrostErr.Error.Message = *response.Message
				}
				if response.Param != nil {
					bifrostErr.Error.Param = *response.Param
				}
				if response.Code != nil {
					bifrostErr.Error.Code = response.Code
				}

				ctx = context.WithValue(ctx, schemas.BifrostContextKeyStreamEndIndicator, true)
				providerUtils.ProcessAndSendBifrostError(ctx, postHookRunner, bifrostErr, responseChan, logger)
				return
			}

			response.ExtraFields.RequestType = schemas.ResponsesStreamRequest
			response.ExtraFields.Provider = providerName
			response.ExtraFields.ModelRequested = request.Model
			response.ExtraFields.ChunkIndex = response.SequenceNumber

			if sendBackRawResponse {
				response.ExtraFields.RawResponse = jsonData
			}

			if response.Type == schemas.ResponsesStreamResponseTypeCompleted {
				response.ExtraFields.Latency = time.Since(startTime).Milliseconds()
				ctx = context.WithValue(ctx, schemas.BifrostContextKeyStreamEndIndicator, true)
				providerUtils.ProcessAndSendResponse(ctx, postHookRunner, providerUtils.GetBifrostResponseForStreamResponse(nil, nil, &response, nil, nil), responseChan)
				return
			}

			response.ExtraFields.Latency = time.Since(lastChunkTime).Milliseconds()
			lastChunkTime = time.Now()

			providerUtils.ProcessAndSendResponse(ctx, postHookRunner, providerUtils.GetBifrostResponseForStreamResponse(nil, nil, &response, nil, nil), responseChan)
		}
		// Handle scanner errors first.
		// If context was cancelled, scanner errors are expected (from force-closed body stream).
		if err := scanner.Err(); err != nil && ctx.Err() == nil {
			logger.Warn(fmt.Sprintf("Error reading stream: %v", err))
			providerUtils.ProcessAndSendError(ctx, postHookRunner, err, responseChan, schemas.ResponsesStreamRequest, providerName, request.Model, logger)
		}
	}()

	return responseChan, nil
}

// Embedding generates embeddings for the given input text(s).
// The input can be either a single string or a slice of strings for batch embedding.
// Returns a BifrostResponse containing the embedding(s) and any error that occurred.
func (provider *OpenAIProvider) Embedding(ctx context.Context, key schemas.Key, request *schemas.BifrostEmbeddingRequest) (*schemas.BifrostEmbeddingResponse, *schemas.BifrostError) {
	// Check if embedding is allowed for this provider
	if err := providerUtils.CheckOperationAllowed(schemas.OpenAI, provider.customProviderConfig, schemas.EmbeddingRequest); err != nil {
		return nil, err
	}

	// Use the shared embedding request handler
	return HandleOpenAIEmbeddingRequest(
		ctx,
		provider.client,
		provider.buildRequestURL(ctx, "/v1/embeddings", schemas.EmbeddingRequest),
		request,
		key,
		provider.networkConfig.ExtraHeaders,
		provider.GetProviderKey(),
		providerUtils.ShouldSendBackRawResponse(ctx, provider.sendBackRawResponse),
		provider.logger,
	)
}

// HandleOpenAIEmbeddingRequest handles embedding requests for OpenAI-compatible APIs.
// This shared function reduces code duplication between providers that use the same embedding request format.
func HandleOpenAIEmbeddingRequest(
	ctx context.Context,
	client *fasthttp.Client,
	url string,
	request *schemas.BifrostEmbeddingRequest,
	key schemas.Key,
	extraHeaders map[string]string,
	providerName schemas.ModelProvider,
	sendBackRawResponse bool,
	logger schemas.Logger,
) (*schemas.BifrostEmbeddingResponse, *schemas.BifrostError) {
	// Create request
	req := fasthttp.AcquireRequest()
	resp := fasthttp.AcquireResponse()
	defer fasthttp.ReleaseRequest(req)
	defer fasthttp.ReleaseResponse(resp)

	// Set any extra headers from network config
	providerUtils.SetExtraHeaders(ctx, req, extraHeaders, nil)

	req.SetRequestURI(url)
	req.Header.SetMethod(http.MethodPost)
	req.Header.SetContentType("application/json")

	if key.Value != "" {
		req.Header.Set("Authorization", "Bearer "+key.Value)
	}

	// Use centralized converter
	jsonData, bifrostErr := providerUtils.CheckContextAndGetRequestBody(
		ctx,
		request,
		func() (any, error) { return ToOpenAIEmbeddingRequest(request), nil },
		providerName)
	if bifrostErr != nil {
		return nil, bifrostErr
	}

	req.SetBody(jsonData)

	// Make request
	latency, bifrostErr := providerUtils.MakeRequestWithContext(ctx, client, req, resp)
	if bifrostErr != nil {
		return nil, bifrostErr
	}

	// Handle error response
	if resp.StatusCode() != fasthttp.StatusOK {
		logger.Debug(fmt.Sprintf("error from %s provider: %s", providerName, string(resp.Body())))
		return nil, ParseOpenAIError(resp, schemas.EmbeddingRequest, providerName, request.Model)
	}

	body, err := providerUtils.CheckAndDecodeBody(resp)
	if err != nil {
		return nil, providerUtils.NewBifrostOperationError(schemas.ErrProviderResponseDecode, err, providerName)
	}

	response := &schemas.BifrostEmbeddingResponse{}

	// Use enhanced response handler with pre-allocated response
	rawResponse, bifrostErr := providerUtils.HandleProviderResponse(body, response, sendBackRawResponse)
	if bifrostErr != nil {
		return nil, bifrostErr
	}

	response.ExtraFields.Provider = providerName
	response.ExtraFields.ModelRequested = request.Model
	response.ExtraFields.RequestType = schemas.EmbeddingRequest
	response.ExtraFields.Latency = latency.Milliseconds()

	if sendBackRawResponse {
		response.ExtraFields.RawResponse = rawResponse
	}

	return response, nil
}

// Speech handles non-streaming speech synthesis requests.
// It formats the request body, makes the API call, and returns the response.
// Returns the response and any error that occurred.
func (provider *OpenAIProvider) Speech(ctx context.Context, key schemas.Key, request *schemas.BifrostSpeechRequest) (*schemas.BifrostSpeechResponse, *schemas.BifrostError) {
	if err := providerUtils.CheckOperationAllowed(schemas.OpenAI, provider.customProviderConfig, schemas.SpeechRequest); err != nil {
		return nil, err
	}

	providerName := provider.GetProviderKey()

	// Create request
	req := fasthttp.AcquireRequest()
	resp := fasthttp.AcquireResponse()
	defer fasthttp.ReleaseRequest(req)
	defer fasthttp.ReleaseResponse(resp)

	// Set any extra headers from network config
	providerUtils.SetExtraHeaders(ctx, req, provider.networkConfig.ExtraHeaders, nil)

	req.SetRequestURI(provider.buildRequestURL(ctx, "/v1/audio/speech", schemas.SpeechRequest))
	req.Header.SetMethod(http.MethodPost)
	req.Header.SetContentType("application/json")
	if key.Value != "" {
		req.Header.Set("Authorization", "Bearer "+key.Value)
	}

	jsonData, bifrostErr := providerUtils.CheckContextAndGetRequestBody(
		ctx,
		request,
		func() (any, error) { return ToOpenAISpeechRequest(request), nil },
		providerName)
	if bifrostErr != nil {
		return nil, bifrostErr
	}

	req.SetBody(jsonData)

	// Make request
	latency, bifrostErr := providerUtils.MakeRequestWithContext(ctx, provider.client, req, resp)
	if bifrostErr != nil {
		return nil, bifrostErr
	}

	// Handle error response
	if resp.StatusCode() != fasthttp.StatusOK {
		provider.logger.Debug(fmt.Sprintf("error from %s provider: %s", providerName, string(resp.Body())))
		return nil, ParseOpenAIError(resp, schemas.SpeechRequest, providerName, request.Model)
	}

	// Get the binary audio data from the response body
	body, err := providerUtils.CheckAndDecodeBody(resp)
	if err != nil {
		return nil, providerUtils.NewBifrostOperationError(schemas.ErrProviderResponseDecode, err, providerName)
	}

	// Create final response with the audio data
	// Note: For speech synthesis, we return the binary audio data in the raw response
	// The audio data is typically in MP3, WAV, or other audio formats as specified by response_format
	bifrostResponse := &schemas.BifrostSpeechResponse{
		Audio: body,
		ExtraFields: schemas.BifrostResponseExtraFields{
			RequestType:    schemas.SpeechRequest,
			Provider:       providerName,
			ModelRequested: request.Model,
			Latency:        latency.Milliseconds(),
		},
	}

	return bifrostResponse, nil
}

// SpeechStream handles streaming for speech synthesis.
// It formats the request body, creates HTTP request, and uses shared streaming logic.
// Returns a channel for streaming responses and any error that occurred.
func (provider *OpenAIProvider) SpeechStream(ctx context.Context, postHookRunner schemas.PostHookRunner, key schemas.Key, request *schemas.BifrostSpeechRequest) (chan *schemas.BifrostStream, *schemas.BifrostError) {
	if err := providerUtils.CheckOperationAllowed(schemas.OpenAI, provider.customProviderConfig, schemas.SpeechStreamRequest); err != nil {
		return nil, err
	}
	providerName := provider.GetProviderKey()
	// Use centralized converter
	reqBody := ToOpenAISpeechRequest(request)
	if reqBody == nil {
		return nil, providerUtils.NewBifrostOperationError("speech input is not provided", nil, providerName)
	}
	reqBody.StreamFormat = schemas.Ptr("sse")

	jsonBody, bifrostErr := providerUtils.CheckContextAndGetRequestBody(
		ctx,
		request,
		func() (any, error) {
			reqBody := ToOpenAISpeechRequest(request)
			if reqBody != nil {
				reqBody.StreamFormat = schemas.Ptr("sse")
			}
			return reqBody, nil
		},
		providerName)
	if bifrostErr != nil {
		return nil, bifrostErr
	}

	// Create HTTP request for streaming
	req := fasthttp.AcquireRequest()
	resp := fasthttp.AcquireResponse()
	resp.StreamBody = true
	defer fasthttp.ReleaseRequest(req)

	// Prepare OpenAI headers
	headers := map[string]string{
		"Content-Type":  "application/json",
		"Accept":        "text/event-stream",
		"Cache-Control": "no-cache",
	}

	if key.Value != "" {
		headers["Authorization"] = "Bearer " + key.Value
	}

	req.Header.SetMethod(http.MethodPost)
	req.SetRequestURI(provider.buildRequestURL(ctx, "/v1/audio/speech", schemas.SpeechStreamRequest))
	req.Header.SetContentType("application/json")

	providerUtils.SetExtraHeaders(ctx, req, provider.networkConfig.ExtraHeaders, nil)

	// Set any extra headers from network config
	// Set headers
	for key, value := range headers {
		req.Header.Set(key, value)
	}

	req.SetBody(jsonBody)

	// Make the request
	err := provider.client.Do(req, resp)
	if err != nil {
		defer providerUtils.ReleaseStreamingResponse(resp)
		if errors.Is(err, context.Canceled) {
			return nil, &schemas.BifrostError{
				IsBifrostError: false,
				Error: &schemas.ErrorField{
					Type:    schemas.Ptr(schemas.RequestCancelled),
					Message: schemas.ErrRequestCancelled,
					Error:   err,
				},
			}
		}
		if errors.Is(err, fasthttp.ErrTimeout) || errors.Is(err, context.DeadlineExceeded) {
			return nil, providerUtils.NewBifrostOperationError(schemas.ErrProviderRequestTimedOut, err, providerName)
		}
		return nil, providerUtils.NewBifrostOperationError(schemas.ErrProviderDoRequest, err, providerName)
	}

	// Check for HTTP errors
	if resp.StatusCode() != fasthttp.StatusOK {
		defer providerUtils.ReleaseStreamingResponse(resp)
		return nil, parseStreamOpenAIError(resp, schemas.SpeechStreamRequest, providerName, request.Model)
	}

	// Create response channel
	responseChan := make(chan *schemas.BifrostStream, schemas.DefaultStreamBufferSize)

	// Start streaming in a goroutine
	go func() {
		defer func() {
			if r := recover(); r != nil {
				// Panic from force-closed stream due to inactivity timeout is expected.
				// Only re-panic if context wasn't cancelled (unexpected panic).
				if ctx.Err() == nil {
					provider.logger.Warn(fmt.Sprintf("Stream panic (expected from inactivity timeout): %v", r))
				}
			}
		}()
		defer close(responseChan)
		defer providerUtils.ReleaseStreamingResponse(resp)

		// Track last activity time for inactivity timeout detection
		lastActivity := time.Now()
		activityMutex := &sync.Mutex{}
		done := make(chan struct{})
		defer close(done)

		// Monitor stream inactivity and force-close if stream hangs
		go func() {
			ticker := time.NewTicker(10 * time.Second)
			defer ticker.Stop()
			for {
				select {
				case <-ticker.C:
					activityMutex.Lock()
					inactive := time.Since(lastActivity)
					activityMutex.Unlock()
					if inactive > time.Duration(provider.networkConfig.StreamInactivityTimeoutInSeconds)*time.Second {
						// Stream has been inactive, force close to unblock scanner
						resp.CloseBodyStream()
						return
					}
				case <-done:
					return
				case <-ctx.Done():
					return
				}
			}
		}()

		scanner := bufio.NewScanner(resp.BodyStream())
		chunkIndex := -1

		startTime := time.Now()
		lastChunkTime := startTime

		for scanner.Scan() {
			// Update activity time on successful scan
			activityMutex.Lock()
			lastActivity = time.Now()
			activityMutex.Unlock()

			// Check if context is done before processing
			select {
			case <-ctx.Done():
				return
			default:
			}

			line := scanner.Text()

			// Skip empty lines and comments
			if line == "" || strings.HasPrefix(line, ":") {
				continue
			}

			// Check for end of stream
			if line == "data: [DONE]" {
				break
			}

			var jsonData string

			// Parse SSE data
			if strings.HasPrefix(line, "data: ") {
				jsonData = strings.TrimPrefix(line, "data: ")
			} else {
				// Handle raw JSON errors (without "data: " prefix)
				jsonData = line
			}

			// Skip empty data
			if strings.TrimSpace(jsonData) == "" {
				continue
			}

			// First, check if this is an error response
			var bifrostErr schemas.BifrostError
			if err := sonic.Unmarshal([]byte(jsonData), &bifrostErr); err == nil {
				if bifrostErr.Error != nil && bifrostErr.Error.Message != "" {
					bifrostErr.ExtraFields = schemas.BifrostErrorExtraFields{
						Provider:       providerName,
						ModelRequested: request.Model,
						RequestType:    schemas.SpeechStreamRequest,
					}
					ctx = context.WithValue(ctx, schemas.BifrostContextKeyStreamEndIndicator, true)
					providerUtils.ProcessAndSendBifrostError(ctx, postHookRunner, &bifrostErr, responseChan, provider.logger)
					return
				}
			}

			// Parse into bifrost response
			var response schemas.BifrostSpeechStreamResponse
			if err := sonic.Unmarshal([]byte(jsonData), &response); err != nil {
				provider.logger.Warn(fmt.Sprintf("Failed to parse stream response: %v", err))
				continue
			}

			chunkIndex++

			response.ExtraFields = schemas.BifrostResponseExtraFields{
				RequestType:    schemas.SpeechStreamRequest,
				Provider:       providerName,
				ModelRequested: request.Model,
				ChunkIndex:     chunkIndex,
				Latency:        time.Since(lastChunkTime).Milliseconds(),
			}
			lastChunkTime = time.Now()

			if providerUtils.ShouldSendBackRawResponse(ctx, provider.sendBackRawResponse) {
				response.ExtraFields.RawResponse = jsonData
			}

			if response.Usage != nil {
				response.ExtraFields.Latency = time.Since(startTime).Milliseconds()
				ctx = context.WithValue(ctx, schemas.BifrostContextKeyStreamEndIndicator, true)
				providerUtils.ProcessAndSendResponse(ctx, postHookRunner, providerUtils.GetBifrostResponseForStreamResponse(nil, nil, nil, &response, nil), responseChan)
				return
			}

			providerUtils.ProcessAndSendResponse(ctx, postHookRunner, providerUtils.GetBifrostResponseForStreamResponse(nil, nil, nil, &response, nil), responseChan)
		}

		// Handle scanner errors.
		// If context was cancelled, scanner errors are expected (from force-closed body stream).
		if err := scanner.Err(); err != nil && ctx.Err() == nil {
			provider.logger.Warn(fmt.Sprintf("Error reading stream: %v", err))
			providerUtils.ProcessAndSendError(ctx, postHookRunner, err, responseChan, schemas.SpeechStreamRequest, providerName, request.Model, provider.logger)
		}
	}()

	return responseChan, nil
}

// Transcription handles non-streaming transcription requests.
// It creates a multipart form, adds fields, makes the API call, and returns the response.
// Returns the response and any error that occurred.
func (provider *OpenAIProvider) Transcription(ctx context.Context, key schemas.Key, request *schemas.BifrostTranscriptionRequest) (*schemas.BifrostTranscriptionResponse, *schemas.BifrostError) {
	if err := providerUtils.CheckOperationAllowed(schemas.OpenAI, provider.customProviderConfig, schemas.TranscriptionRequest); err != nil {
		return nil, err
	}

	providerName := provider.GetProviderKey()

	// Use centralized converter
	reqBody := ToOpenAITranscriptionRequest(request)
	if reqBody == nil {
		return nil, providerUtils.NewBifrostOperationError("transcription input is not provided", nil, providerName)
	}

	// Create multipart form
	var body bytes.Buffer
	writer := multipart.NewWriter(&body)
	if err := parseTranscriptionFormDataBodyFromRequest(writer, reqBody, providerName); err != nil {
		return nil, err
	}

	// Create request
	req := fasthttp.AcquireRequest()
	resp := fasthttp.AcquireResponse()
	defer fasthttp.ReleaseRequest(req)
	defer fasthttp.ReleaseResponse(resp)

	// Set any extra headers from network config
	providerUtils.SetExtraHeaders(ctx, req, provider.networkConfig.ExtraHeaders, nil)

	req.SetRequestURI(provider.buildRequestURL(ctx, "/v1/audio/transcriptions", schemas.TranscriptionRequest))
	req.Header.SetMethod(http.MethodPost)
	req.Header.SetContentType(writer.FormDataContentType()) // This sets multipart/form-data with boundary
	if key.Value != "" {
		req.Header.Set("Authorization", "Bearer "+key.Value)
	}

	req.SetBody(body.Bytes())

	// Make request
	latency, bifrostErr := providerUtils.MakeRequestWithContext(ctx, provider.client, req, resp)
	if bifrostErr != nil {
		return nil, bifrostErr
	}

	// Handle error response
	if resp.StatusCode() != fasthttp.StatusOK {
		provider.logger.Debug(fmt.Sprintf("error from %s provider: %s", providerName, string(resp.Body())))
		return nil, ParseOpenAIError(resp, schemas.TranscriptionRequest, providerName, request.Model)
	}

	responseBody, err := providerUtils.CheckAndDecodeBody(resp)
	if err != nil {
		return nil, providerUtils.NewBifrostOperationError(schemas.ErrProviderResponseDecode, err, providerName)
	}

	// Parse OpenAI's transcription response directly into BifrostTranscribe
	response := &schemas.BifrostTranscriptionResponse{}

	if err := sonic.Unmarshal(responseBody, response); err != nil {
		return nil, providerUtils.NewBifrostOperationError(schemas.ErrProviderResponseUnmarshal, err, providerName)
	}

	// Parse raw response for RawResponse field
	var rawResponse interface{}
	if providerUtils.ShouldSendBackRawResponse(ctx, provider.sendBackRawResponse) {
		if err := sonic.Unmarshal(responseBody, &rawResponse); err != nil {
			return nil, providerUtils.NewBifrostOperationError(schemas.ErrProviderRawResponseUnmarshal, err, providerName)
		}
	}

	response.ExtraFields = schemas.BifrostResponseExtraFields{
		RequestType:    schemas.TranscriptionRequest,
		Provider:       providerName,
		ModelRequested: request.Model,
		Latency:        latency.Milliseconds(),
	}

	if providerUtils.ShouldSendBackRawResponse(ctx, provider.sendBackRawResponse) {
		response.ExtraFields.RawResponse = rawResponse
	}

	return response, nil

}

// TranscriptionStream performs a streaming transcription request to the OpenAI API.
func (provider *OpenAIProvider) TranscriptionStream(ctx context.Context, postHookRunner schemas.PostHookRunner, key schemas.Key, request *schemas.BifrostTranscriptionRequest) (chan *schemas.BifrostStream, *schemas.BifrostError) {
	if err := providerUtils.CheckOperationAllowed(schemas.OpenAI, provider.customProviderConfig, schemas.TranscriptionStreamRequest); err != nil {
		return nil, err
	}

	providerName := provider.GetProviderKey()

	// Use centralized converter
	reqBody := ToOpenAITranscriptionRequest(request)
	if reqBody == nil {
		return nil, providerUtils.NewBifrostOperationError("transcription input is not provided", nil, providerName)
	}
	reqBody.Stream = schemas.Ptr(true)

	// Create multipart form
	var body bytes.Buffer
	writer := multipart.NewWriter(&body)

	if bifrostErr := parseTranscriptionFormDataBodyFromRequest(writer, reqBody, providerName); bifrostErr != nil {
		return nil, bifrostErr
	}

	// Prepare OpenAI headers
	headers := map[string]string{
		"Content-Type":  writer.FormDataContentType(),
		"Accept":        "text/event-stream",
		"Cache-Control": "no-cache",
	}

	if key.Value != "" {
		headers["Authorization"] = "Bearer " + key.Value
	}

	// Create HTTP request for streaming
	req := fasthttp.AcquireRequest()
	resp := fasthttp.AcquireResponse()
	resp.StreamBody = true
	defer fasthttp.ReleaseRequest(req)

	// Set any extra headers from network config
	providerUtils.SetExtraHeaders(ctx, req, provider.networkConfig.ExtraHeaders, nil)

	req.Header.SetMethod(http.MethodPost)
	req.SetRequestURI(provider.buildRequestURL(ctx, "/v1/audio/transcriptions", schemas.TranscriptionStreamRequest))
	req.Header.SetContentType("application/json")

	// Set headers
	for key, value := range headers {
		req.Header.Set(key, value)
	}

	req.SetBody(body.Bytes())

	// Make the request
	err := provider.client.Do(req, resp)
	if err != nil {
		defer providerUtils.ReleaseStreamingResponse(resp)
		if errors.Is(err, context.Canceled) {
			return nil, &schemas.BifrostError{
				IsBifrostError: false,
				Error: &schemas.ErrorField{
					Type:    schemas.Ptr(schemas.RequestCancelled),
					Message: schemas.ErrRequestCancelled,
					Error:   err,
				},
			}
		}
		if errors.Is(err, fasthttp.ErrTimeout) || errors.Is(err, context.DeadlineExceeded) {
			return nil, providerUtils.NewBifrostOperationError(schemas.ErrProviderRequestTimedOut, err, providerName)
		}
		return nil, providerUtils.NewBifrostOperationError(schemas.ErrProviderDoRequest, err, providerName)
	}

	// Check for HTTP errors
	if resp.StatusCode() != fasthttp.StatusOK {
		defer providerUtils.ReleaseStreamingResponse(resp)
		return nil, parseStreamOpenAIError(resp, schemas.TranscriptionStreamRequest, providerName, request.Model)
	}

	// Create response channel
	responseChan := make(chan *schemas.BifrostStream, schemas.DefaultStreamBufferSize)

	// Start streaming in a goroutine
	go func() {
		defer func() {
			if r := recover(); r != nil {
				// Panic from force-closed stream due to inactivity timeout is expected.
				// Only re-panic if context wasn't cancelled (unexpected panic).
				if ctx.Err() == nil {
					provider.logger.Warn(fmt.Sprintf("Stream panic (expected from inactivity timeout): %v", r))
				}
			}
		}()
		defer close(responseChan)
		defer providerUtils.ReleaseStreamingResponse(resp)

		// Track last activity time for inactivity timeout detection
		lastActivity := time.Now()
		activityMutex := &sync.Mutex{}
		done := make(chan struct{})
		defer close(done)

		// Monitor stream inactivity and force-close if stream hangs
		go func() {
			ticker := time.NewTicker(10 * time.Second)
			defer ticker.Stop()
			for {
				select {
				case <-ticker.C:
					activityMutex.Lock()
					inactive := time.Since(lastActivity)
					activityMutex.Unlock()
					if inactive > time.Duration(provider.networkConfig.StreamInactivityTimeoutInSeconds)*time.Second {
						// Stream has been inactive, force close to unblock scanner
						resp.CloseBodyStream()
						return
					}
				case <-done:
					return
				case <-ctx.Done():
					return
				}
			}
		}()

		scanner := bufio.NewScanner(resp.BodyStream())
		chunkIndex := -1

		startTime := time.Now()
		lastChunkTime := startTime

		for scanner.Scan() {
			// Update activity time on successful scan
			activityMutex.Lock()
			lastActivity = time.Now()
			activityMutex.Unlock()

			// Check if context is done before processing
			select {
			case <-ctx.Done():
				return
			default:
			}

			line := scanner.Text()

			// Skip empty lines and comments
			if line == "" {
				continue
			}

			// Check for end of stream
			if line == "data: [DONE]" {
				break
			}

			var jsonData string
			// Parse SSE data
			if strings.HasPrefix(line, "data: ") {
				jsonData = strings.TrimPrefix(line, "data: ")
			} else {
				// Handle raw JSON errors (without "data: " prefix)
				jsonData = line
			}

			// Skip empty data
			if strings.TrimSpace(jsonData) == "" {
				continue
			}

			// First, check if this is an error response
			var bifrostErr schemas.BifrostError
			if err := sonic.Unmarshal([]byte(jsonData), &bifrostErr); err == nil {
				if bifrostErr.Error != nil && bifrostErr.Error.Message != "" {
					bifrostErr.ExtraFields = schemas.BifrostErrorExtraFields{
						Provider:       providerName,
						ModelRequested: request.Model,
						RequestType:    schemas.TranscriptionStreamRequest,
					}
					ctx = context.WithValue(ctx, schemas.BifrostContextKeyStreamEndIndicator, true)
					providerUtils.ProcessAndSendBifrostError(ctx, postHookRunner, &bifrostErr, responseChan, provider.logger)
					return
				}
			}

			var response schemas.BifrostTranscriptionStreamResponse
			if err := sonic.Unmarshal([]byte(jsonData), &response); err != nil {
				provider.logger.Warn(fmt.Sprintf("Failed to parse stream response: %v", err))
				continue
			}

			chunkIndex++

			response.ExtraFields = schemas.BifrostResponseExtraFields{
				RequestType:    schemas.TranscriptionStreamRequest,
				Provider:       providerName,
				ModelRequested: request.Model,
				ChunkIndex:     chunkIndex,
				Latency:        time.Since(lastChunkTime).Milliseconds(),
			}
			lastChunkTime = time.Now()

			if providerUtils.ShouldSendBackRawResponse(ctx, provider.sendBackRawResponse) {
				response.ExtraFields.RawResponse = jsonData
			}

			if response.Usage != nil {
				response.ExtraFields.Latency = time.Since(startTime).Milliseconds()
				ctx = context.WithValue(ctx, schemas.BifrostContextKeyStreamEndIndicator, true)
				providerUtils.ProcessAndSendResponse(ctx, postHookRunner, providerUtils.GetBifrostResponseForStreamResponse(nil, nil, nil, nil, &response), responseChan)
				return
			}

			providerUtils.ProcessAndSendResponse(ctx, postHookRunner, providerUtils.GetBifrostResponseForStreamResponse(nil, nil, nil, nil, &response), responseChan)
		}

		// Handle scanner errors.
		// If context was cancelled, scanner errors are expected (from force-closed body stream).
		if err := scanner.Err(); err != nil && ctx.Err() == nil {
			provider.logger.Warn(fmt.Sprintf("Error reading stream: %v", err))
			providerUtils.ProcessAndSendError(ctx, postHookRunner, err, responseChan, schemas.TranscriptionStreamRequest, providerName, request.Model, provider.logger)
		}
	}()

	return responseChan, nil
}

// parseTranscriptionFormDataBodyFromRequest parses the transcription request and writes it to the multipart form.
func parseTranscriptionFormDataBodyFromRequest(writer *multipart.Writer, openaiReq *OpenAITranscriptionRequest, providerName schemas.ModelProvider) *schemas.BifrostError {
	// Add file field
	fileWriter, err := writer.CreateFormFile("file", "audio.mp3") // OpenAI requires a filename
	if err != nil {
		return providerUtils.NewBifrostOperationError("failed to create form file", err, providerName)
	}
	if _, err := fileWriter.Write(openaiReq.File); err != nil {
		return providerUtils.NewBifrostOperationError("failed to write file data", err, providerName)
	}

	// Add model field
	if err := writer.WriteField("model", openaiReq.Model); err != nil {
		return providerUtils.NewBifrostOperationError("failed to write model field", err, providerName)
	}

	// Add optional fields
	if openaiReq.Language != nil {
		if err := writer.WriteField("language", *openaiReq.Language); err != nil {
			return providerUtils.NewBifrostOperationError("failed to write language field", err, providerName)
		}
	}

	if openaiReq.Prompt != nil {
		if err := writer.WriteField("prompt", *openaiReq.Prompt); err != nil {
			return providerUtils.NewBifrostOperationError("failed to write prompt field", err, providerName)
		}
	}

	if openaiReq.ResponseFormat != nil {
		if err := writer.WriteField("response_format", *openaiReq.ResponseFormat); err != nil {
			return providerUtils.NewBifrostOperationError("failed to write response_format field", err, providerName)
		}
	}

	if openaiReq.Stream != nil && *openaiReq.Stream {
		if err := writer.WriteField("stream", "true"); err != nil {
			return providerUtils.NewBifrostOperationError("failed to write stream field", err, providerName)
		}
	}

	// Close the multipart writer
	if err := writer.Close(); err != nil {
		return providerUtils.NewBifrostOperationError("failed to close multipart writer", err, providerName)
	}

	return nil
}

// ParseOpenAIError parses OpenAI error responses.
func ParseOpenAIError(resp *fasthttp.Response, requestType schemas.RequestType, providerName schemas.ModelProvider, model string) *schemas.BifrostError {
	var errorResp schemas.BifrostError

	bifrostErr := providerUtils.HandleProviderAPIError(resp, &errorResp)

	if errorResp.EventID != nil {
		bifrostErr.EventID = errorResp.EventID
	}

	if errorResp.Error != nil {
		if bifrostErr.Error == nil {
			bifrostErr.Error = &schemas.ErrorField{}
		}
		bifrostErr.Error.Type = errorResp.Error.Type
		bifrostErr.Error.Code = errorResp.Error.Code
		bifrostErr.Error.Message = errorResp.Error.Message
		bifrostErr.Error.Param = errorResp.Error.Param
		if errorResp.Error.EventID != nil {
			bifrostErr.Error.EventID = errorResp.Error.EventID
		}
		bifrostErr.ExtraFields = schemas.BifrostErrorExtraFields{
			Provider:       providerName,
			ModelRequested: model,
			RequestType:    requestType,
		}
	}

	return bifrostErr
}

// parseStreamOpenAIError parses OpenAI streaming error responses.
func parseStreamOpenAIError(resp *fasthttp.Response, requestType schemas.RequestType, providerName schemas.ModelProvider, model string) *schemas.BifrostError {
	var errorResp schemas.BifrostError
	bifrostErr := providerUtils.HandleProviderAPIError(resp, &errorResp)
	if errorResp.EventID != nil {
		bifrostErr.EventID = errorResp.EventID
	}
	if errorResp.Error != nil {
		if bifrostErr.Error == nil {
			bifrostErr.Error = &schemas.ErrorField{}
		}
		bifrostErr.Error.Type = errorResp.Error.Type
		bifrostErr.Error.Code = errorResp.Error.Code
		bifrostErr.Error.Message = errorResp.Error.Message
		bifrostErr.Error.Param = errorResp.Error.Param
		if errorResp.Error.EventID != nil {
			bifrostErr.Error.EventID = errorResp.Error.EventID
		}
		bifrostErr.ExtraFields = schemas.BifrostErrorExtraFields{
			Provider:       providerName,
			ModelRequested: model,
			RequestType:    requestType,
		}
	}

	return bifrostErr
}<|MERGE_RESOLUTION|>--- conflicted
+++ resolved
@@ -1103,11 +1103,7 @@
 		if err := scanner.Err(); err != nil && ctx.Err() == nil {
 			logger.Warn(fmt.Sprintf("Error reading stream: %v", err))
 			providerUtils.ProcessAndSendError(ctx, postHookRunner, err, responseChan, schemas.ChatCompletionStreamRequest, providerName, request.Model, logger)
-<<<<<<< HEAD
-		} else if ctx.Err() == nil {
-=======
-		} else if !isResponsesToChatCompletionsFallback {
->>>>>>> a4da467b
+		} else if ctx.Err() == nil && !isResponsesToChatCompletionsFallback {
 			response := providerUtils.CreateBifrostChatCompletionChunkResponse(messageID, usage, finishReason, chunkIndex, schemas.ChatCompletionStreamRequest, providerName, request.Model)
 			if postResponseConverter != nil {
 				response = postResponseConverter(response)
