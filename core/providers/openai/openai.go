--- conflicted
+++ resolved
@@ -2150,68 +2150,7 @@
 	}
 
 	return nil
-<<<<<<< HEAD
-}
-
-// ParseOpenAIError parses OpenAI error responses.
-func ParseOpenAIError(resp *fasthttp.Response, requestType schemas.RequestType, providerName schemas.ModelProvider, model string) *schemas.BifrostError {
-	var errorResp schemas.BifrostError
-
-	bifrostErr := providerUtils.HandleProviderAPIError(resp, &errorResp)
-
-	if errorResp.EventID != nil {
-		bifrostErr.EventID = errorResp.EventID
-	}
-
-	if errorResp.Error != nil {
-		if bifrostErr.Error == nil {
-			bifrostErr.Error = &schemas.ErrorField{}
-		}
-		bifrostErr.Error.Type = errorResp.Error.Type
-		bifrostErr.Error.Code = errorResp.Error.Code
-		bifrostErr.Error.Message = errorResp.Error.Message
-		bifrostErr.Error.Param = errorResp.Error.Param
-		if errorResp.Error.EventID != nil {
-			bifrostErr.Error.EventID = errorResp.Error.EventID
-		}
-		bifrostErr.ExtraFields = schemas.BifrostErrorExtraFields{
-			Provider:       providerName,
-			ModelRequested: model,
-			RequestType:    requestType,
-		}
-	}
-
-	return bifrostErr
-}
-
-// parseStreamOpenAIError parses OpenAI streaming error responses.
-func parseStreamOpenAIError(resp *fasthttp.Response, requestType schemas.RequestType, providerName schemas.ModelProvider, model string) *schemas.BifrostError {
-	var errorResp schemas.BifrostError
-	bifrostErr := providerUtils.HandleProviderAPIError(resp, &errorResp)
-	if errorResp.EventID != nil {
-		bifrostErr.EventID = errorResp.EventID
-	}
-	if errorResp.Error != nil {
-		if bifrostErr.Error == nil {
-			bifrostErr.Error = &schemas.ErrorField{}
-		}
-		bifrostErr.Error.Type = errorResp.Error.Type
-		bifrostErr.Error.Code = errorResp.Error.Code
-		bifrostErr.Error.Message = errorResp.Error.Message
-		bifrostErr.Error.Param = errorResp.Error.Param
-		if errorResp.Error.EventID != nil {
-			bifrostErr.Error.EventID = errorResp.Error.EventID
-		}
-		bifrostErr.ExtraFields = schemas.BifrostErrorExtraFields{
-			Provider:       providerName,
-			ModelRequested: model,
-			RequestType:    requestType,
-		}
-	}
-
-	return bifrostErr
-}
-
+}
 // ImageGeneration performs an Image Generation request to OpenAI's API.
 // It formats the request, sends it to OpenAI, and processes the response.
 // Returns a BifrostResponse containing the bifrost response or an error if the request fails.
@@ -2278,6 +2217,4 @@
 		nil,
 		provider.logger,
 	)
-=======
->>>>>>> f781f4ab
 }