--- conflicted
+++ resolved
@@ -51,13 +51,10 @@
 	ToolChoice    *AnthropicToolChoice `json:"tool_choice,omitempty"`
 	MCPServers    []AnthropicMCPServer `json:"mcp_servers,omitempty"` // This feature requires the beta header: "anthropic-beta": "mcp-client-2025-04-04"
 	Thinking      *AnthropicThinking   `json:"thinking,omitempty"`
-<<<<<<< HEAD
 	OutputFormat  interface{}         `json:"output_format,omitempty"` // This feature requires the beta header: "anthropic-beta": "structured-outputs-2025-11-13" and currently only supported for Claude Sonnet 4.5 and Claude Opus 4.1
-=======
 
 	// Bifrost specific field (only parsed when converting from Provider -> Bifrost request)
 	Fallbacks []string `json:"fallbacks,omitempty"`
->>>>>>> c972591a
 }
 
 type AnthropicMetaData struct {
