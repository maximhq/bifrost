// Package testutil provides comprehensive test account and configuration management for the Bifrost system.
// It implements account functionality for testing purposes, supporting multiple AI providers
// and comprehensive test scenarios.
package testutil

import (
	"context"
	"fmt"
	"os"
	"time"

	bifrost "github.com/maximhq/bifrost/core"
	"github.com/maximhq/bifrost/core/schemas"
)

const Concurrency = 4

// ProviderOpenAICustom represents the custom OpenAI provider for testing
const ProviderOpenAICustom = schemas.ModelProvider("openai-custom")

// TestScenarios defines the comprehensive test scenarios
type TestScenarios struct {
	TextCompletion        bool
	TextCompletionStream  bool
	SimpleChat            bool
	CompletionStream      bool
	MultiTurnConversation bool
	ToolCalls             bool
	ToolCallsStreaming    bool // Streaming tool calls functionality
	MultipleToolCalls     bool
	End2EndToolCalling    bool
	AutomaticFunctionCall bool
	ImageURL              bool
	ImageBase64           bool
	MultipleImages        bool
	CompleteEnd2End       bool
	SpeechSynthesis       bool // Text-to-speech functionality
	SpeechSynthesisStream bool // Streaming text-to-speech functionality
	Transcription         bool // Speech-to-text functionality
	TranscriptionStream   bool // Streaming speech-to-text functionality
	Embedding             bool // Embedding functionality
	Reasoning             bool // Reasoning/thinking functionality via Responses API
	PromptCaching         bool // Prompt caching functionality
	ListModels            bool // List available models functionality
<<<<<<< HEAD
	ImageGeneration       bool // Image generation functionality
	ImageGenerationStream bool // Streaming image generation functionality
=======
	BatchCreate           bool // Batch API create functionality
	BatchList             bool // Batch API list functionality
	BatchRetrieve         bool // Batch API retrieve functionality
	BatchCancel           bool // Batch API cancel functionality
	BatchResults          bool // Batch API results functionality
	FileUpload            bool // File API upload functionality
	FileList              bool // File API list functionality
	FileRetrieve          bool // File API retrieve functionality
	FileDelete            bool // File API delete functionality
	FileContent           bool // File API content download functionality
	FileBatchInput        bool // Whether batch create supports file-based input (InputFileID)
	CountTokens           bool // Count tokens functionality
	ChatAudio             bool // Chat completion with audio input/output functionality
>>>>>>> 93b4a1ab
}

// ComprehensiveTestConfig extends TestConfig with additional scenarios
type ComprehensiveTestConfig struct {
	Provider                 schemas.ModelProvider
	TextModel                string
	ChatModel                string
	PromptCachingModel       string
	VisionModel              string
	ReasoningModel           string
	EmbeddingModel           string
	TranscriptionModel       string
	SpeechSynthesisModel     string
	ChatAudioModel           string
	Scenarios                TestScenarios
<<<<<<< HEAD
	Fallbacks                []schemas.Fallback // for chat, responses, image and reasoning tests
	TextCompletionFallbacks  []schemas.Fallback // for text completion tests
	TranscriptionFallbacks   []schemas.Fallback // for transcription tests
	SpeechSynthesisFallbacks []schemas.Fallback // for speech synthesis tests
	EmbeddingFallbacks       []schemas.Fallback // for embedding tests
	SkipReason               string             // Reason to skip certain tests
	ImageGenerationModel     string             // Model for image generation
	ImageGenerationFallbacks []schemas.Fallback // Fallbacks for image generation
=======
	Fallbacks                []schemas.Fallback     // for chat, responses, image and reasoning tests
	TextCompletionFallbacks  []schemas.Fallback     // for text completion tests
	TranscriptionFallbacks   []schemas.Fallback     // for transcription tests
	SpeechSynthesisFallbacks []schemas.Fallback     // for speech synthesis tests
	EmbeddingFallbacks       []schemas.Fallback     // for embedding tests
	SkipReason               string                 // Reason to skip certain tests
	ExternalTTSProvider      schemas.ModelProvider  // External TTS provider to use for testing
	ExternalTTSModel         string                 // External TTS model to use for testing
	BatchExtraParams         map[string]interface{} // Extra params for batch operations (e.g., role_arn, output_s3_uri for Bedrock)
	FileExtraParams          map[string]interface{} // Extra params for file operations (e.g., s3_bucket for Bedrock)
>>>>>>> 93b4a1ab
}

// ComprehensiveTestAccount provides a test implementation of the Account interface for comprehensive testing.
type ComprehensiveTestAccount struct{}

// getEnvWithDefault returns the value of the environment variable if set, otherwise returns the default value
func getEnvWithDefault(envVar, defaultValue string) string {
	if value := os.Getenv(envVar); value != "" {
		return value
	}
	return defaultValue
}

// GetConfiguredProviders returns the list of initially supported providers.
func (account *ComprehensiveTestAccount) GetConfiguredProviders() ([]schemas.ModelProvider, error) {
	return []schemas.ModelProvider{
		schemas.OpenAI,
		schemas.Anthropic,
		schemas.Bedrock,
		schemas.Cohere,
		schemas.Azure,
		schemas.Vertex,
		schemas.Ollama,
		schemas.Mistral,
		schemas.Groq,
		schemas.SGL,
		schemas.Parasail,
		schemas.Elevenlabs,
		schemas.Perplexity,
		schemas.Cerebras,
		schemas.Gemini,
		schemas.OpenRouter,
		schemas.HuggingFace,
		schemas.Nebius,
		ProviderOpenAICustom,
	}, nil
}

// GetKeysForProvider returns the API keys and associated models for a given provider.
func (account *ComprehensiveTestAccount) GetKeysForProvider(ctx *context.Context, providerKey schemas.ModelProvider) ([]schemas.Key, error) {
	switch providerKey {
	case schemas.OpenAI:
		return []schemas.Key{
			{
				Value:          os.Getenv("OPENAI_API_KEY"),
				Models:         []string{},
				Weight:         1.0,
				UseForBatchAPI: bifrost.Ptr(true),
			},
		}, nil
	case ProviderOpenAICustom:
		return []schemas.Key{
			{
				Value:          os.Getenv("OPENAI_API_KEY"), // Use GROQ API key for OpenAI-compatible endpoint
				Models:         []string{},
				Weight:         1.0,
				UseForBatchAPI: bifrost.Ptr(true),
			},
		}, nil
	case schemas.Anthropic:
		return []schemas.Key{
			{
				Value:          os.Getenv("ANTHROPIC_API_KEY"),
				Models:         []string{},
				Weight:         1.0,
				UseForBatchAPI: bifrost.Ptr(true),
			},
		}, nil
	case schemas.Bedrock:
		return []schemas.Key{
			{
				Models: []string{},
				Weight: 1.0,
				BedrockKeyConfig: &schemas.BedrockKeyConfig{
					AccessKey:    os.Getenv("AWS_ACCESS_KEY_ID"),
					SecretKey:    os.Getenv("AWS_SECRET_ACCESS_KEY"),
					SessionToken: bifrost.Ptr(os.Getenv("AWS_SESSION_TOKEN")),
					Region:       bifrost.Ptr(getEnvWithDefault("AWS_REGION", "us-east-1")),
					ARN:          bifrost.Ptr(os.Getenv("AWS_ARN")),
					Deployments: map[string]string{
						"claude-3.7-sonnet": "us.anthropic.claude-3-7-sonnet-20250219-v1:0",
						"claude-4-sonnet":   "global.anthropic.claude-sonnet-4-20250514-v1:0",
						"claude-4.5-sonnet": "global.anthropic.claude-sonnet-4-5-20250929-v1:0",
						"claude-4.5-haiku":  "global.anthropic.claude-haiku-4-5-20251001-v1:0",
					},
				},
			},
			{
				Models: []string{},
				Weight: 1.0,
				BedrockKeyConfig: &schemas.BedrockKeyConfig{
					AccessKey:    os.Getenv("AWS_ACCESS_KEY_ID"),
					SecretKey:    os.Getenv("AWS_SECRET_ACCESS_KEY"),
					SessionToken: bifrost.Ptr(os.Getenv("AWS_SESSION_TOKEN")),
					Region:       bifrost.Ptr(getEnvWithDefault("AWS_REGION", "us-east-1")),
					ARN:          bifrost.Ptr(os.Getenv("AWS_BEDROCK_ARN")),
					Deployments: map[string]string{
						"claude-3.5-sonnet": "anthropic.claude-3-5-sonnet-20240620-v1:0",
						"claude-3.7-sonnet": "us.anthropic.claude-3-7-sonnet-20250219-v1:0",
						"claude-4-sonnet":   "global.anthropic.claude-sonnet-4-20250514-v1:0",
						"claude-4.5-sonnet": "global.anthropic.claude-sonnet-4-5-20250929-v1:0",
						"claude-4.5-haiku":  "global.anthropic.claude-haiku-4-5-20251001-v1:0",
					},
				},
				UseForBatchAPI: bifrost.Ptr(true),
			},
			{
				Models: []string{"cohere.embed-v4:0"},
				Weight: 1.0,
				BedrockKeyConfig: &schemas.BedrockKeyConfig{
					AccessKey:    os.Getenv("AWS_ACCESS_KEY_ID"),
					SecretKey:    os.Getenv("AWS_SECRET_ACCESS_KEY"),
					SessionToken: bifrost.Ptr(os.Getenv("AWS_SESSION_TOKEN")),
					Region:       bifrost.Ptr(getEnvWithDefault("AWS_REGION", "us-east-1")),
				},
			},
		}, nil
	case schemas.Cohere:
		return []schemas.Key{
			{
				Value:          os.Getenv("COHERE_API_KEY"),
				Models:         []string{},
				Weight:         1.0,
				UseForBatchAPI: bifrost.Ptr(true),
			},
		}, nil
	case schemas.Azure:
		return []schemas.Key{
			{
				Value:  os.Getenv("AZURE_API_KEY"),
				Models: []string{},
				Weight: 1.0,
				AzureKeyConfig: &schemas.AzureKeyConfig{
					Endpoint: os.Getenv("AZURE_ENDPOINT"),
					Deployments: map[string]string{
						"gpt-4o":                 "gpt-4o",
						"gpt-4o-backup":          "gpt-4o-3",
						"claude-opus-4-5":        "claude-opus-4-5",
						"o1":                     "o1",
						"text-embedding-ada-002": "text-embedding-ada-002",
					},
				},
				UseForBatchAPI: bifrost.Ptr(true),
			},
			{
				Value:  os.Getenv("AZURE_API_KEY"),
				Models: []string{},
				Weight: 1.0,
				AzureKeyConfig: &schemas.AzureKeyConfig{
					Endpoint:   os.Getenv("AZURE_ENDPOINT"),
					APIVersion: bifrost.Ptr("2025-01-01-preview"),
					Deployments: map[string]string{
						"whisper":                   "whisper",
						"gpt-4o-mini-tts":           "gpt-4o-mini-tts",
						"gpt-4o-mini-audio-preview": "gpt-4o-mini-audio-preview",
					},
				},
			},
		}, nil
	case schemas.Vertex:
		return []schemas.Key{
			{
				Value:  os.Getenv("VERTEX_API_KEY"),
				Models: []string{},
				Weight: 1.0,
				VertexKeyConfig: &schemas.VertexKeyConfig{
					ProjectID:       os.Getenv("VERTEX_PROJECT_ID"),
					Region:          getEnvWithDefault("VERTEX_REGION", "us-central1"),
					AuthCredentials: os.Getenv("VERTEX_CREDENTIALS"),
				},
				UseForBatchAPI: bifrost.Ptr(true),
			},
		}, nil
	case schemas.Mistral:
		return []schemas.Key{
			{
				Value:          os.Getenv("MISTRAL_API_KEY"),
				Models:         []string{},
				Weight:         1.0,
				UseForBatchAPI: bifrost.Ptr(true),
			},
		}, nil
	case schemas.Groq:
		return []schemas.Key{
			{
				Value:          os.Getenv("GROQ_API_KEY"),
				Models:         []string{},
				Weight:         1.0,
				UseForBatchAPI: bifrost.Ptr(true),
			},
		}, nil
	case schemas.Parasail:
		return []schemas.Key{
			{
				Value:          os.Getenv("PARASAIL_API_KEY"),
				Models:         []string{},
				Weight:         1.0,
				UseForBatchAPI: bifrost.Ptr(true),
			},
		}, nil
	case schemas.Elevenlabs:
		return []schemas.Key{
			{
				Value:          os.Getenv("ELEVENLABS_API_KEY"),
				Models:         []string{},
				Weight:         1.0,
				UseForBatchAPI: bifrost.Ptr(true),
			},
		}, nil
	case schemas.Perplexity:
		return []schemas.Key{
			{
				Value:          os.Getenv("PERPLEXITY_API_KEY"),
				Models:         []string{},
				Weight:         1.0,
				UseForBatchAPI: bifrost.Ptr(true),
			},
		}, nil
	case schemas.Cerebras:
		return []schemas.Key{
			{
				Value:          os.Getenv("CEREBRAS_API_KEY"),
				Models:         []string{},
				Weight:         1.0,
				UseForBatchAPI: bifrost.Ptr(true),
			},
		}, nil
	case schemas.Gemini:
		return []schemas.Key{
			{
				Value:          os.Getenv("GEMINI_API_KEY"),
				Models:         []string{},
				Weight:         1.0,
				UseForBatchAPI: bifrost.Ptr(true),
			},
		}, nil
	case schemas.OpenRouter:
		return []schemas.Key{
			{
				Value:          os.Getenv("OPENROUTER_API_KEY"),
				Models:         []string{},
				Weight:         1.0,
				UseForBatchAPI: bifrost.Ptr(true),
			},
		}, nil
	case schemas.HuggingFace:
		return []schemas.Key{
			{
				Value:          os.Getenv("HUGGING_FACE_API_KEY"),
				Models:         []string{},
				Weight:         1.0,
				UseForBatchAPI: bifrost.Ptr(true),
			},
		}, nil
	case schemas.Nebius:
		return []schemas.Key{
			{
				Value:          os.Getenv("NEBIUS_API_KEY"),
				Models:         []string{},
				Weight:         1.0,
				UseForBatchAPI: bifrost.Ptr(true),
			},
		}, nil
	default:
		return nil, fmt.Errorf("unsupported provider: %s", providerKey)
	}
}

// GetConfigForProvider returns the configuration settings for a given provider.
func (account *ComprehensiveTestAccount) GetConfigForProvider(providerKey schemas.ModelProvider) (*schemas.ProviderConfig, error) {
	switch providerKey {
	case schemas.OpenAI:
		return &schemas.ProviderConfig{
			NetworkConfig: schemas.NetworkConfig{
				DefaultRequestTimeoutInSeconds: 120,
				MaxRetries:                     10, // Higher retries for production-grade provider
				RetryBackoffInitial:            500 * time.Millisecond,
				RetryBackoffMax:                8 * time.Second,
			},
			ConcurrencyAndBufferSize: schemas.ConcurrencyAndBufferSize{
				Concurrency: 10,
				BufferSize:  10,
			},
		}, nil
	case ProviderOpenAICustom:
		return &schemas.ProviderConfig{
			NetworkConfig: schemas.NetworkConfig{
				BaseURL:                        "https://api.openai.com",
				DefaultRequestTimeoutInSeconds: 120,
				MaxRetries:                     10, // Higher retries for Groq (can be flaky)
				RetryBackoffInitial:            1 * time.Second,
				RetryBackoffMax:                10 * time.Second,
			},
			ConcurrencyAndBufferSize: schemas.ConcurrencyAndBufferSize{
				Concurrency: Concurrency,
				BufferSize:  10,
			},
			CustomProviderConfig: &schemas.CustomProviderConfig{
				BaseProviderType: schemas.OpenAI,
				AllowedRequests: &schemas.AllowedRequests{
					TextCompletion:       false,
					ChatCompletion:       true,
					ChatCompletionStream: true,
					Embedding:            false,
					Speech:               false,
					SpeechStream:         false,
					Transcription:        false,
					TranscriptionStream:  false,
				},
			},
		}, nil
	case schemas.Anthropic:
		return &schemas.ProviderConfig{
			NetworkConfig: schemas.NetworkConfig{
				DefaultRequestTimeoutInSeconds: 120,
				MaxRetries:                     10, // Claude is generally reliable
				RetryBackoffInitial:            500 * time.Millisecond,
				RetryBackoffMax:                8 * time.Second,
			},
			ConcurrencyAndBufferSize: schemas.ConcurrencyAndBufferSize{
				Concurrency: Concurrency,
				BufferSize:  10,
			},
		}, nil
	case schemas.Bedrock:
		return &schemas.ProviderConfig{
			NetworkConfig: schemas.NetworkConfig{
				DefaultRequestTimeoutInSeconds: 120,
				MaxRetries:                     10, // AWS services can have occasional issues
				RetryBackoffInitial:            5 * time.Second,
				RetryBackoffMax:                40 * time.Second,
			},
			ConcurrencyAndBufferSize: schemas.ConcurrencyAndBufferSize{
				Concurrency: Concurrency,
				BufferSize:  10,
			},
		}, nil
	case schemas.Cohere:
		return &schemas.ProviderConfig{
			NetworkConfig: schemas.NetworkConfig{
				DefaultRequestTimeoutInSeconds: 120,
				MaxRetries:                     10, // Cohere can be variable
				RetryBackoffInitial:            5 * time.Second,
				RetryBackoffMax:                40 * time.Second,
			},
			ConcurrencyAndBufferSize: schemas.ConcurrencyAndBufferSize{
				Concurrency: Concurrency,
				BufferSize:  10,
			},
		}, nil
	case schemas.Azure:
		return &schemas.ProviderConfig{
			NetworkConfig: schemas.NetworkConfig{
				DefaultRequestTimeoutInSeconds: 600,
				MaxRetries:                     10,
				RetryBackoffInitial:            20 * time.Second,
				RetryBackoffMax:                3 * time.Minute,
			},
			ConcurrencyAndBufferSize: schemas.ConcurrencyAndBufferSize{
				Concurrency: Concurrency,
				BufferSize:  10,
			},
		}, nil
	case schemas.Vertex:
		return &schemas.ProviderConfig{
			NetworkConfig: schemas.NetworkConfig{
				DefaultRequestTimeoutInSeconds: 120,
				MaxRetries:                     10, // Google Cloud is generally reliable
				RetryBackoffInitial:            500 * time.Millisecond,
				RetryBackoffMax:                8 * time.Second,
			},
			ConcurrencyAndBufferSize: schemas.ConcurrencyAndBufferSize{
				Concurrency: Concurrency,
				BufferSize:  10,
			},
		}, nil
	case schemas.Ollama:
		return &schemas.ProviderConfig{
			NetworkConfig: schemas.NetworkConfig{
				DefaultRequestTimeoutInSeconds: 120,
				MaxRetries:                     8, // Local service, fewer retries needed
				RetryBackoffInitial:            250 * time.Millisecond,
				RetryBackoffMax:                4 * time.Second,
				BaseURL:                        os.Getenv("OLLAMA_BASE_URL"),
			},
			ConcurrencyAndBufferSize: schemas.ConcurrencyAndBufferSize{
				Concurrency: Concurrency,
				BufferSize:  10,
			},
		}, nil
	case schemas.Mistral:
		return &schemas.ProviderConfig{
			NetworkConfig: schemas.NetworkConfig{
				DefaultRequestTimeoutInSeconds: 120,
				MaxRetries:                     10, // Mistral can be variable
				RetryBackoffInitial:            5 * time.Second,
				RetryBackoffMax:                5 * time.Minute,
			},
			ConcurrencyAndBufferSize: schemas.ConcurrencyAndBufferSize{
				Concurrency: Concurrency,
				BufferSize:  10,
			},
		}, nil
	case schemas.Groq:
		return &schemas.ProviderConfig{
			NetworkConfig: schemas.NetworkConfig{
				DefaultRequestTimeoutInSeconds: 120,
				MaxRetries:                     10, // Groq can be flaky at times
				RetryBackoffInitial:            1 * time.Second,
				RetryBackoffMax:                15 * time.Second,
			},
			ConcurrencyAndBufferSize: schemas.ConcurrencyAndBufferSize{
				Concurrency: Concurrency,
				BufferSize:  10,
			},
		}, nil
	case schemas.SGL:
		return &schemas.ProviderConfig{
			NetworkConfig: schemas.NetworkConfig{
				BaseURL:                        os.Getenv("SGL_BASE_URL"),
				DefaultRequestTimeoutInSeconds: 120,
				MaxRetries:                     10, // SGL (self-hosted) can be variable
				RetryBackoffInitial:            1 * time.Second,
				RetryBackoffMax:                15 * time.Second,
			},
			ConcurrencyAndBufferSize: schemas.ConcurrencyAndBufferSize{
				Concurrency: Concurrency,
				BufferSize:  10,
			},
		}, nil
	case schemas.Parasail:
		return &schemas.ProviderConfig{
			NetworkConfig: schemas.NetworkConfig{
				DefaultRequestTimeoutInSeconds: 120,
				MaxRetries:                     10, // Parasail can be variable
				RetryBackoffInitial:            1 * time.Second,
				RetryBackoffMax:                12 * time.Second,
			},
			ConcurrencyAndBufferSize: schemas.ConcurrencyAndBufferSize{
				Concurrency: Concurrency,
				BufferSize:  10,
			},
		}, nil
	case schemas.Elevenlabs:
		return &schemas.ProviderConfig{
			NetworkConfig: schemas.NetworkConfig{
				DefaultRequestTimeoutInSeconds: 120,
				MaxRetries:                     10, // Elevenlabs can be variable
				RetryBackoffInitial:            1 * time.Second,
				RetryBackoffMax:                12 * time.Second,
			},
			ConcurrencyAndBufferSize: schemas.ConcurrencyAndBufferSize{
				Concurrency: Concurrency,
				BufferSize:  10,
			},
		}, nil
	case schemas.Perplexity:
		return &schemas.ProviderConfig{
			NetworkConfig: schemas.NetworkConfig{
				DefaultRequestTimeoutInSeconds: 120,
				MaxRetries:                     10, // Perplexity can be variable
				RetryBackoffInitial:            1 * time.Second,
				RetryBackoffMax:                12 * time.Second,
			},
			ConcurrencyAndBufferSize: schemas.ConcurrencyAndBufferSize{
				Concurrency: Concurrency,
				BufferSize:  10,
			},
		}, nil
	case schemas.Cerebras:
		return &schemas.ProviderConfig{
			NetworkConfig: schemas.NetworkConfig{
				DefaultRequestTimeoutInSeconds: 120,
				MaxRetries:                     10, // Cerebras is reasonably stable
				RetryBackoffInitial:            5 * time.Second,
				RetryBackoffMax:                3 * time.Minute,
			},
			ConcurrencyAndBufferSize: schemas.ConcurrencyAndBufferSize{
				Concurrency: Concurrency,
				BufferSize:  10,
			},
		}, nil
	case schemas.Gemini:
		return &schemas.ProviderConfig{
			NetworkConfig: schemas.NetworkConfig{
				DefaultRequestTimeoutInSeconds: 120,
				MaxRetries:                     10, // Gemini can be variable
				RetryBackoffInitial:            750 * time.Millisecond,
				RetryBackoffMax:                12 * time.Second,
			},
			ConcurrencyAndBufferSize: schemas.ConcurrencyAndBufferSize{
				Concurrency: Concurrency,
				BufferSize:  20,
			},
		}, nil
	case schemas.OpenRouter:
		return &schemas.ProviderConfig{
			NetworkConfig: schemas.NetworkConfig{
				DefaultRequestTimeoutInSeconds: 120,
				MaxRetries:                     10, // OpenRouter can be variable (proxy service)
				RetryBackoffInitial:            1 * time.Second,
				RetryBackoffMax:                12 * time.Second,
			},
			ConcurrencyAndBufferSize: schemas.ConcurrencyAndBufferSize{
				Concurrency: Concurrency,
				BufferSize:  10,
			},
		}, nil
	case schemas.HuggingFace:
		return &schemas.ProviderConfig{
			NetworkConfig: schemas.NetworkConfig{
				DefaultRequestTimeoutInSeconds: 300,
				MaxRetries:                     10, // HuggingFace can be variable
				RetryBackoffInitial:            2 * time.Second,
				RetryBackoffMax:                30 * time.Second,
			},
			ConcurrencyAndBufferSize: schemas.ConcurrencyAndBufferSize{
				Concurrency: Concurrency,
				BufferSize:  10,
			},
		}, nil
	case schemas.Nebius:
		return &schemas.ProviderConfig{
			NetworkConfig: schemas.NetworkConfig{
				DefaultRequestTimeoutInSeconds: 120,
				MaxRetries:                     10,
				RetryBackoffInitial:            1 * time.Second,
				RetryBackoffMax:                12 * time.Second,
			},
			ConcurrencyAndBufferSize: schemas.ConcurrencyAndBufferSize{
				Concurrency: Concurrency,
				BufferSize:  10,
			},
		}, nil
	default:
		return nil, fmt.Errorf("unsupported provider: %s", providerKey)
	}
}

// AllProviderConfigs contains test configurations for all providers
var AllProviderConfigs = []ComprehensiveTestConfig{
	{
		Provider:             schemas.OpenAI,
		ChatModel:            "gpt-4o-mini",
		TextModel:            "",        // OpenAI doesn't support text completion in newer models
		ReasoningModel:       "o1-mini", // OpenAI reasoning model
		PromptCachingModel:   "gpt-4.1",
		TranscriptionModel:   "whisper-1",
		SpeechSynthesisModel: "tts-1",
<<<<<<< HEAD
		ImageGenerationModel: "dall-e-2",
=======
		ChatAudioModel:       "gpt-4o-mini-audio-preview",
>>>>>>> 93b4a1ab
		Scenarios: TestScenarios{
			TextCompletion:        false, // Not supported
			TextCompletionStream:  false, // Not supported
			SimpleChat:            true,
			CompletionStream:      true,
			MultiTurnConversation: true,
			ToolCalls:             true,
			MultipleToolCalls:     true,
			End2EndToolCalling:    true,
			AutomaticFunctionCall: true,
			ImageURL:              true,
			ImageBase64:           true,
			MultipleImages:        true,
			CompleteEnd2End:       true,
			SpeechSynthesis:       true, // OpenAI supports TTS
			SpeechSynthesisStream: true, // OpenAI supports streaming TTS
			Transcription:         true, // OpenAI supports STT with Whisper
			TranscriptionStream:   true, // OpenAI supports streaming STT
			Embedding:             true,
			Reasoning:             true, // OpenAI supports reasoning via o1 models
			ListModels:            true,
			BatchCreate:           true, // OpenAI supports batch API
			BatchList:             true, // OpenAI supports batch API
			BatchRetrieve:         true, // OpenAI supports batch API
			BatchCancel:           true, // OpenAI supports batch API
			BatchResults:          true, // OpenAI supports batch API
			FileUpload:            true, // OpenAI supports file API
			FileList:              true, // OpenAI supports file API
			FileRetrieve:          true, // OpenAI supports file API
			FileDelete:            true, // OpenAI supports file API
			FileContent:           true, // OpenAI supports file API
			ChatAudio:             true, // OpenAI supports chat audio
		},
		Fallbacks: []schemas.Fallback{
			{Provider: schemas.Anthropic, Model: "claude-3-7-sonnet-20250219"},
		},
	},
	{
		Provider:  schemas.Anthropic,
		ChatModel: "claude-3-7-sonnet-20250219",
		TextModel: "", // Anthropic doesn't support text completion
		Scenarios: TestScenarios{
			TextCompletion:        false, // Not supported
			SimpleChat:            true,
			CompletionStream:      true,
			MultiTurnConversation: true,
			ToolCalls:             true,
			MultipleToolCalls:     true,
			End2EndToolCalling:    true,
			AutomaticFunctionCall: true,
			ImageURL:              true,
			ImageBase64:           true,
			MultipleImages:        true,
			CompleteEnd2End:       true,
			PromptCaching:         true,
			SpeechSynthesis:       false, // Not supported
			SpeechSynthesisStream: false, // Not supported
			Transcription:         false, // Not supported
			TranscriptionStream:   false, // Not supported
			Embedding:             false,
			ListModels:            true,
			BatchCreate:           true, // Anthropic supports batch API
			BatchList:             true, // Anthropic supports batch API
			BatchRetrieve:         true, // Anthropic supports batch API
			BatchCancel:           true, // Anthropic supports batch API
			BatchResults:          true, // Anthropic supports batch API
		},
		Fallbacks: []schemas.Fallback{
			{Provider: schemas.OpenAI, Model: "gpt-4o-mini"},
		},
	},
	{
		Provider:  schemas.Bedrock,
		ChatModel: "anthropic.claude-3-sonnet-20240229-v1:0",
		TextModel: "", // Bedrock Claude doesn't support text completion
		Scenarios: TestScenarios{
			TextCompletion:        false, // Not supported for Claude
			SimpleChat:            true,
			CompletionStream:      true,
			MultiTurnConversation: true,
			ToolCalls:             true,
			MultipleToolCalls:     true,
			End2EndToolCalling:    true,
			AutomaticFunctionCall: true,
			ImageURL:              true,
			ImageBase64:           true,
			MultipleImages:        true,
			CompleteEnd2End:       true,
			PromptCaching:         true,
			SpeechSynthesis:       false, // Not supported
			SpeechSynthesisStream: false, // Not supported
			Transcription:         false, // Not supported
			TranscriptionStream:   false, // Not supported
			Embedding:             true,
			ListModels:            true,
			BatchCreate:           true, // Bedrock supports batch via Model Invocation Jobs (requires S3 config)
			BatchList:             true, // Bedrock supports listing batch jobs
			BatchRetrieve:         true, // Bedrock supports retrieving batch jobs
			BatchCancel:           true, // Bedrock supports stopping batch jobs
			BatchResults:          true, // Bedrock batch results via S3
			FileUpload:            true, // Bedrock file upload to S3 (requires S3 config)
			FileList:              true, // Bedrock file list from S3 (requires S3 config)
			FileRetrieve:          true, // Bedrock file retrieve from S3 (requires S3 config)
			FileDelete:            true, // Bedrock file delete from S3 (requires S3 config)
			FileContent:           true, // Bedrock file content from S3 (requires S3 config)
		},
		Fallbacks: []schemas.Fallback{
			{Provider: schemas.OpenAI, Model: "gpt-4o-mini"},
		},
	},
	{
		Provider:  schemas.Cohere,
		ChatModel: "command-a-03-2025",
		TextModel: "", // Cohere focuses on chat
		Scenarios: TestScenarios{
			TextCompletion:        false, // Not typical for Cohere
			SimpleChat:            true,
			CompletionStream:      true,
			MultiTurnConversation: true,
			ToolCalls:             true,
			MultipleToolCalls:     true,
			End2EndToolCalling:    true,
			AutomaticFunctionCall: false, // May not support automatic
			ImageURL:              false, // Check if supported
			ImageBase64:           false, // Check if supported
			MultipleImages:        false, // Check if supported
			CompleteEnd2End:       true,
			SpeechSynthesis:       false, // Not supported
			SpeechSynthesisStream: false, // Not supported
			Transcription:         false, // Not supported
			TranscriptionStream:   false, // Not supported
			Embedding:             true,
			ListModels:            true,
		},
		Fallbacks: []schemas.Fallback{
			{Provider: schemas.OpenAI, Model: "gpt-4o-mini"},
		},
	},
	{
		Provider:             schemas.Azure,
		ChatModel:            "gpt-4o",
		TextModel:            "", // Azure doesn't support text completion in newer models
		ChatAudioModel:       "gpt-4o-mini-audio-preview",
		TranscriptionModel:   "whisper-1",
		SpeechSynthesisModel: "gpt-4o-mini-tts",
		Scenarios: TestScenarios{
			TextCompletion:        false, // Not supported
			SimpleChat:            true,
			CompletionStream:      true,
			MultiTurnConversation: true,
			ToolCalls:             true,
			MultipleToolCalls:     true,
			End2EndToolCalling:    true,
			AutomaticFunctionCall: true,
			ImageURL:              true,
			ImageBase64:           true,
			MultipleImages:        true,
			CompleteEnd2End:       true,
			SpeechSynthesis:       true,  // Supported via gpt-4o-mini-tts
			SpeechSynthesisStream: true,  // Supported via gpt-4o-mini-tts
			Transcription:         true,  // Supported via whisper-1
			TranscriptionStream:   false, // Not properly supported yet by Azure
			Embedding:             true,
			ListModels:            true,
			BatchCreate:           true, // Azure supports batch API
			BatchList:             true, // Azure supports batch API
			BatchRetrieve:         true, // Azure supports batch API
			BatchCancel:           true, // Azure supports batch API
			BatchResults:          true, // Azure supports batch API
			FileUpload:            true, // Azure supports file API
			FileList:              true, // Azure supports file API
			FileRetrieve:          true, // Azure supports file API
			FileDelete:            true, // Azure supports file API
			FileContent:           true, // Azure supports file API
			ChatAudio:             true, // Azure supports chat audio
		},
		Fallbacks: []schemas.Fallback{
			{Provider: schemas.OpenAI, Model: "gpt-4o-mini"},
		},
	},
	{
		Provider:  schemas.Vertex,
		ChatModel: "gemini-pro",
		TextModel: "", // Vertex focuses on chat
		Scenarios: TestScenarios{
			TextCompletion:        false, // Not typical
			SimpleChat:            true,
			CompletionStream:      true,
			MultiTurnConversation: true,
			ToolCalls:             true,
			MultipleToolCalls:     true,
			End2EndToolCalling:    true,
			AutomaticFunctionCall: true,
			ImageURL:              true,
			ImageBase64:           true,
			MultipleImages:        true,
			CompleteEnd2End:       true,
			SpeechSynthesis:       false, // Not supported
			SpeechSynthesisStream: false, // Not supported
			Transcription:         false, // Not supported
			TranscriptionStream:   false, // Not supported
			Embedding:             true,
			ListModels:            true,
		},
		Fallbacks: []schemas.Fallback{
			{Provider: schemas.OpenAI, Model: "gpt-4o-mini"},
		},
	},
	{
		Provider:           schemas.Mistral,
		ChatModel:          "mistral-large-2411",
		TextModel:          "", // Mistral focuses on chat
		TranscriptionModel: "voxtral-mini-latest",
		Scenarios: TestScenarios{
			TextCompletion:        false, // Not typical
			SimpleChat:            true,
			MultiTurnConversation: true,
			ToolCalls:             true,
			MultipleToolCalls:     true,
			End2EndToolCalling:    true,
			AutomaticFunctionCall: true,
			ImageURL:              true,
			ImageBase64:           true,
			MultipleImages:        true,
			CompleteEnd2End:       true,
			SpeechSynthesis:       false, // Not supported
			SpeechSynthesisStream: false, // Not supported
			Transcription:         true,  // Supported via voxtral-mini-latest
			TranscriptionStream:   true,  // Supported via voxtral-mini-latest
			Embedding:             true,
			ListModels:            true,
		},
		Fallbacks: []schemas.Fallback{
			{Provider: schemas.OpenAI, Model: "gpt-4o-mini"},
		},
	},
	{
		Provider:  schemas.Ollama,
		ChatModel: "llama3.2",
		TextModel: "", // Ollama focuses on chat
		Scenarios: TestScenarios{
			TextCompletion:        false, // Not typical
			SimpleChat:            true,
			CompletionStream:      true,
			MultiTurnConversation: true,
			ToolCalls:             true,
			MultipleToolCalls:     true,
			End2EndToolCalling:    true,
			AutomaticFunctionCall: true,
			ImageURL:              true,
			ImageBase64:           true,
			MultipleImages:        true,
			CompleteEnd2End:       true,
			SpeechSynthesis:       false, // Not supported
			SpeechSynthesisStream: false, // Not supported
			Transcription:         false, // Not supported
			TranscriptionStream:   false, // Not supported
			Embedding:             false,
			ListModels:            true,
		},
		Fallbacks: []schemas.Fallback{
			{Provider: schemas.OpenAI, Model: "gpt-4o-mini"},
		},
	},
	{
		Provider:  schemas.Groq,
		ChatModel: "llama-3.3-70b-versatile",
		TextModel: "", // Groq doesn't support text completion
		Scenarios: TestScenarios{
			TextCompletion:        false, // Not supported
			SimpleChat:            true,
			CompletionStream:      true,
			MultiTurnConversation: true,
			ToolCalls:             true,
			MultipleToolCalls:     true,
			End2EndToolCalling:    true,
			AutomaticFunctionCall: true,
			ImageURL:              true,
			ImageBase64:           true,
			MultipleImages:        true,
			CompleteEnd2End:       true,
			SpeechSynthesis:       false, // Not supported
			SpeechSynthesisStream: false, // Not supported
			Transcription:         false, // Not supported
			TranscriptionStream:   false, // Not supported
			Embedding:             false,
			ListModels:            true,
		},
		Fallbacks: []schemas.Fallback{
			{Provider: schemas.OpenAI, Model: "gpt-4o-mini"},
		},
	},
	{
		Provider:  ProviderOpenAICustom,
		ChatModel: "llama-3.3-70b-versatile",
		TextModel: "", // Custom OpenAI instance doesn't support text completion
		Scenarios: TestScenarios{
			TextCompletion:        false,
			SimpleChat:            true, // Enable simple chat for testing
			CompletionStream:      true,
			MultiTurnConversation: true,
			ToolCalls:             true,
			MultipleToolCalls:     true,
			End2EndToolCalling:    true,
			AutomaticFunctionCall: true,
			ImageURL:              false,
			ImageBase64:           false,
			MultipleImages:        false,
			CompleteEnd2End:       true,
			SpeechSynthesis:       false, // Not supported
			SpeechSynthesisStream: false, // Not supported
			Transcription:         false, // Not supported
			TranscriptionStream:   false, // Not supported
			Embedding:             false,
			ListModels:            true,
		},
		Fallbacks: []schemas.Fallback{
			{Provider: schemas.OpenAI, Model: "gpt-4o-mini"},
		},
	},
	{
		Provider:             schemas.Gemini,
		ChatModel:            "gemini-2.0-flash",
		TextModel:            "", // GenAI doesn't support text completion in newer models
		TranscriptionModel:   "gemini-2.5-flash",
		SpeechSynthesisModel: "gemini-2.5-flash-preview-tts",
		EmbeddingModel:       "text-embedding-004",
		Scenarios: TestScenarios{
			TextCompletion:        false, // Not supported
			SimpleChat:            true,
			CompletionStream:      true,
			MultiTurnConversation: true,
			ToolCalls:             true,
			MultipleToolCalls:     true,
			End2EndToolCalling:    true,
			AutomaticFunctionCall: true,
			ImageURL:              true,
			ImageBase64:           true,
			MultipleImages:        true,
			CompleteEnd2End:       true,
			SpeechSynthesis:       true,
			SpeechSynthesisStream: true,
			Transcription:         true,
			TranscriptionStream:   true,
			Embedding:             true,
			ListModels:            true,
			BatchCreate:           true,
			BatchList:             true,
			BatchRetrieve:         true,
			BatchCancel:           true,
			BatchResults:          true,
			FileUpload:            true,
			FileList:              true,
			FileRetrieve:          true,
			FileDelete:            true,
			FileContent:           false, // Gemini doesn't support direct content download
		},
		Fallbacks: []schemas.Fallback{
			{Provider: schemas.OpenAI, Model: "gpt-4o-mini"},
		},
	},
	{
		Provider:  schemas.OpenRouter,
		ChatModel: "openai/gpt-4o",
		TextModel: "google/gemini-2.5-flash",
		Scenarios: TestScenarios{
			TextCompletion:        true,
			SimpleChat:            true,
			CompletionStream:      true,
			MultiTurnConversation: true,
			ToolCalls:             true,
			MultipleToolCalls:     true,
			End2EndToolCalling:    true,
			AutomaticFunctionCall: true,
			ImageURL:              true,
			ImageBase64:           true,
			MultipleImages:        true,
			CompleteEnd2End:       true,
			SpeechSynthesis:       false,
			SpeechSynthesisStream: false,
			Transcription:         false,
			TranscriptionStream:   false,
			Embedding:             false,
			ListModels:            true,
		},
		Fallbacks: []schemas.Fallback{
			{Provider: schemas.OpenAI, Model: "gpt-4o-mini"},
		},
	},
	{
		Provider:             schemas.HuggingFace,
		ChatModel:            "groq/openai/gpt-oss-120b",
		VisionModel:          "novita/zai-org/GLM-4.6V-Flash",
		EmbeddingModel:       "sambanova/intfloat/e5-mistral-7b-instruct",
		TranscriptionModel:   "fal-ai/openai/whisper-large-v3",
		SpeechSynthesisModel: "fal-ai/hexgrad/Kokoro-82M",
		Scenarios: TestScenarios{
			TextCompletion:        false,
			TextCompletionStream:  false,
			SimpleChat:            true,
			CompletionStream:      true,
			MultiTurnConversation: true,
			ToolCalls:             true,
			ToolCallsStreaming:    true,
			MultipleToolCalls:     false,
			End2EndToolCalling:    true,
			AutomaticFunctionCall: true,
			ImageURL:              true,
			ImageBase64:           true,
			MultipleImages:        true,
			CompleteEnd2End:       true,
			Embedding:             true,
			Transcription:         true,
			TranscriptionStream:   false,
			SpeechSynthesis:       true,
			SpeechSynthesisStream: false,
			Reasoning:             false,
			ListModels:            true,
		},
		Fallbacks: []schemas.Fallback{
			{Provider: schemas.OpenAI, Model: "gpt-4o-mini"},
		},
	},
}<|MERGE_RESOLUTION|>--- conflicted
+++ resolved
@@ -42,10 +42,8 @@
 	Reasoning             bool // Reasoning/thinking functionality via Responses API
 	PromptCaching         bool // Prompt caching functionality
 	ListModels            bool // List available models functionality
-<<<<<<< HEAD
 	ImageGeneration       bool // Image generation functionality
 	ImageGenerationStream bool // Streaming image generation functionality
-=======
 	BatchCreate           bool // Batch API create functionality
 	BatchList             bool // Batch API list functionality
 	BatchRetrieve         bool // Batch API retrieve functionality
@@ -59,7 +57,6 @@
 	FileBatchInput        bool // Whether batch create supports file-based input (InputFileID)
 	CountTokens           bool // Count tokens functionality
 	ChatAudio             bool // Chat completion with audio input/output functionality
->>>>>>> 93b4a1ab
 }
 
 // ComprehensiveTestConfig extends TestConfig with additional scenarios
@@ -75,27 +72,18 @@
 	SpeechSynthesisModel     string
 	ChatAudioModel           string
 	Scenarios                TestScenarios
-<<<<<<< HEAD
-	Fallbacks                []schemas.Fallback // for chat, responses, image and reasoning tests
-	TextCompletionFallbacks  []schemas.Fallback // for text completion tests
-	TranscriptionFallbacks   []schemas.Fallback // for transcription tests
-	SpeechSynthesisFallbacks []schemas.Fallback // for speech synthesis tests
-	EmbeddingFallbacks       []schemas.Fallback // for embedding tests
-	SkipReason               string             // Reason to skip certain tests
-	ImageGenerationModel     string             // Model for image generation
-	ImageGenerationFallbacks []schemas.Fallback // Fallbacks for image generation
-=======
 	Fallbacks                []schemas.Fallback     // for chat, responses, image and reasoning tests
 	TextCompletionFallbacks  []schemas.Fallback     // for text completion tests
 	TranscriptionFallbacks   []schemas.Fallback     // for transcription tests
 	SpeechSynthesisFallbacks []schemas.Fallback     // for speech synthesis tests
 	EmbeddingFallbacks       []schemas.Fallback     // for embedding tests
 	SkipReason               string                 // Reason to skip certain tests
+	ImageGenerationModel     string                 // Model for image generation
+	ImageGenerationFallbacks []schemas.Fallback     // Fallbacks for image generation
 	ExternalTTSProvider      schemas.ModelProvider  // External TTS provider to use for testing
 	ExternalTTSModel         string                 // External TTS model to use for testing
 	BatchExtraParams         map[string]interface{} // Extra params for batch operations (e.g., role_arn, output_s3_uri for Bedrock)
 	FileExtraParams          map[string]interface{} // Extra params for file operations (e.g., s3_bucket for Bedrock)
->>>>>>> 93b4a1ab
 }
 
 // ComprehensiveTestAccount provides a test implementation of the Account interface for comprehensive testing.
@@ -645,11 +633,8 @@
 		PromptCachingModel:   "gpt-4.1",
 		TranscriptionModel:   "whisper-1",
 		SpeechSynthesisModel: "tts-1",
-<<<<<<< HEAD
 		ImageGenerationModel: "dall-e-2",
-=======
 		ChatAudioModel:       "gpt-4o-mini-audio-preview",
->>>>>>> 93b4a1ab
 		Scenarios: TestScenarios{
 			TextCompletion:        false, // Not supported
 			TextCompletionStream:  false, // Not supported
