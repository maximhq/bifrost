--- conflicted
+++ resolved
@@ -158,15 +158,15 @@
 	GetConditionName() string
 }
 
-<<<<<<< HEAD
 // ImageGenerationRetryCondition defines an interface for checking if a image generation test operation should be retried
 type ImageGenerationRetryCondition interface {
 	ShouldRetry(response *schemas.BifrostImageGenerationResponse, err *schemas.BifrostError, context TestRetryContext) (bool, string)
-=======
+	GetConditionName() string
+}
+
 // CountTokensRetryCondition defines an interface for checking if a count tokens test operation should be retried
 type CountTokensRetryCondition interface {
 	ShouldRetry(response *schemas.BifrostCountTokensResponse, err *schemas.BifrostError, context TestRetryContext) (bool, string)
->>>>>>> 93b4a1ab
 	GetConditionName() string
 }
 
