--- conflicted
+++ resolved
@@ -844,7 +844,6 @@
 }
 
 // =============================================================================
-<<<<<<< HEAD
 // IMAGE CONDITIONS
 // =============================================================================
 
@@ -852,15 +851,6 @@
 type EmptyImageGenerationCondition struct{}
 
 func (c *EmptyImageGenerationCondition) ShouldRetry(response *schemas.BifrostResponse, err *schemas.BifrostError, context TestRetryContext) (bool, string) {
-=======
-// COUNT TOKENS CONDITIONS
-// =============================================================================
-
-// EmptyCountTokensCondition checks for missing or invalid token counts
-type EmptyCountTokensCondition struct{}
-
-func (c *EmptyCountTokensCondition) ShouldRetry(response *schemas.BifrostResponse, err *schemas.BifrostError, context TestRetryContext) (bool, string) {
->>>>>>> 93b4a1ab
 	// If there's an error, let other conditions handle it
 	if err != nil {
 		return false, ""
@@ -871,7 +861,6 @@
 		return true, "response is nil"
 	}
 
-<<<<<<< HEAD
 	// Check if image response exists and is not empty
 	if response.ImageGenerationResponse == nil || len(response.ImageGenerationResponse.Data) == 0 {
 		return true, "response has no image data"
@@ -881,7 +870,34 @@
 	for i, img := range response.ImageGenerationResponse.Data {
 		if img.B64JSON == "" && img.URL == "" {
 			return true, fmt.Sprintf("image %d has no B64JSON or URL", i)
-=======
+		}
+	}
+
+	return false, ""
+}
+
+func (c *EmptyImageGenerationCondition) GetConditionName() string {
+	return "EmptyImage"
+}
+
+// =============================================================================
+// COUNT TOKENS CONDITIONS
+// =============================================================================
+
+// EmptyCountTokensCondition checks for missing or invalid token counts
+type EmptyCountTokensCondition struct{}
+
+func (c *EmptyCountTokensCondition) ShouldRetry(response *schemas.BifrostResponse, err *schemas.BifrostError, context TestRetryContext) (bool, string) {
+	// If there's an error, let other conditions handle it
+	if err != nil {
+		return false, ""
+	}
+
+	// No response at all
+	if response == nil {
+		return true, "response is nil"
+	}
+
 	// Check if count tokens response exists
 	if response.CountTokensResponse == nil {
 		return true, "count tokens response is nil"
@@ -898,17 +914,12 @@
 	if countTokensResp.TotalTokens != nil {
 		if *countTokensResp.TotalTokens < countTokensResp.InputTokens {
 			return true, fmt.Sprintf("total_tokens (%d) is less than input_tokens (%d)", *countTokensResp.TotalTokens, countTokensResp.InputTokens)
->>>>>>> 93b4a1ab
-		}
-	}
-
-	return false, ""
-}
-
-<<<<<<< HEAD
-func (c *EmptyImageGenerationCondition) GetConditionName() string {
-	return "EmptyImage"
-=======
+		}
+	}
+
+	return false, ""
+}
+
 func (c *EmptyCountTokensCondition) GetConditionName() string {
 	return "EmptyCountTokens"
 }
@@ -943,5 +954,4 @@
 
 func (c *InvalidCountTokensCondition) GetConditionName() string {
 	return "InvalidCountTokens"
->>>>>>> 93b4a1ab
 }