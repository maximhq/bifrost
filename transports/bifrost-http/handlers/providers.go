--- conflicted
+++ resolved
@@ -478,33 +478,21 @@
 
 			// Handle redacted values - preserve old value if new value is redacted/env var AND it's the same as old redacted value
 			if lib.IsRedacted(updateKey.Value) &&
-<<<<<<< HEAD
-				strings.EqualFold(updateKey.Value, oldRedactedKeys[i].Value) {
-=======
 				strings.EqualFold(updateKey.Value, oldRedactedKey.Value) {
->>>>>>> 9e89e6bc
 				mergedKey.Value = oldRawKey.Value
 			}
 
 			// Handle Azure config redacted values
 			if updateKey.AzureKeyConfig != nil && oldRedactedKey.AzureKeyConfig != nil && oldRawKey.AzureKeyConfig != nil {
 				if lib.IsRedacted(updateKey.AzureKeyConfig.Endpoint) &&
-<<<<<<< HEAD
-					strings.EqualFold(updateKey.AzureKeyConfig.Endpoint, oldRedactedKeys[i].AzureKeyConfig.Endpoint) {
-=======
 					strings.EqualFold(updateKey.AzureKeyConfig.Endpoint, oldRedactedKey.AzureKeyConfig.Endpoint) {
->>>>>>> 9e89e6bc
 					mergedKey.AzureKeyConfig.Endpoint = oldRawKey.AzureKeyConfig.Endpoint
 				}
 				if updateKey.AzureKeyConfig.APIVersion != nil &&
 					oldRedactedKey.AzureKeyConfig.APIVersion != nil &&
 					oldRawKey.AzureKeyConfig != nil {
 					if lib.IsRedacted(*updateKey.AzureKeyConfig.APIVersion) &&
-<<<<<<< HEAD
-						strings.EqualFold(*updateKey.AzureKeyConfig.APIVersion, *oldRedactedKeys[i].AzureKeyConfig.APIVersion) {
-=======
 						strings.EqualFold(*updateKey.AzureKeyConfig.APIVersion, *oldRedactedKey.AzureKeyConfig.APIVersion) {
->>>>>>> 9e89e6bc
 						mergedKey.AzureKeyConfig.APIVersion = oldRawKey.AzureKeyConfig.APIVersion
 					}
 				}
@@ -513,17 +501,6 @@
 			// Handle Vertex config redacted values
 			if updateKey.VertexKeyConfig != nil && oldRedactedKey.VertexKeyConfig != nil && oldRawKey.VertexKeyConfig != nil {
 				if lib.IsRedacted(updateKey.VertexKeyConfig.ProjectID) &&
-<<<<<<< HEAD
-					strings.EqualFold(updateKey.VertexKeyConfig.ProjectID, oldRedactedKeys[i].VertexKeyConfig.ProjectID) {
-					mergedKey.VertexKeyConfig.ProjectID = oldRawKey.VertexKeyConfig.ProjectID
-				}
-				if lib.IsRedacted(updateKey.VertexKeyConfig.Region) &&
-					strings.EqualFold(updateKey.VertexKeyConfig.Region, oldRedactedKeys[i].VertexKeyConfig.Region) {
-					mergedKey.VertexKeyConfig.Region = oldRawKey.VertexKeyConfig.Region
-				}
-				if lib.IsRedacted(updateKey.VertexKeyConfig.AuthCredentials) &&
-					strings.EqualFold(updateKey.VertexKeyConfig.AuthCredentials, oldRedactedKeys[i].VertexKeyConfig.AuthCredentials) {
-=======
 					strings.EqualFold(updateKey.VertexKeyConfig.ProjectID, oldRedactedKey.VertexKeyConfig.ProjectID) {
 					mergedKey.VertexKeyConfig.ProjectID = oldRawKey.VertexKeyConfig.ProjectID
 				}
@@ -533,7 +510,6 @@
 				}
 				if lib.IsRedacted(updateKey.VertexKeyConfig.AuthCredentials) &&
 					strings.EqualFold(updateKey.VertexKeyConfig.AuthCredentials, oldRedactedKey.VertexKeyConfig.AuthCredentials) {
->>>>>>> 9e89e6bc
 					mergedKey.VertexKeyConfig.AuthCredentials = oldRawKey.VertexKeyConfig.AuthCredentials
 				}
 			}
@@ -541,30 +517,18 @@
 			// Handle Bedrock config redacted values
 			if updateKey.BedrockKeyConfig != nil && oldRedactedKey.BedrockKeyConfig != nil && oldRawKey.BedrockKeyConfig != nil {
 				if lib.IsRedacted(updateKey.BedrockKeyConfig.AccessKey) &&
-<<<<<<< HEAD
-					strings.EqualFold(updateKey.BedrockKeyConfig.AccessKey, oldRedactedKeys[i].BedrockKeyConfig.AccessKey) {
-					mergedKey.BedrockKeyConfig.AccessKey = oldRawKey.BedrockKeyConfig.AccessKey
-				}
-				if lib.IsRedacted(updateKey.BedrockKeyConfig.SecretKey) &&
-					strings.EqualFold(updateKey.BedrockKeyConfig.SecretKey, oldRedactedKeys[i].BedrockKeyConfig.SecretKey) {
-=======
 					strings.EqualFold(updateKey.BedrockKeyConfig.AccessKey, oldRedactedKey.BedrockKeyConfig.AccessKey) {
 					mergedKey.BedrockKeyConfig.AccessKey = oldRawKey.BedrockKeyConfig.AccessKey
 				}
 				if lib.IsRedacted(updateKey.BedrockKeyConfig.SecretKey) &&
 					strings.EqualFold(updateKey.BedrockKeyConfig.SecretKey, oldRedactedKey.BedrockKeyConfig.SecretKey) {
->>>>>>> 9e89e6bc
 					mergedKey.BedrockKeyConfig.SecretKey = oldRawKey.BedrockKeyConfig.SecretKey
 				}
 				if updateKey.BedrockKeyConfig.SessionToken != nil &&
 					oldRedactedKey.BedrockKeyConfig.SessionToken != nil &&
 					oldRawKey.BedrockKeyConfig != nil {
 					if lib.IsRedacted(*updateKey.BedrockKeyConfig.SessionToken) &&
-<<<<<<< HEAD
-						strings.EqualFold(*updateKey.BedrockKeyConfig.SessionToken, *oldRedactedKeys[i].BedrockKeyConfig.SessionToken) {
-=======
 						strings.EqualFold(*updateKey.BedrockKeyConfig.SessionToken, *oldRedactedKey.BedrockKeyConfig.SessionToken) {
->>>>>>> 9e89e6bc
 						mergedKey.BedrockKeyConfig.SessionToken = oldRawKey.BedrockKeyConfig.SessionToken
 					}
 				}
