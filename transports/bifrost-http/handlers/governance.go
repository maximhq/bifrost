// Package handlers provides HTTP request handlers for the Bifrost HTTP transport.
// This file contains all governance management functionality including CRUD operations for VKs, Rules, and configs.
package handlers

import (
	"context"
	"encoding/json"
	"errors"
	"fmt"
	"strings"
	"time"

	"github.com/fasthttp/router"
	"github.com/google/uuid"
	"github.com/maximhq/bifrost/core/schemas"
	"github.com/maximhq/bifrost/framework/configstore"
	configstoreTables "github.com/maximhq/bifrost/framework/configstore/tables"
	"github.com/maximhq/bifrost/plugins/governance"
	"github.com/maximhq/bifrost/transports/bifrost-http/lib"
	"github.com/valyala/fasthttp"
	"gorm.io/gorm"
)

// GovernanceManager is the interface for the governance manager
type GovernanceManager interface {
	GetGovernanceData() *governance.GovernanceData
	ReloadVirtualKey(ctx context.Context, id string) (*configstoreTables.TableVirtualKey, error)
	RemoveVirtualKey(ctx context.Context, id string) error
	ReloadTeam(ctx context.Context, id string) (*configstoreTables.TableTeam, error)
	RemoveTeam(ctx context.Context, id string) error
	ReloadCustomer(ctx context.Context, id string) (*configstoreTables.TableCustomer, error)
	RemoveCustomer(ctx context.Context, id string) error
}

// GovernanceHandler manages HTTP requests for governance operations
type GovernanceHandler struct {
	configStore       configstore.ConfigStore
	governanceManager GovernanceManager
}

// NewGovernanceHandler creates a new governance handler instance
func NewGovernanceHandler(manager GovernanceManager, configStore configstore.ConfigStore) (*GovernanceHandler, error) {
	if manager == nil {
		return nil, fmt.Errorf("governance manager is required")
	}
	if configStore == nil {
		return nil, fmt.Errorf("config store is required")
	}
	return &GovernanceHandler{
		governanceManager: manager,
		configStore:       configStore,
	}, nil
}

// CreateVirtualKeyRequest represents the request body for creating a virtual key
type CreateVirtualKeyRequest struct {
	Name            string `json:"name" validate:"required"`
	Description     string `json:"description,omitempty"`
	ProviderConfigs []struct {
		Provider      string                  `json:"provider" validate:"required"`
		Weight        float64                 `json:"weight,omitempty"`
		AllowedModels []string                `json:"allowed_models,omitempty"` // Empty means all models allowed
		Budget        *CreateBudgetRequest    `json:"budget,omitempty"`         // Provider-level budget
		RateLimit     *CreateRateLimitRequest `json:"rate_limit,omitempty"`     // Provider-level rate limit
		KeyIDs        []string                `json:"key_ids,omitempty"`        // List of DBKey UUIDs to associate with this provider config
	} `json:"provider_configs,omitempty"` // Empty means all providers allowed
	MCPConfigs []struct {
		MCPClientName  string   `json:"mcp_client_name" validate:"required"`
		ToolsToExecute []string `json:"tools_to_execute,omitempty"`
	} `json:"mcp_configs,omitempty"` // Empty means all MCP clients allowed
	TeamID     *string                 `json:"team_id,omitempty"`     // Mutually exclusive with CustomerID
	CustomerID *string                 `json:"customer_id,omitempty"` // Mutually exclusive with TeamID
	Budget     *CreateBudgetRequest    `json:"budget,omitempty"`
	RateLimit  *CreateRateLimitRequest `json:"rate_limit,omitempty"`
	IsActive   *bool                   `json:"is_active,omitempty"`
}

// UpdateVirtualKeyRequest represents the request body for updating a virtual key
type UpdateVirtualKeyRequest struct {
	Name            *string `json:"name,omitempty"`
	Description     *string `json:"description,omitempty"`
	ProviderConfigs []struct {
		ID            *uint                   `json:"id,omitempty"` // null for new entries
		Provider      string                  `json:"provider" validate:"required"`
		Weight        float64                 `json:"weight,omitempty"`
		AllowedModels []string                `json:"allowed_models,omitempty"` // Empty means all models allowed
		Budget        *UpdateBudgetRequest    `json:"budget,omitempty"`         // Provider-level budget
		RateLimit     *UpdateRateLimitRequest `json:"rate_limit,omitempty"`     // Provider-level rate limit
		KeyIDs        []string                `json:"key_ids,omitempty"`        // List of DBKey UUIDs to associate with this provider config
	} `json:"provider_configs,omitempty"`
	MCPConfigs []struct {
		ID             *uint    `json:"id,omitempty"` // null for new entries
		MCPClientName  string   `json:"mcp_client_name" validate:"required"`
		ToolsToExecute []string `json:"tools_to_execute,omitempty"`
	} `json:"mcp_configs,omitempty"`
	TeamID     *string                 `json:"team_id,omitempty"`
	CustomerID *string                 `json:"customer_id,omitempty"`
	Budget     *UpdateBudgetRequest    `json:"budget,omitempty"`
	RateLimit  *UpdateRateLimitRequest `json:"rate_limit,omitempty"`
	IsActive   *bool                   `json:"is_active,omitempty"`
}

// CreateBudgetRequest represents the request body for creating a budget
type CreateBudgetRequest struct {
	MaxLimit      float64 `json:"max_limit" validate:"required"`      // Maximum budget in dollars
	ResetDuration string  `json:"reset_duration" validate:"required"` // e.g., "30s", "5m", "1h", "1d", "1w", "1M"
}

// UpdateBudgetRequest represents the request body for updating a budget
type UpdateBudgetRequest struct {
	MaxLimit      *float64 `json:"max_limit,omitempty"`
	ResetDuration *string  `json:"reset_duration,omitempty"`
}

// CreateRateLimitRequest represents the request body for creating a rate limit using flexible approach
type CreateRateLimitRequest struct {
	TokenMaxLimit        *int64  `json:"token_max_limit,omitempty"`        // Maximum tokens allowed
	TokenResetDuration   *string `json:"token_reset_duration,omitempty"`   // e.g., "30s", "5m", "1h", "1d", "1w", "1M"
	RequestMaxLimit      *int64  `json:"request_max_limit,omitempty"`      // Maximum requests allowed
	RequestResetDuration *string `json:"request_reset_duration,omitempty"` // e.g., "30s", "5m", "1h", "1d", "1w", "1M"
}

// UpdateRateLimitRequest represents the request body for updating a rate limit using flexible approach
type UpdateRateLimitRequest struct {
	TokenMaxLimit        *int64  `json:"token_max_limit,omitempty"`        // Maximum tokens allowed
	TokenResetDuration   *string `json:"token_reset_duration,omitempty"`   // e.g., "30s", "5m", "1h", "1d", "1w", "1M"
	RequestMaxLimit      *int64  `json:"request_max_limit,omitempty"`      // Maximum requests allowed
	RequestResetDuration *string `json:"request_reset_duration,omitempty"` // e.g., "30s", "5m", "1h", "1d", "1w", "1M"
}

// CreateTeamRequest represents the request body for creating a team
type CreateTeamRequest struct {
	Name       string               `json:"name" validate:"required"`
	CustomerID *string              `json:"customer_id,omitempty"` // Team can belong to a customer
	Budget     *CreateBudgetRequest `json:"budget,omitempty"`      // Team can have its own budget
}

// UpdateTeamRequest represents the request body for updating a team
type UpdateTeamRequest struct {
	Name       *string              `json:"name,omitempty"`
	CustomerID *string              `json:"customer_id,omitempty"`
	Budget     *UpdateBudgetRequest `json:"budget,omitempty"`
}

// CreateCustomerRequest represents the request body for creating a customer
type CreateCustomerRequest struct {
	Name   string               `json:"name" validate:"required"`
	Budget *CreateBudgetRequest `json:"budget,omitempty"`
}

// UpdateCustomerRequest represents the request body for updating a customer
type UpdateCustomerRequest struct {
	Name   *string              `json:"name,omitempty"`
	Budget *UpdateBudgetRequest `json:"budget,omitempty"`
}

// RegisterRoutes registers all governance-related routes for the new hierarchical system
func (h *GovernanceHandler) RegisterRoutes(r *router.Router, middlewares ...schemas.BifrostHTTPMiddleware) {
	// Virtual Key CRUD operations
	r.GET("/api/governance/virtual-keys", lib.ChainMiddlewares(h.getVirtualKeys, middlewares...))
	r.POST("/api/governance/virtual-keys", lib.ChainMiddlewares(h.createVirtualKey, middlewares...))
	r.GET("/api/governance/virtual-keys/{vk_id}", lib.ChainMiddlewares(h.getVirtualKey, middlewares...))
	r.PUT("/api/governance/virtual-keys/{vk_id}", lib.ChainMiddlewares(h.updateVirtualKey, middlewares...))
	r.DELETE("/api/governance/virtual-keys/{vk_id}", lib.ChainMiddlewares(h.deleteVirtualKey, middlewares...))

	// Team CRUD operations
	r.GET("/api/governance/teams", lib.ChainMiddlewares(h.getTeams, middlewares...))
	r.POST("/api/governance/teams", lib.ChainMiddlewares(h.createTeam, middlewares...))
	r.GET("/api/governance/teams/{team_id}", lib.ChainMiddlewares(h.getTeam, middlewares...))
	r.PUT("/api/governance/teams/{team_id}", lib.ChainMiddlewares(h.updateTeam, middlewares...))
	r.DELETE("/api/governance/teams/{team_id}", lib.ChainMiddlewares(h.deleteTeam, middlewares...))

	// Customer CRUD operations
	r.GET("/api/governance/customers", lib.ChainMiddlewares(h.getCustomers, middlewares...))
	r.POST("/api/governance/customers", lib.ChainMiddlewares(h.createCustomer, middlewares...))
	r.GET("/api/governance/customers/{customer_id}", lib.ChainMiddlewares(h.getCustomer, middlewares...))
	r.PUT("/api/governance/customers/{customer_id}", lib.ChainMiddlewares(h.updateCustomer, middlewares...))
	r.DELETE("/api/governance/customers/{customer_id}", lib.ChainMiddlewares(h.deleteCustomer, middlewares...))

	// Budget and Rate Limit GET operations
	r.GET("/api/governance/budgets", lib.ChainMiddlewares(h.getBudgets, middlewares...))
	r.GET("/api/governance/rate-limits", lib.ChainMiddlewares(h.getRateLimits, middlewares...))
}

// Virtual Key CRUD Operations

// getVirtualKeys handles GET /api/governance/virtual-keys - Get all virtual keys with relationships
func (h *GovernanceHandler) getVirtualKeys(ctx *fasthttp.RequestCtx) {
	// Check if "from_memory" query parameter is set to true
	fromMemory := string(ctx.QueryArgs().Peek("from_memory")) == "true"
	if fromMemory {
		data := h.governanceManager.GetGovernanceData()
		if data == nil {
			SendError(ctx, 500, "Governance data is not available")
			return
		}
		SendJSON(ctx, map[string]interface{}{
			"virtual_keys": data.VirtualKeys,
			"count":        len(data.VirtualKeys),
		})
		return
	}
	// Preload all relationships for complete information
	virtualKeys, err := h.configStore.GetVirtualKeys(ctx)
	if err != nil {
		logger.Error("failed to retrieve virtual keys: %v", err)
		SendError(ctx, 500, "Failed to retrieve virtual keys")
		return
	}
	SendJSON(ctx, map[string]interface{}{
		"virtual_keys": virtualKeys,
		"count":        len(virtualKeys),
	})
}

// createVirtualKey handles POST /api/governance/virtual-keys - Create a new virtual key
func (h *GovernanceHandler) createVirtualKey(ctx *fasthttp.RequestCtx) {
	var req CreateVirtualKeyRequest
	if err := json.Unmarshal(ctx.PostBody(), &req); err != nil {
		SendError(ctx, 400, "Invalid JSON")
		return
	}
	// Validate required fields
	if req.Name == "" {
		SendError(ctx, 400, "Virtual key name is required")
		return
	}
	// Validate mutually exclusive TeamID and CustomerID
	if req.TeamID != nil && req.CustomerID != nil {
		SendError(ctx, 400, "VirtualKey cannot be attached to both Team and Customer")
		return
	}
	// Validate budget if provided
	if req.Budget != nil {
		if req.Budget.MaxLimit < 0 {
			SendError(ctx, 400, fmt.Sprintf("Budget max_limit cannot be negative: %.2f", req.Budget.MaxLimit))
			return
		}
		// Validate reset duration format
		if _, err := configstoreTables.ParseDuration(req.Budget.ResetDuration); err != nil {
			SendError(ctx, 400, fmt.Sprintf("Invalid reset duration format: %s", req.Budget.ResetDuration))
			return
		}
	}
	// Set defaults
	isActive := true
	if req.IsActive != nil {
		isActive = *req.IsActive
	}
	var vk configstoreTables.TableVirtualKey
	if err := h.configStore.ExecuteTransaction(ctx, func(tx *gorm.DB) error {
		vk = configstoreTables.TableVirtualKey{
			ID:          uuid.NewString(),
			Name:        req.Name,
			Value:       governance.VirtualKeyPrefix + uuid.NewString(),
			Description: req.Description,
			TeamID:      req.TeamID,
			CustomerID:  req.CustomerID,
			IsActive:    isActive,
		}
		if req.Budget != nil {
			budget := configstoreTables.TableBudget{
				ID:            uuid.NewString(),
				MaxLimit:      req.Budget.MaxLimit,
				ResetDuration: req.Budget.ResetDuration,
				LastReset:     time.Now(),
				CurrentUsage:  0,
			}
			if err := validateBudget(&budget); err != nil {
				return err
			}
			if err := h.configStore.CreateBudget(ctx, &budget, tx); err != nil {
				return err
			}
			vk.BudgetID = &budget.ID
		}
		if req.RateLimit != nil {
			rateLimit := configstoreTables.TableRateLimit{
				ID:                   uuid.NewString(),
				TokenMaxLimit:        req.RateLimit.TokenMaxLimit,
				TokenResetDuration:   req.RateLimit.TokenResetDuration,
				RequestMaxLimit:      req.RateLimit.RequestMaxLimit,
				RequestResetDuration: req.RateLimit.RequestResetDuration,
				TokenLastReset:       time.Now(),
				RequestLastReset:     time.Now(),
			}
			if err := validateRateLimit(&rateLimit); err != nil {
				return err
			}
			if err := h.configStore.CreateRateLimit(ctx, &rateLimit, tx); err != nil {
				return err
			}
			vk.RateLimitID = &rateLimit.ID
		}
		if err := h.configStore.CreateVirtualKey(ctx, &vk, tx); err != nil {
			return err
		}
		if req.ProviderConfigs != nil {
			for _, pc := range req.ProviderConfigs {
				// Validate budget if provided
				if pc.Budget != nil {
					if pc.Budget.MaxLimit < 0 {
						return fmt.Errorf("provider config budget max_limit cannot be negative: %.2f", pc.Budget.MaxLimit)
					}
					// Validate reset duration format
					if _, err := configstoreTables.ParseDuration(pc.Budget.ResetDuration); err != nil {
						return fmt.Errorf("invalid provider config budget reset duration format: %s", pc.Budget.ResetDuration)
					}
				}

				// Get keys for this provider config if specified
				var keys []configstoreTables.TableKey
				if len(pc.KeyIDs) > 0 {
					var err error
					keys, err = h.configStore.GetKeysByIDs(ctx, pc.KeyIDs)
					if err != nil {
						return fmt.Errorf("failed to get keys by IDs for provider %s: %w", pc.Provider, err)
					}
					if len(keys) != len(pc.KeyIDs) {
						return fmt.Errorf("some keys not found for provider %s: expected %d, found %d", pc.Provider, len(pc.KeyIDs), len(keys))
					}
				}

<<<<<<< HEAD
				providerConfig := &configstoreTables.TableVirtualKeyProviderConfig{
					VirtualKeyID:  vk.ID,
					Provider:      pc.Provider,
					Weight:        pc.Weight,
					AllowedModels: pc.AllowedModels,
					Keys:          keys,
				}
=======
			providerConfig := &configstoreTables.TableVirtualKeyProviderConfig{
				VirtualKeyID:  vk.ID,
				Provider:      pc.Provider,
				Weight:        &pc.Weight,
				AllowedModels: pc.AllowedModels,
				Keys:          keys,
			}
>>>>>>> 1eb82ea0

				// Create budget for provider config if provided
				if pc.Budget != nil {
					budget := configstoreTables.TableBudget{
						ID:            uuid.NewString(),
						MaxLimit:      pc.Budget.MaxLimit,
						ResetDuration: pc.Budget.ResetDuration,
						LastReset:     time.Now(),
						CurrentUsage:  0,
					}
					if err := validateBudget(&budget); err != nil {
						return err
					}
					if err := h.configStore.CreateBudget(ctx, &budget, tx); err != nil {
						return err
					}
					providerConfig.BudgetID = &budget.ID
				}
				// Create rate limit for provider config if provided
				if pc.RateLimit != nil {
					rateLimit := configstoreTables.TableRateLimit{
						ID:                   uuid.NewString(),
						TokenMaxLimit:        pc.RateLimit.TokenMaxLimit,
						TokenResetDuration:   pc.RateLimit.TokenResetDuration,
						RequestMaxLimit:      pc.RateLimit.RequestMaxLimit,
						RequestResetDuration: pc.RateLimit.RequestResetDuration,
						TokenLastReset:       time.Now(),
						RequestLastReset:     time.Now(),
					}
					if err := validateRateLimit(&rateLimit); err != nil {
						return err
					}
					if err := h.configStore.CreateRateLimit(ctx, &rateLimit, tx); err != nil {
						return err
					}
					providerConfig.RateLimitID = &rateLimit.ID
				}

				if err := h.configStore.CreateVirtualKeyProviderConfig(ctx, providerConfig, tx); err != nil {
					return err
				}
			}
		}
		if req.MCPConfigs != nil {
			// Check for duplicate MCPClientName values before processing
			seenMCPClientNames := make(map[string]bool)
			for _, mc := range req.MCPConfigs {
				if seenMCPClientNames[mc.MCPClientName] {
					return fmt.Errorf("duplicate mcp_client_name: %s", mc.MCPClientName)
				}
				seenMCPClientNames[mc.MCPClientName] = true
			}

			for _, mc := range req.MCPConfigs {
				mcpClient, err := h.configStore.GetMCPClientByName(ctx, mc.MCPClientName)
				if err != nil {
					return fmt.Errorf("failed to get MCP client: %w", err)
				}
				if err := h.configStore.CreateVirtualKeyMCPConfig(ctx, &configstoreTables.TableVirtualKeyMCPConfig{
					VirtualKeyID:   vk.ID,
					MCPClientID:    mcpClient.ID,
					ToolsToExecute: mc.ToolsToExecute,
				}, tx); err != nil {
					return err
				}
			}
		}
		return nil
	}); err != nil {
		// Check if this is a duplicate MCPClientName error and return 400 instead of 500
		if strings.Contains(err.Error(), "duplicate mcp_client_name:") {
			SendError(ctx, 400, err.Error())
			return
		}
		SendError(ctx, 500, err.Error())
		return
	}
	preloadedVk, err := h.governanceManager.ReloadVirtualKey(ctx, vk.ID)
	if err != nil {
		logger.Error("failed to reload virtual key: %v", err)
		preloadedVk = &vk
	}

	SendJSON(ctx, map[string]any{
		"message":     "Virtual key created successfully",
		"virtual_key": preloadedVk,
	})
}

// getVirtualKey handles GET /api/governance/virtual-keys/{vk_id} - Get a specific virtual key
func (h *GovernanceHandler) getVirtualKey(ctx *fasthttp.RequestCtx) {
	vkID := ctx.UserValue("vk_id").(string)
	// Check if "from_memory" query parameter is set to true
	fromMemory := string(ctx.QueryArgs().Peek("from_memory")) == "true"
	if fromMemory {
		data := h.governanceManager.GetGovernanceData()
		if data == nil {
			SendError(ctx, 500, "Governance data is not available")
			return
		}
		for _, vk := range data.VirtualKeys {
			if vk.ID == vkID {
				SendJSON(ctx, map[string]interface{}{
					"virtual_key": vk,
				})
				return
			}
		}
		SendError(ctx, 404, "Virtual key not found")
		return
	}
	vk, err := h.configStore.GetVirtualKey(ctx, vkID)
	if err != nil {
		if errors.Is(err, configstore.ErrNotFound) {
			SendError(ctx, 404, "Virtual key not found")
			return
		}
		SendError(ctx, 500, "Failed to retrieve virtual key")
		return
	}

	SendJSON(ctx, map[string]interface{}{
		"virtual_key": vk,
	})
}

// updateVirtualKey handles PUT /api/governance/virtual-keys/{vk_id} - Update a virtual key
func (h *GovernanceHandler) updateVirtualKey(ctx *fasthttp.RequestCtx) {
	vkID := ctx.UserValue("vk_id").(string)
	var req UpdateVirtualKeyRequest
	if err := json.Unmarshal(ctx.PostBody(), &req); err != nil {
		SendError(ctx, 400, "Invalid JSON")
		return
	}
	// Validate mutually exclusive TeamID and CustomerID
	if req.TeamID != nil && req.CustomerID != nil {
		SendError(ctx, 400, "VirtualKey cannot be attached to both Team and Customer")
		return
	}
	vk, err := h.configStore.GetVirtualKey(ctx, vkID)
	if err != nil {
		if errors.Is(err, configstore.ErrNotFound) {
			SendError(ctx, 404, "Virtual key not found")
			return
		}
		SendError(ctx, 500, "Failed to retrieve virtual key")
		return
	}
	if err := h.configStore.ExecuteTransaction(ctx, func(tx *gorm.DB) error {
		// Update fields if provided
		if req.Name != nil {
			vk.Name = *req.Name
		}
		if req.Description != nil {
			vk.Description = *req.Description
		}
		if req.TeamID != nil {
			vk.TeamID = req.TeamID
			vk.CustomerID = nil // Clear CustomerID if setting TeamID
		}
		if req.CustomerID != nil {
			vk.CustomerID = req.CustomerID
			vk.TeamID = nil // Clear TeamID if setting CustomerID
		}
		// When both TeamID and CustomerID are nil
		if req.TeamID == nil && req.CustomerID == nil {
			vk.TeamID = nil
			vk.CustomerID = nil
		}
		if req.IsActive != nil {
			vk.IsActive = *req.IsActive
		}
		// Handle budget updates
		if req.Budget != nil {
			if vk.BudgetID != nil {
				// Update existing budget
				budget := configstoreTables.TableBudget{}
				if err := tx.First(&budget, "id = ?", *vk.BudgetID).Error; err != nil {
					return err
				}

				if req.Budget.MaxLimit != nil {
					budget.MaxLimit = *req.Budget.MaxLimit
				}
				if req.Budget.ResetDuration != nil {
					budget.ResetDuration = *req.Budget.ResetDuration
				}
				if err := validateBudget(&budget); err != nil {
					return err
				}
				if err := h.configStore.UpdateBudget(ctx, &budget, tx); err != nil {
					return err
				}
				vk.Budget = &budget
			} else {
				// Create new budget
				if req.Budget.MaxLimit == nil || req.Budget.ResetDuration == nil {
					return fmt.Errorf("both max_limit and reset_duration are required when creating a new budget")
				}
				if *req.Budget.MaxLimit < 0 {
					return fmt.Errorf("budget max_limit cannot be negative: %.2f", *req.Budget.MaxLimit)
				}
				if _, err := configstoreTables.ParseDuration(*req.Budget.ResetDuration); err != nil {
					return fmt.Errorf("invalid reset duration format: %s", *req.Budget.ResetDuration)
				}
				// Storing now
				budget := configstoreTables.TableBudget{
					ID:            uuid.NewString(),
					MaxLimit:      *req.Budget.MaxLimit,
					ResetDuration: *req.Budget.ResetDuration,
					LastReset:     time.Now(),
					CurrentUsage:  0,
				}
				if err := validateBudget(&budget); err != nil {
					return err
				}
				if err := h.configStore.CreateBudget(ctx, &budget, tx); err != nil {
					return err
				}
				vk.BudgetID = &budget.ID
				vk.Budget = &budget
			}
		}
		// Handle rate limit updates
		if req.RateLimit != nil {
			if vk.RateLimitID != nil {
				// Update existing rate limit
				rateLimit := configstoreTables.TableRateLimit{}
				if err := tx.First(&rateLimit, "id = ?", *vk.RateLimitID).Error; err != nil {
					return err
				}

				if req.RateLimit.TokenMaxLimit != nil {
					rateLimit.TokenMaxLimit = req.RateLimit.TokenMaxLimit
				}
				if req.RateLimit.TokenResetDuration != nil {
					rateLimit.TokenResetDuration = req.RateLimit.TokenResetDuration
				}
				if req.RateLimit.RequestMaxLimit != nil {
					rateLimit.RequestMaxLimit = req.RateLimit.RequestMaxLimit
				}
				if req.RateLimit.RequestResetDuration != nil {
					rateLimit.RequestResetDuration = req.RateLimit.RequestResetDuration
				}

				if err := validateRateLimit(&rateLimit); err != nil {
					return err
				}
				if err := h.configStore.UpdateRateLimit(ctx, &rateLimit, tx); err != nil {
					return err
				}
			} else {
				// Create new rate limit
				rateLimit := configstoreTables.TableRateLimit{
					ID:                   uuid.NewString(),
					TokenMaxLimit:        req.RateLimit.TokenMaxLimit,
					TokenResetDuration:   req.RateLimit.TokenResetDuration,
					RequestMaxLimit:      req.RateLimit.RequestMaxLimit,
					RequestResetDuration: req.RateLimit.RequestResetDuration,
					TokenLastReset:       time.Now(),
					RequestLastReset:     time.Now(),
				}
				if err := validateRateLimit(&rateLimit); err != nil {
					return err
				}
				if err := h.configStore.CreateRateLimit(ctx, &rateLimit, tx); err != nil {
					return err
				}
				vk.RateLimitID = &rateLimit.ID
			}
		}

		if err := h.configStore.UpdateVirtualKey(ctx, vk, tx); err != nil {
			return err
		}
		if req.ProviderConfigs != nil {
			// Get existing provider configs for comparison
			var existingConfigs []configstoreTables.TableVirtualKeyProviderConfig
			if err := tx.Where("virtual_key_id = ?", vk.ID).Find(&existingConfigs).Error; err != nil {
				return err
			}
			// Create maps for easier lookup
			existingConfigsMap := make(map[uint]configstoreTables.TableVirtualKeyProviderConfig)
			for _, config := range existingConfigs {
				existingConfigsMap[config.ID] = config
			}
			requestConfigsMap := make(map[uint]bool)
			// Process new configs: create new ones and update existing ones
			for _, pc := range req.ProviderConfigs {
				if pc.ID == nil {
					// Validate budget if provided for new provider config
					if pc.Budget != nil {
						if pc.Budget.MaxLimit != nil && *pc.Budget.MaxLimit < 0 {
							return fmt.Errorf("provider config budget max_limit cannot be negative: %.2f", *pc.Budget.MaxLimit)
						}
						if pc.Budget.ResetDuration != nil {
							if _, err := configstoreTables.ParseDuration(*pc.Budget.ResetDuration); err != nil {
								return fmt.Errorf("invalid provider config budget reset duration format: %s", *pc.Budget.ResetDuration)
							}
						}
						// Both fields are required when creating new budget
						if pc.Budget.MaxLimit == nil || pc.Budget.ResetDuration == nil {
							return fmt.Errorf("both max_limit and reset_duration are required when creating a new provider budget")
						}
					}
					// Get keys for this provider config if specified
					var keys []configstoreTables.TableKey
					if len(pc.KeyIDs) > 0 {
						var err error
						keys, err = h.configStore.GetKeysByIDs(ctx, pc.KeyIDs)
						if err != nil {
							return fmt.Errorf("failed to get keys by IDs for provider %s: %w", pc.Provider, err)
						}
						if len(keys) != len(pc.KeyIDs) {
							return fmt.Errorf("some keys not found for provider %s: expected %d, found %d", pc.Provider, len(pc.KeyIDs), len(keys))
						}
					}

<<<<<<< HEAD
					// Create new provider config
					providerConfig := &configstoreTables.TableVirtualKeyProviderConfig{
						VirtualKeyID:  vk.ID,
						Provider:      pc.Provider,
						Weight:        pc.Weight,
						AllowedModels: pc.AllowedModels,
						Keys:          keys,
					}
					// Create budget for provider config if provided
					if pc.Budget != nil {
=======
				// Create new provider config
				providerConfig := &configstoreTables.TableVirtualKeyProviderConfig{
					VirtualKeyID:  vk.ID,
					Provider:      pc.Provider,
					Weight:        &pc.Weight,
					AllowedModels: pc.AllowedModels,
					Keys:          keys,
				}
				// Create budget for provider config if provided
				if pc.Budget != nil {
>>>>>>> 1eb82ea0
						budget := configstoreTables.TableBudget{
							ID:            uuid.NewString(),
							MaxLimit:      *pc.Budget.MaxLimit,
							ResetDuration: *pc.Budget.ResetDuration,
							LastReset:     time.Now(),
							CurrentUsage:  0,
						}
						if err := validateBudget(&budget); err != nil {
							return err
						}
						if err := h.configStore.CreateBudget(ctx, &budget, tx); err != nil {
							return err
						}
						providerConfig.BudgetID = &budget.ID
					}
					// Create rate limit for provider config if provided
					if pc.RateLimit != nil {
						rateLimit := configstoreTables.TableRateLimit{
							ID:                   uuid.NewString(),
							TokenMaxLimit:        pc.RateLimit.TokenMaxLimit,
							TokenResetDuration:   pc.RateLimit.TokenResetDuration,
							RequestMaxLimit:      pc.RateLimit.RequestMaxLimit,
							RequestResetDuration: pc.RateLimit.RequestResetDuration,
							TokenLastReset:       time.Now(),
							RequestLastReset:     time.Now(),
						}
						if err := validateRateLimit(&rateLimit); err != nil {
							return err
						}
						if err := h.configStore.CreateRateLimit(ctx, &rateLimit, tx); err != nil {
							return err
						}
						providerConfig.RateLimitID = &rateLimit.ID
					}
					if err := h.configStore.CreateVirtualKeyProviderConfig(ctx, providerConfig, tx); err != nil {
						return err
					}
<<<<<<< HEAD
				} else {
					// Update existing provider config
					existing, ok := existingConfigsMap[*pc.ID]
					if !ok {
						return fmt.Errorf("provider config %d does not belong to this virtual key", *pc.ID)
=======
			} else {
			// Update existing provider config
			existing, ok := existingConfigsMap[*pc.ID]
			if !ok {
				return fmt.Errorf("provider config %d does not belong to this virtual key", *pc.ID)
			}
			requestConfigsMap[*pc.ID] = true
			existing.Provider = pc.Provider
			existing.Weight = &pc.Weight
			existing.AllowedModels = pc.AllowedModels

				// Get keys for this provider config if specified
				var keys []configstoreTables.TableKey
				if len(pc.KeyIDs) > 0 {
					var err error
					keys, err = h.configStore.GetKeysByIDs(ctx, pc.KeyIDs)
					if err != nil {
						return fmt.Errorf("failed to get keys by IDs for provider %s: %w", pc.Provider, err)
>>>>>>> 1eb82ea0
					}
					requestConfigsMap[*pc.ID] = true
					existing.Provider = pc.Provider
					existing.Weight = pc.Weight
					existing.AllowedModels = pc.AllowedModels

					// Update keys only if KeyIDs field was present in the request.
					// - If pc.KeyIDs is nil (field omitted), leave existing.Keys unchanged.
					// - If pc.KeyIDs is an empty slice (field present but empty), clear keys.
					// - If pc.KeyIDs has values, update keys accordingly.
					if pc.KeyIDs != nil {
						keys, err := h.configStore.GetKeysByIDs(ctx, pc.KeyIDs)
						if err != nil {
							return fmt.Errorf("failed to get keys by IDs for provider %s: %w", pc.Provider, err)
						}
						if len(keys) != len(pc.KeyIDs) {
							return fmt.Errorf("some keys not found for provider %s: expected %d, found %d", pc.Provider, len(pc.KeyIDs), len(keys))
						}
						existing.Keys = keys
					}

					// Handle budget updates for provider config
					if pc.Budget != nil {
						if existing.BudgetID != nil {
							// Update existing budget
							budget := configstoreTables.TableBudget{}
							if err := tx.First(&budget, "id = ?", *existing.BudgetID).Error; err != nil {
								return err
							}
							if pc.Budget.MaxLimit != nil {
								budget.MaxLimit = *pc.Budget.MaxLimit
							}
							if pc.Budget.ResetDuration != nil {
								budget.ResetDuration = *pc.Budget.ResetDuration
							}
							if err := validateBudget(&budget); err != nil {
								return err
							}
							if err := h.configStore.UpdateBudget(ctx, &budget, tx); err != nil {
								return err
							}
						} else {
							// Create new budget for existing provider config
							if pc.Budget.MaxLimit == nil || pc.Budget.ResetDuration == nil {
								return fmt.Errorf("both max_limit and reset_duration are required when creating a new provider budget")
							}
							if *pc.Budget.MaxLimit < 0 {
								return fmt.Errorf("provider config budget max_limit cannot be negative: %.2f", *pc.Budget.MaxLimit)
							}
							if _, err := configstoreTables.ParseDuration(*pc.Budget.ResetDuration); err != nil {
								return fmt.Errorf("invalid provider config budget reset duration format: %s", *pc.Budget.ResetDuration)
							}
							budget := configstoreTables.TableBudget{
								ID:            uuid.NewString(),
								MaxLimit:      *pc.Budget.MaxLimit,
								ResetDuration: *pc.Budget.ResetDuration,
								LastReset:     time.Now(),
								CurrentUsage:  0,
							}
							if err := validateBudget(&budget); err != nil {
								return err
							}
							if err := h.configStore.CreateBudget(ctx, &budget, tx); err != nil {
								return err
							}
							existing.BudgetID = &budget.ID
						}
					}
					// Handle rate limit updates for provider config
					if pc.RateLimit != nil {
						if existing.RateLimitID != nil {
							// Update existing rate limit
							rateLimit := configstoreTables.TableRateLimit{}
							if err := tx.First(&rateLimit, "id = ?", *existing.RateLimitID).Error; err != nil {
								return err
							}
							if pc.RateLimit.TokenMaxLimit != nil {
								rateLimit.TokenMaxLimit = pc.RateLimit.TokenMaxLimit
							}
							if pc.RateLimit.TokenResetDuration != nil {
								rateLimit.TokenResetDuration = pc.RateLimit.TokenResetDuration
							}
							if pc.RateLimit.RequestMaxLimit != nil {
								rateLimit.RequestMaxLimit = pc.RateLimit.RequestMaxLimit
							}
							if pc.RateLimit.RequestResetDuration != nil {
								rateLimit.RequestResetDuration = pc.RateLimit.RequestResetDuration
							}
							if err := validateRateLimit(&rateLimit); err != nil {
								return err
							}
							if err := h.configStore.UpdateRateLimit(ctx, &rateLimit, tx); err != nil {
								return err
							}
						} else {
							// Create new rate limit for existing provider config
							rateLimit := configstoreTables.TableRateLimit{
								ID:                   uuid.NewString(),
								TokenMaxLimit:        pc.RateLimit.TokenMaxLimit,
								TokenResetDuration:   pc.RateLimit.TokenResetDuration,
								RequestMaxLimit:      pc.RateLimit.RequestMaxLimit,
								RequestResetDuration: pc.RateLimit.RequestResetDuration,
								TokenLastReset:       time.Now(),
								RequestLastReset:     time.Now(),
							}
							if err := validateRateLimit(&rateLimit); err != nil {
								return err
							}
							if err := h.configStore.CreateRateLimit(ctx, &rateLimit, tx); err != nil {
								return err
							}
							existing.RateLimitID = &rateLimit.ID
						}
					}
					if err := h.configStore.UpdateVirtualKeyProviderConfig(ctx, &existing, tx); err != nil {
						return err
					}
				}
			}
			// Delete provider configs that are not in the request
			for id := range existingConfigsMap {
				if !requestConfigsMap[id] {
					if err := h.configStore.DeleteVirtualKeyProviderConfig(ctx, id, tx); err != nil {
						return err
					}
				}
			}
		}
		if req.MCPConfigs != nil {
			// Check for duplicate MCPClientName values among all configs before processing
			seenMCPClientNames := make(map[string]bool)
			for _, mc := range req.MCPConfigs {
				if seenMCPClientNames[mc.MCPClientName] {
					return fmt.Errorf("duplicate mcp_client_name: %s", mc.MCPClientName)
				}
				seenMCPClientNames[mc.MCPClientName] = true
			}
			// Get existing MCP configs for comparison
			var existingMCPConfigs []configstoreTables.TableVirtualKeyMCPConfig
			if err := tx.Where("virtual_key_id = ?", vk.ID).Find(&existingMCPConfigs).Error; err != nil {
				return err
			}
			// Create maps for easier lookup
			existingMCPConfigsMap := make(map[uint]configstoreTables.TableVirtualKeyMCPConfig)
			for _, config := range existingMCPConfigs {
				existingMCPConfigsMap[config.ID] = config
			}
			requestMCPConfigsMap := make(map[uint]bool)
			// Process new configs: create new ones and update existing ones
			for _, mc := range req.MCPConfigs {
				if mc.ID == nil {
					mcpClient, err := h.configStore.GetMCPClientByName(ctx, mc.MCPClientName)
					if err != nil {
						return fmt.Errorf("failed to get MCP client: %w", err)
					}
					// Create new MCP config
					if err := h.configStore.CreateVirtualKeyMCPConfig(ctx, &configstoreTables.TableVirtualKeyMCPConfig{
						VirtualKeyID:   vk.ID,
						MCPClientID:    mcpClient.ID,
						ToolsToExecute: mc.ToolsToExecute,
					}, tx); err != nil {
						return err
					}
				} else {
					// Update existing MCP config
					existing, ok := existingMCPConfigsMap[*mc.ID]
					if !ok {
						return fmt.Errorf("MCP config %d does not belong to this virtual key", *mc.ID)
					}
					requestMCPConfigsMap[*mc.ID] = true
					existing.ToolsToExecute = mc.ToolsToExecute
					if err := h.configStore.UpdateVirtualKeyMCPConfig(ctx, &existing, tx); err != nil {
						return err
					}
				}
			}
			// Delete MCP configs that are not in the request
			for id := range existingMCPConfigsMap {
				if !requestMCPConfigsMap[id] {
					if err := h.configStore.DeleteVirtualKeyMCPConfig(ctx, id, tx); err != nil {
						return err
					}
				}
			}
		}
		return nil
	}); err != nil {
		errMsg := err.Error()
		// Check if this is a duplicate MCPClientName error and return 400 instead of 500
		if strings.Contains(errMsg, "duplicate mcp_client_name:") ||
			strings.Contains(errMsg, "already exists'") ||
			strings.Contains(errMsg, "duplicate key") {
			SendError(ctx, 400, fmt.Sprintf("Failed to update virtual key: %v", err))
			return
		}
		SendError(ctx, 500, fmt.Sprintf("Failed to update virtual key: %v", err))
		return
	}
	// Load relationships for response
	preloadedVk, err := h.configStore.GetVirtualKey(ctx, vk.ID)
	if err != nil {
		logger.Error("failed to load relationships for updated VK: %v", err)
		preloadedVk = vk
	}
	h.governanceManager.ReloadVirtualKey(ctx, vk.ID)
	SendJSON(ctx, map[string]interface{}{
		"message":     "Virtual key updated successfully",
		"virtual_key": preloadedVk,
	})
}

// deleteVirtualKey handles DELETE /api/governance/virtual-keys/{vk_id} - Delete a virtual key
func (h *GovernanceHandler) deleteVirtualKey(ctx *fasthttp.RequestCtx) {
	vkID := ctx.UserValue("vk_id").(string)
	// Fetch the virtual key from the database to get the budget and rate limit
	vk, err := h.configStore.GetVirtualKey(ctx, vkID)
	if err != nil {
		if errors.Is(err, configstore.ErrNotFound) {
			SendError(ctx, 404, "Virtual key not found")
			return
		}
		SendError(ctx, 500, "Failed to retrieve virtual key")
		return
	}
	// Removing key from in-memory store
	err = h.governanceManager.RemoveVirtualKey(ctx, vk.ID)
	if err != nil {
		// But we ignore this error because its not
		logger.Error("failed to remove virtual key: %v", err)
	}
	// Deleting key from database
	if err := h.configStore.DeleteVirtualKey(ctx, vkID); err != nil {
		if errors.Is(err, configstore.ErrNotFound) {
			SendError(ctx, 404, "Virtual key not found")
			return
		}
		logger.Error("failed to delete virtual key: %v", err)
		SendError(ctx, 500, "Failed to delete virtual key")
		return
	}
	SendJSON(ctx, map[string]interface{}{
		"message": "Virtual key deleted successfully",
	})
}

// Team CRUD Operations

// getTeams handles GET /api/governance/teams - Get all teams
func (h *GovernanceHandler) getTeams(ctx *fasthttp.RequestCtx) {
	customerID := string(ctx.QueryArgs().Peek("customer_id"))
	// Check if "from_memory" query parameter is set to true
	fromMemory := string(ctx.QueryArgs().Peek("from_memory")) == "true"
	if fromMemory {
		data := h.governanceManager.GetGovernanceData()
		if data == nil {
			SendError(ctx, 500, "Governance data is not available")
			return
		}
		if customerID != "" {
			teams := make(map[string]*configstoreTables.TableTeam)
			for _, team := range data.Teams {
				if team.CustomerID != nil && *team.CustomerID == customerID {
					teams[team.ID] = team
				}
			}
			SendJSON(ctx, map[string]interface{}{
				"teams": teams,
				"count": len(teams),
			})
		} else {
			SendJSON(ctx, map[string]interface{}{
				"teams": data.Teams,
				"count": len(data.Teams),
			})
		}
		return
	}
	// Preload relationships for complete information
	teams, err := h.configStore.GetTeams(ctx, customerID)
	if err != nil {
		logger.Error("failed to retrieve teams: %v", err)
		SendError(ctx, 500, fmt.Sprintf("Failed to retrieve teams: %v", err))
		return
	}
	SendJSON(ctx, map[string]interface{}{
		"teams": teams,
		"count": len(teams),
	})
}

// createTeam handles POST /api/governance/teams - Create a new team
func (h *GovernanceHandler) createTeam(ctx *fasthttp.RequestCtx) {
	var req CreateTeamRequest
	if err := json.Unmarshal(ctx.PostBody(), &req); err != nil {
		SendError(ctx, 400, "Invalid JSON")
		return
	}
	// Validate required fields
	if req.Name == "" {
		SendError(ctx, 400, "Team name is required")
		return
	}
	// Validate budget if provided
	if req.Budget != nil {
		if req.Budget.MaxLimit < 0 {
			SendError(ctx, 400, fmt.Sprintf("Budget max_limit cannot be negative: %.2f", req.Budget.MaxLimit))
			return
		}
		// Validate reset duration format
		if _, err := configstoreTables.ParseDuration(req.Budget.ResetDuration); err != nil {
			SendError(ctx, 400, fmt.Sprintf("Invalid reset duration format: %s", req.Budget.ResetDuration))
			return
		}
	}
	// Creating team in database
	var team configstoreTables.TableTeam
	if err := h.configStore.ExecuteTransaction(ctx, func(tx *gorm.DB) error {
		team = configstoreTables.TableTeam{
			ID:         uuid.NewString(),
			Name:       req.Name,
			CustomerID: req.CustomerID,
		}
		if req.Budget != nil {
			budget := configstoreTables.TableBudget{
				ID:            uuid.NewString(),
				MaxLimit:      req.Budget.MaxLimit,
				ResetDuration: req.Budget.ResetDuration,
				LastReset:     time.Now(),
				CurrentUsage:  0,
			}
			if err := h.configStore.CreateBudget(ctx, &budget, tx); err != nil {
				return err
			}
			team.BudgetID = &budget.ID
		}
		if err := h.configStore.CreateTeam(ctx, &team, tx); err != nil {
			return err
		}
		return nil
	}); err != nil {
		logger.Error("failed to create team: %v", err)
		SendError(ctx, 500, "failed to create team")
		return
	}
	// Reloading team from in-memory store
	preloadedTeam, err := h.governanceManager.ReloadTeam(ctx, team.ID)
	if err != nil {
		logger.Error("failed to reload team: %v", err)
		preloadedTeam = &team
	}
	SendJSON(ctx, map[string]interface{}{
		"message": "Team created successfully",
		"team":    preloadedTeam,
	})
}

// getTeam handles GET /api/governance/teams/{team_id} - Get a specific team
func (h *GovernanceHandler) getTeam(ctx *fasthttp.RequestCtx) {
	teamID := ctx.UserValue("team_id").(string)
	// Check if "from_memory" query parameter is set to true
	fromMemory := string(ctx.QueryArgs().Peek("from_memory")) == "true"
	if fromMemory {
		data := h.governanceManager.GetGovernanceData()
		if data == nil {
			SendError(ctx, 500, "Governance data is not available")
			return
		}
		team, ok := data.Teams[teamID]
		if !ok {
			SendError(ctx, 404, "Team not found")
			return
		}
		SendJSON(ctx, map[string]interface{}{
			"team": team,
		})
		return
	}
	team, err := h.configStore.GetTeam(ctx, teamID)
	if err != nil {
		if errors.Is(err, configstore.ErrNotFound) {
			SendError(ctx, 404, "Team not found")
			return
		}
		SendError(ctx, 500, "Failed to retrieve team")
		return
	}
	SendJSON(ctx, map[string]interface{}{
		"team": team,
	})
}

// updateTeam handles PUT /api/governance/teams/{team_id} - Update a team
func (h *GovernanceHandler) updateTeam(ctx *fasthttp.RequestCtx) {
	teamID := ctx.UserValue("team_id").(string)

	var req UpdateTeamRequest
	if err := json.Unmarshal(ctx.PostBody(), &req); err != nil {
		SendError(ctx, 400, "Invalid JSON")
		return
	}
	// Fetching team from database
	team, err := h.configStore.GetTeam(ctx, teamID)
	if err != nil {
		if errors.Is(err, configstore.ErrNotFound) {
			SendError(ctx, 404, "Team not found")
			return
		}
		SendError(ctx, 500, "Failed to retrieve team")
		return
	}
	// Updating team in database
	if err := h.configStore.ExecuteTransaction(ctx, func(tx *gorm.DB) error {
		// Update fields if provided
		if req.Name != nil {
			team.Name = *req.Name
		}
		if req.CustomerID != nil {
			team.CustomerID = req.CustomerID
		}
		// Handle budget updates
		if req.Budget != nil {
			if team.BudgetID != nil {
				// Update existing budget
				budget, err := h.configStore.GetBudget(ctx, *team.BudgetID, tx)
				if err != nil {
					return err
				}
				if req.Budget.MaxLimit != nil {
					budget.MaxLimit = *req.Budget.MaxLimit
				}
				if req.Budget.ResetDuration != nil {
					budget.ResetDuration = *req.Budget.ResetDuration
				}

				if err := h.configStore.UpdateBudget(ctx, budget, tx); err != nil {
					return err
				}
				team.Budget = budget
			} else {
				// Create new budget
				budget := configstoreTables.TableBudget{
					ID:            uuid.NewString(),
					MaxLimit:      *req.Budget.MaxLimit,
					ResetDuration: *req.Budget.ResetDuration,
					LastReset:     time.Now(),
					CurrentUsage:  0,
				}
				if err := h.configStore.CreateBudget(ctx, &budget, tx); err != nil {
					return err
				}
				team.BudgetID = &budget.ID
				team.Budget = &budget
			}
		}
		if err := h.configStore.UpdateTeam(ctx, team, tx); err != nil {
			return err
		}
		return nil
	}); err != nil {
		SendError(ctx, 500, "Failed to update team")
		return
	}
	// Reloading team from in-memory store
	preloadedTeam, err := h.governanceManager.ReloadTeam(ctx, team.ID)
	if err != nil {
		logger.Error("failed to reload team: %v", err)
		preloadedTeam = team
	}
	SendJSON(ctx, map[string]interface{}{
		"message": "Team updated successfully",
		"team":    preloadedTeam,
	})
}

// deleteTeam handles DELETE /api/governance/teams/{team_id} - Delete a team
func (h *GovernanceHandler) deleteTeam(ctx *fasthttp.RequestCtx) {
	teamID := ctx.UserValue("team_id").(string)
	team, err := h.configStore.GetTeam(ctx, teamID)
	if err != nil {
		if errors.Is(err, configstore.ErrNotFound) {
			SendError(ctx, 404, "Team not found")
			return
		}
		SendError(ctx, 500, "Failed to retrieve team")
		return
	}
	// Removing team from in-memory store
	err = h.governanceManager.RemoveTeam(ctx, team.ID)
	if err != nil {
		// But we ignore this error because its not
		logger.Error("failed to remove team: %v", err)
	}
	if err := h.configStore.DeleteTeam(ctx, teamID); err != nil {
		if errors.Is(err, configstore.ErrNotFound) {
			SendError(ctx, 404, "Team not found")
			return
		}
		SendError(ctx, 500, "Failed to delete team")
		return
	}
	SendJSON(ctx, map[string]interface{}{
		"message": "Team deleted successfully",
	})
}

// Customer CRUD Operations

// getCustomers handles GET /api/governance/customers - Get all customers
func (h *GovernanceHandler) getCustomers(ctx *fasthttp.RequestCtx) {
	// Check if "from_memory" query parameter is set to true
	fromMemory := string(ctx.QueryArgs().Peek("from_memory")) == "true"
	if fromMemory {
		data := h.governanceManager.GetGovernanceData()
		if data == nil {
			SendError(ctx, 500, "Governance data is not available")
			return
		}
		SendJSON(ctx, map[string]interface{}{
			"customers": data.Customers,
			"count":     len(data.Customers),
		})
		return
	}
	customers, err := h.configStore.GetCustomers(ctx)
	if err != nil {
		logger.Error("failed to retrieve customers: %v", err)
		SendError(ctx, 500, "failed to retrieve customers")
		return
	}
	SendJSON(ctx, map[string]interface{}{
		"customers": customers,
		"count":     len(customers),
	})
}

// createCustomer handles POST /api/governance/customers - Create a new customer
func (h *GovernanceHandler) createCustomer(ctx *fasthttp.RequestCtx) {
	var req CreateCustomerRequest
	if err := json.Unmarshal(ctx.PostBody(), &req); err != nil {
		SendError(ctx, 400, "Invalid JSON")
		return
	}
	// Validate required fields
	if req.Name == "" {
		SendError(ctx, 400, "Customer name is required")
		return
	}
	// Validate budget if provided
	if req.Budget != nil {
		if req.Budget.MaxLimit < 0 {
			SendError(ctx, 400, fmt.Sprintf("Budget max_limit cannot be negative: %.2f", req.Budget.MaxLimit))
			return
		}
		// Validate reset duration format
		if _, err := configstoreTables.ParseDuration(req.Budget.ResetDuration); err != nil {
			SendError(ctx, 400, fmt.Sprintf("Invalid reset duration format: %s", req.Budget.ResetDuration))
			return
		}
	}
	var customer configstoreTables.TableCustomer
	if err := h.configStore.ExecuteTransaction(ctx, func(tx *gorm.DB) error {
		customer = configstoreTables.TableCustomer{
			ID:   uuid.NewString(),
			Name: req.Name,
		}

		if req.Budget != nil {
			budget := configstoreTables.TableBudget{
				ID:            uuid.NewString(),
				MaxLimit:      req.Budget.MaxLimit,
				ResetDuration: req.Budget.ResetDuration,
				LastReset:     time.Now(),
				CurrentUsage:  0,
			}
			if err := h.configStore.CreateBudget(ctx, &budget, tx); err != nil {
				return err
			}
			customer.BudgetID = &budget.ID
		}
		if err := h.configStore.CreateCustomer(ctx, &customer, tx); err != nil {
			return err
		}
		return nil
	}); err != nil {
		SendError(ctx, 500, "failed to create customer")
		return
	}
	preloadedCustomer, err := h.governanceManager.ReloadCustomer(ctx, customer.ID)
	if err != nil {
		logger.Error("failed to reload customer: %v", err)
		preloadedCustomer = &customer
	}
	SendJSON(ctx, map[string]interface{}{
		"message":  "Customer created successfully",
		"customer": preloadedCustomer,
	})
}

// getCustomer handles GET /api/governance/customers/{customer_id} - Get a specific customer
func (h *GovernanceHandler) getCustomer(ctx *fasthttp.RequestCtx) {
	customerID := ctx.UserValue("customer_id").(string)
	// Check if "from_memory" query parameter is set to true
	fromMemory := string(ctx.QueryArgs().Peek("from_memory")) == "true"
	if fromMemory {
		data := h.governanceManager.GetGovernanceData()
		if data == nil {
			SendError(ctx, 500, "Governance data is not available")
			return
		}
		customer, ok := data.Customers[customerID]
		if !ok {
			SendError(ctx, 404, "Customer not found")
			return
		}
		SendJSON(ctx, map[string]interface{}{
			"customer": customer,
		})
		return
	}
	customer, err := h.configStore.GetCustomer(ctx, customerID)
	if err != nil {
		if errors.Is(err, configstore.ErrNotFound) {
			SendError(ctx, 404, "Customer not found")
			return
		}
		SendError(ctx, 500, "Failed to retrieve customer")
		return
	}
	SendJSON(ctx, map[string]interface{}{
		"customer": customer,
	})
}

// updateCustomer handles PUT /api/governance/customers/{customer_id} - Update a customer
func (h *GovernanceHandler) updateCustomer(ctx *fasthttp.RequestCtx) {
	customerID := ctx.UserValue("customer_id").(string)
	var req UpdateCustomerRequest
	if err := json.Unmarshal(ctx.PostBody(), &req); err != nil {
		SendError(ctx, 400, "Invalid JSON")
		return
	}
	// Fetching customer from database
	customer, err := h.configStore.GetCustomer(ctx, customerID)
	if err != nil {
		if errors.Is(err, configstore.ErrNotFound) {
			SendError(ctx, 404, "Customer not found")
			return
		}
		SendError(ctx, 500, "Failed to retrieve customer")
		return
	}
	// Updating customer in database
	if err := h.configStore.ExecuteTransaction(ctx, func(tx *gorm.DB) error {
		// Update fields if provided
		if req.Name != nil {
			customer.Name = *req.Name
		}
		// Handle budget updates
		if req.Budget != nil {
			if customer.BudgetID != nil {
				// Update existing budget
				budget, err := h.configStore.GetBudget(ctx, *customer.BudgetID, tx)
				if err != nil {
					return err
				}

				if req.Budget.MaxLimit != nil {
					budget.MaxLimit = *req.Budget.MaxLimit
				}
				if req.Budget.ResetDuration != nil {
					budget.ResetDuration = *req.Budget.ResetDuration
				}

				if err := h.configStore.UpdateBudget(ctx, budget, tx); err != nil {
					return err
				}
				customer.Budget = budget
			} else {
				// Create new budget
				budget := configstoreTables.TableBudget{
					ID:            uuid.NewString(),
					MaxLimit:      *req.Budget.MaxLimit,
					ResetDuration: *req.Budget.ResetDuration,
					LastReset:     time.Now(),
					CurrentUsage:  0,
				}
				if err := h.configStore.CreateBudget(ctx, &budget, tx); err != nil {
					return err
				}
				customer.BudgetID = &budget.ID
				customer.Budget = &budget
			}
		}
		if err := h.configStore.UpdateCustomer(ctx, customer, tx); err != nil {
			return err
		}
		return nil
	}); err != nil {
		SendError(ctx, 500, "Failed to update customer")
		return
	}

	preloadedCustomer, err := h.governanceManager.ReloadCustomer(ctx, customer.ID)
	if err != nil {
		logger.Error("failed to reload customer: %v", err)
		preloadedCustomer = customer
	}

	SendJSON(ctx, map[string]interface{}{
		"message":  "Customer updated successfully",
		"customer": preloadedCustomer,
	})
}

// deleteCustomer handles DELETE /api/governance/customers/{customer_id} - Delete a customer
func (h *GovernanceHandler) deleteCustomer(ctx *fasthttp.RequestCtx) {
	customerID := ctx.UserValue("customer_id").(string)

	customer, err := h.configStore.GetCustomer(ctx, customerID)
	if err != nil {
		if errors.Is(err, configstore.ErrNotFound) {
			SendError(ctx, 404, "Customer not found")
			return
		}
		SendError(ctx, 500, "Failed to retrieve customer")
		return
	}
	err = h.governanceManager.RemoveCustomer(ctx, customer.ID)
	if err != nil {
		// But we ignore this error because its not
		logger.Error("failed to remove customer: %v", err)
	}
	if err := h.configStore.DeleteCustomer(ctx, customerID); err != nil {
		if errors.Is(err, configstore.ErrNotFound) {
			SendError(ctx, 404, "Customer not found")
			return
		}
		SendError(ctx, 500, "Failed to delete customer")
		return
	}
	SendJSON(ctx, map[string]interface{}{
		"message": "Customer deleted successfully",
	})
}

// Budget and Rate Limit GET operations

// getBudgets handles GET /api/governance/budgets - Get all budgets
func (h *GovernanceHandler) getBudgets(ctx *fasthttp.RequestCtx) {
	// Check if "from_memory" query parameter is set to true
	fromMemory := string(ctx.QueryArgs().Peek("from_memory")) == "true"
	if fromMemory {
		data := h.governanceManager.GetGovernanceData()
		if data == nil {
			SendError(ctx, 500, "Governance data is not available")
			return
		}
		SendJSON(ctx, map[string]interface{}{
			"budgets": data.Budgets,
			"count":   len(data.Budgets),
		})
		return
	}
	budgets, err := h.configStore.GetBudgets(ctx)
	if err != nil {
		logger.Error("failed to retrieve budgets: %v", err)
		SendError(ctx, 500, "failed to retrieve budgets")
		return
	}
	SendJSON(ctx, map[string]interface{}{
		"budgets": budgets,
		"count":   len(budgets),
	})
}

// getRateLimits handles GET /api/governance/rate-limits - Get all rate limits
func (h *GovernanceHandler) getRateLimits(ctx *fasthttp.RequestCtx) {
	// Check if "from_memory" query parameter is set to true
	fromMemory := string(ctx.QueryArgs().Peek("from_memory")) == "true"
	if fromMemory {
		data := h.governanceManager.GetGovernanceData()
		if data == nil {
			SendError(ctx, 500, "Governance data is not available")
			return
		}
		SendJSON(ctx, map[string]interface{}{
			"rate_limits": data.RateLimits,
			"count":       len(data.RateLimits),
		})
		return
	}
	rateLimits, err := h.configStore.GetRateLimits(ctx)
	if err != nil {
		logger.Error("failed to retrieve rate limits: %v", err)
		SendError(ctx, 500, "failed to retrieve rate limits")
		return
	}
	SendJSON(ctx, map[string]interface{}{
		"rate_limits": rateLimits,
		"count":       len(rateLimits),
	})
}

// validateRateLimit validates the rate limit
func validateRateLimit(rateLimit *configstoreTables.TableRateLimit) error {
	if rateLimit.TokenMaxLimit != nil && (*rateLimit.TokenMaxLimit < 0 || *rateLimit.TokenMaxLimit == 0) {
		return fmt.Errorf("rate limit token max limit cannot be negative or zero: %d", *rateLimit.TokenMaxLimit)
	}
	// Only require token reset duration if token limit is set
	if rateLimit.TokenMaxLimit != nil {
		if rateLimit.TokenResetDuration == nil {
			return fmt.Errorf("rate limit token reset duration is required")
		}
		if _, err := configstoreTables.ParseDuration(*rateLimit.TokenResetDuration); err != nil {
			return fmt.Errorf("invalid rate limit token reset duration format: %s", *rateLimit.TokenResetDuration)
		}
	}
	if rateLimit.RequestMaxLimit != nil && (*rateLimit.RequestMaxLimit < 0 || *rateLimit.RequestMaxLimit == 0) {
		return fmt.Errorf("rate limit request max limit cannot be negative or zero: %d", *rateLimit.RequestMaxLimit)
	}
	// Only require request reset duration if request limit is set
	if rateLimit.RequestMaxLimit != nil {
		if rateLimit.RequestResetDuration == nil {
			return fmt.Errorf("rate limit request reset duration is required")
		}
		if _, err := configstoreTables.ParseDuration(*rateLimit.RequestResetDuration); err != nil {
			return fmt.Errorf("invalid rate limit request reset duration format: %s", *rateLimit.RequestResetDuration)
		}
	}
	return nil
}

// validateBudget validates the budget
func validateBudget(budget *configstoreTables.TableBudget) error {
	if budget.MaxLimit < 0 || budget.MaxLimit == 0 {
		return fmt.Errorf("budget max limit cannot be negative or zero: %.2f", budget.MaxLimit)
	}
	if budget.ResetDuration == "" {
		return fmt.Errorf("budget reset duration is required")
	}
	if _, err := configstoreTables.ParseDuration(budget.ResetDuration); err != nil {
		return fmt.Errorf("invalid budget reset duration format: %s", budget.ResetDuration)
	}
	return nil
}<|MERGE_RESOLUTION|>--- conflicted
+++ resolved
@@ -321,7 +321,6 @@
 					}
 				}
 
-<<<<<<< HEAD
 				providerConfig := &configstoreTables.TableVirtualKeyProviderConfig{
 					VirtualKeyID:  vk.ID,
 					Provider:      pc.Provider,
@@ -329,7 +328,7 @@
 					AllowedModels: pc.AllowedModels,
 					Keys:          keys,
 				}
-=======
+
 			providerConfig := &configstoreTables.TableVirtualKeyProviderConfig{
 				VirtualKeyID:  vk.ID,
 				Provider:      pc.Provider,
@@ -337,10 +336,9 @@
 				AllowedModels: pc.AllowedModels,
 				Keys:          keys,
 			}
->>>>>>> 1eb82ea0
-
-				// Create budget for provider config if provided
-				if pc.Budget != nil {
+
+			// Create budget for provider config if provided
+			if pc.Budget != nil {
 					budget := configstoreTables.TableBudget{
 						ID:            uuid.NewString(),
 						MaxLimit:      pc.Budget.MaxLimit,
@@ -656,18 +654,6 @@
 						}
 					}
 
-<<<<<<< HEAD
-					// Create new provider config
-					providerConfig := &configstoreTables.TableVirtualKeyProviderConfig{
-						VirtualKeyID:  vk.ID,
-						Provider:      pc.Provider,
-						Weight:        pc.Weight,
-						AllowedModels: pc.AllowedModels,
-						Keys:          keys,
-					}
-					// Create budget for provider config if provided
-					if pc.Budget != nil {
-=======
 				// Create new provider config
 				providerConfig := &configstoreTables.TableVirtualKeyProviderConfig{
 					VirtualKeyID:  vk.ID,
@@ -678,7 +664,6 @@
 				}
 				// Create budget for provider config if provided
 				if pc.Budget != nil {
->>>>>>> 1eb82ea0
 						budget := configstoreTables.TableBudget{
 							ID:            uuid.NewString(),
 							MaxLimit:      *pc.Budget.MaxLimit,
@@ -716,13 +701,6 @@
 					if err := h.configStore.CreateVirtualKeyProviderConfig(ctx, providerConfig, tx); err != nil {
 						return err
 					}
-<<<<<<< HEAD
-				} else {
-					// Update existing provider config
-					existing, ok := existingConfigsMap[*pc.ID]
-					if !ok {
-						return fmt.Errorf("provider config %d does not belong to this virtual key", *pc.ID)
-=======
 			} else {
 			// Update existing provider config
 			existing, ok := existingConfigsMap[*pc.ID]
@@ -741,7 +719,6 @@
 					keys, err = h.configStore.GetKeysByIDs(ctx, pc.KeyIDs)
 					if err != nil {
 						return fmt.Errorf("failed to get keys by IDs for provider %s: %w", pc.Provider, err)
->>>>>>> 1eb82ea0
 					}
 					requestConfigsMap[*pc.ID] = true
 					existing.Provider = pc.Provider
