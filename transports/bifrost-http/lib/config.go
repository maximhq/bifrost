// Package lib provides core functionality for the Bifrost HTTP service,
// including context propagation, header management, and integration with monitoring systems.
package lib

import (
	"context"
	"encoding/json"
	"errors"
	"fmt"
	"os"
	"path/filepath"
	"reflect"
	"slices"
	"strings"
	"sync"
	"sync/atomic"
	"time"

	"github.com/google/uuid"
	bifrost "github.com/maximhq/bifrost/core"
	"github.com/maximhq/bifrost/core/schemas"
	"github.com/maximhq/bifrost/framework"
	"github.com/maximhq/bifrost/framework/configstore"
	configstoreTables "github.com/maximhq/bifrost/framework/configstore/tables"
	"github.com/maximhq/bifrost/framework/encrypt"
	"github.com/maximhq/bifrost/framework/logstore"
	"github.com/maximhq/bifrost/framework/modelcatalog"
	"github.com/maximhq/bifrost/framework/vectorstore"
	"github.com/maximhq/bifrost/plugins/semanticcache"
	"gorm.io/gorm"
)

// HandlerStore provides access to runtime configuration values for handlers.
// This interface allows handlers to access only the configuration they need
// without depending on the entire ConfigStore, improving testability and decoupling.
type HandlerStore interface {
	// ShouldAllowDirectKeys returns whether direct API keys in headers are allowed
	ShouldAllowDirectKeys() bool
}

// Retry backoff constants for validation
const (
	MinRetryBackoff = 100 * time.Millisecond     // Minimum retry backoff: 100ms
	MaxRetryBackoff = 1000000 * time.Millisecond // Maximum retry backoff: 1000000ms (1000 seconds)
)

// ConfigData represents the configuration data for the Bifrost HTTP transport.
// It contains the client configuration, provider configurations, MCP configuration,
// vector store configuration, config store configuration, and logs store configuration.
type ConfigData struct {
	Client            *configstore.ClientConfig             `json:"client"`
	EncryptionKey     string                                `json:"encryption_key"`
	AuthConfig        *configstore.AuthConfig               `json:"auth_config,omitempty"`
	Providers         map[string]configstore.ProviderConfig `json:"providers"`
	FrameworkConfig   *framework.FrameworkConfig            `json:"framework,omitempty"`
	MCP               *schemas.MCPConfig                    `json:"mcp,omitempty"`
	Governance        *configstore.GovernanceConfig         `json:"governance,omitempty"`
	VectorStoreConfig *vectorstore.Config                   `json:"vector_store,omitempty"`
	ConfigStoreConfig *configstore.Config                   `json:"config_store,omitempty"`
	LogsStoreConfig   *logstore.Config                      `json:"logs_store,omitempty"`
	Plugins           []*schemas.PluginConfig               `json:"plugins,omitempty"`
}

// UnmarshalJSON unmarshals the ConfigData from JSON using internal unmarshallers
// for VectorStoreConfig, ConfigStoreConfig, and LogsStoreConfig to ensure proper
// type safety and configuration parsing.
func (cd *ConfigData) UnmarshalJSON(data []byte) error {
	// First, unmarshal into a temporary struct to get all fields except the complex configs
	type TempConfigData struct {
		FrameworkConfig   json.RawMessage                       `json:"framework,omitempty"`
		Client            *configstore.ClientConfig             `json:"client"`
		EncryptionKey     string                                `json:"encryption_key"`
		AuthConfig        *configstore.AuthConfig               `json:"auth_config,omitempty"`
		Providers         map[string]configstore.ProviderConfig `json:"providers"`
		MCP               *schemas.MCPConfig                    `json:"mcp,omitempty"`
		Governance        *configstore.GovernanceConfig         `json:"governance,omitempty"`
		VectorStoreConfig json.RawMessage                       `json:"vector_store,omitempty"`
		ConfigStoreConfig json.RawMessage                       `json:"config_store,omitempty"`
		LogsStoreConfig   json.RawMessage                       `json:"logs_store,omitempty"`
		Plugins           []*schemas.PluginConfig               `json:"plugins,omitempty"`
	}

	var temp TempConfigData
	if err := json.Unmarshal(data, &temp); err != nil {
		return fmt.Errorf("failed to unmarshal config data: %w", err)
	}

	// Set simple fields
	cd.Client = temp.Client
	cd.EncryptionKey = temp.EncryptionKey
	cd.AuthConfig = temp.AuthConfig
	cd.Providers = temp.Providers
	cd.MCP = temp.MCP
	cd.Governance = temp.Governance
	cd.Plugins = temp.Plugins
	// Initialize providers map if nil
	if cd.Providers == nil {
		cd.Providers = make(map[string]configstore.ProviderConfig)
	}
	// Extract provider configs from virtual keys
	if cd.Governance != nil && cd.Governance.VirtualKeys != nil {
		for _, virtualKey := range cd.Governance.VirtualKeys {
			if virtualKey.ProviderConfigs != nil {
				for _, providerConfig := range virtualKey.ProviderConfigs {
					// Convert TableKey to schemas.Key
					keys := make([]schemas.Key, len(providerConfig.Keys))
					for i, tableKey := range providerConfig.Keys {
						keys[i] = schemas.Key{
							ID:               tableKey.KeyID,
							Name:             tableKey.Name,
							Value:            tableKey.Value,
							Models:           tableKey.Models,
							Weight:           tableKey.Weight,
							AzureKeyConfig:   tableKey.AzureKeyConfig,
							VertexKeyConfig:  tableKey.VertexKeyConfig,
							BedrockKeyConfig: tableKey.BedrockKeyConfig,
						}
					}

					// Merge or create provider entry
					if existing, ok := cd.Providers[providerConfig.Provider]; ok {
						existing.Keys = append(existing.Keys, keys...)
						cd.Providers[providerConfig.Provider] = existing
					} else {
						cd.Providers[providerConfig.Provider] = configstore.ProviderConfig{
							Keys: keys,
						}
					}
				}
			}
		}
	}
	// Parse VectorStoreConfig using its internal unmarshaler
	if len(temp.VectorStoreConfig) > 0 {
		var vectorStoreConfig vectorstore.Config
		if err := json.Unmarshal(temp.VectorStoreConfig, &vectorStoreConfig); err != nil {
			return fmt.Errorf("failed to unmarshal vector store config: %w", err)
		}
		cd.VectorStoreConfig = &vectorStoreConfig
	}

	// Parse FrameworkConfig using its internal unmarshaler
	if len(temp.FrameworkConfig) > 0 {
		var frameworkConfig framework.FrameworkConfig
		if err := json.Unmarshal(temp.FrameworkConfig, &frameworkConfig); err != nil {
			return fmt.Errorf("failed to unmarshal framework config: %w", err)
		}
		cd.FrameworkConfig = &frameworkConfig
	}

	// Parse ConfigStoreConfig using its internal unmarshaler
	if len(temp.ConfigStoreConfig) > 0 {
		var configStoreConfig configstore.Config
		if err := json.Unmarshal(temp.ConfigStoreConfig, &configStoreConfig); err != nil {
			return fmt.Errorf("failed to unmarshal config store config: %w", err)
		}
		cd.ConfigStoreConfig = &configStoreConfig
	}

	// Parse LogsStoreConfig using its internal unmarshaler
	if len(temp.LogsStoreConfig) > 0 {
		var logsStoreConfig logstore.Config
		if err := json.Unmarshal(temp.LogsStoreConfig, &logsStoreConfig); err != nil {
			return fmt.Errorf("failed to unmarshal logs store config: %w", err)
		}
		cd.LogsStoreConfig = &logsStoreConfig
	}
	return nil
}

// Config represents a high-performance in-memory configuration store for Bifrost.
// It provides thread-safe access to provider configurations with database persistence.
//
// Features:
//   - Pure in-memory storage for ultra-fast access
//   - Environment variable processing for API keys and key-level configurations
//   - Thread-safe operations with read-write mutexes
//   - Real-time configuration updates via HTTP API
//   - Automatic database persistence for all changes
//   - Support for provider-specific key configurations (Azure, Vertex, Bedrock)
//   - Lock-free plugin reads via atomic.Pointer for minimal hot-path latency
type Config struct {
	Mu     sync.RWMutex // Exported for direct access from handlers (governance plugin)
	muMCP  sync.RWMutex
	client *bifrost.Bifrost

	configPath string

	// Stores
	ConfigStore configstore.ConfigStore
	VectorStore vectorstore.VectorStore
	LogsStore   logstore.LogStore

	// In-memory storage
	ClientConfig     configstore.ClientConfig
	Providers        map[schemas.ModelProvider]configstore.ProviderConfig
	MCPConfig        *schemas.MCPConfig
	GovernanceConfig *configstore.GovernanceConfig
	FrameworkConfig  *framework.FrameworkConfig
	ProxyConfig      *configstoreTables.GlobalProxyConfig

	// Track which keys come from environment variables
	EnvKeys map[string][]configstore.EnvKeyInfo

	// Plugin configs - atomic for lock-free reads with CAS updates
	Plugins atomic.Pointer[[]schemas.Plugin]

	// Plugin configs from config file/database
	PluginConfigs []*schemas.PluginConfig

	// Pricing manager
	PricingManager *modelcatalog.ModelCatalog
}

var DefaultClientConfig = configstore.ClientConfig{
	DropExcessRequests:      false,
	PrometheusLabels:        []string{},
	InitialPoolSize:         schemas.DefaultInitialPoolSize,
	EnableLogging:           true,
	DisableContentLogging:   false,
	EnableGovernance:        true,
	EnforceGovernanceHeader: false,
	AllowDirectKeys:         false,
	AllowedOrigins:          []string{"*"},
	MaxRequestBodySizeMB:    100,
	MCPAgentDepth:           10,
	MCPToolExecutionTimeout: 30,
	EnableLiteLLMFallbacks:  false,
}

// initializeEncryption initializes the encryption key
func (c *Config) initializeEncryption(configKey string) error {
	encryptionKey := ""
	if configKey != "" {
		if strings.HasPrefix(configKey, "env.") {
			var err error
			if encryptionKey, _, err = c.processEnvValue(configKey); err != nil {
				return fmt.Errorf("failed to process encryption key: %w", err)
			}
		} else {
			logger.Warn("encryption_key should reference an environment variable (env.VAR_NAME) rather than storing the key directly in the config file")
			encryptionKey = configKey
		}
	}
	if encryptionKey == "" {
		if os.Getenv("BIFROST_ENCRYPTION_KEY") != "" {
			encryptionKey = os.Getenv("BIFROST_ENCRYPTION_KEY")
		}
	}
	encrypt.Init(encryptionKey, logger)
	return nil
}

// LoadConfig loads initial configuration from a JSON config file into memory
// with full preprocessing including environment variable resolution and key config parsing.
// All processing is done upfront to ensure zero latency when retrieving data.
//
// If the config file doesn't exist, the system starts with default configuration
// and users can add providers dynamically via the HTTP API.
//
// This method handles:
//   - JSON config file parsing
//   - Environment variable substitution for API keys (env.VARIABLE_NAME)
//   - Key-level config processing for Azure, Vertex, and Bedrock (Endpoint, APIVersion, ProjectID, Region, AuthCredentials)
//   - Case conversion for provider names (e.g., "OpenAI" -> "openai")
//   - In-memory storage for ultra-fast access during request processing
//   - Graceful handling of missing config files
func LoadConfig(ctx context.Context, configDirPath string) (*Config, error) {
	// Initialize separate database connections for optimal performance at scale
	configFilePath := filepath.Join(configDirPath, "config.json")
	configDBPath := filepath.Join(configDirPath, "config.db")
	logsDBPath := filepath.Join(configDirPath, "logs.db")
	// Initialize config
	config := &Config{
		configPath: configFilePath,
		EnvKeys:    make(map[string][]configstore.EnvKeyInfo),
		Providers:  make(map[schemas.ModelProvider]configstore.ProviderConfig),
		Plugins:    atomic.Pointer[[]schemas.Plugin]{},
	}
	// Getting absolute path for config file
	absConfigFilePath, err := filepath.Abs(configFilePath)
	if err != nil {
		return nil, fmt.Errorf("failed to get absolute path for config file: %w", err)
	}
	// Check if config file exists
	data, err := os.ReadFile(configFilePath)
	if err != nil {
		// If config file doesn't exist, we will directly use the config store (create one if it doesn't exist)
		if os.IsNotExist(err) {
			logger.Info("config file not found at path: %s, initializing with default values", absConfigFilePath)
			return loadConfigFromDefaults(ctx, config, configDBPath, logsDBPath)
		}
		return nil, fmt.Errorf("failed to read config file: %w", err)
	}
	// If file exists, we will do a quick check if that file includes "$schema":"https://www.getbifrost.ai/schema", If not we will show a warning in a box - yellow color
	var schema map[string]interface{}
	if err := json.Unmarshal(data, &schema); err != nil {
		return nil, fmt.Errorf("failed to unmarshal schema: %w", err)
	}
	if schema["$schema"] != "https://www.getbifrost.ai/schema" {
		// Print warning in yellow ASCII box
		yellowColor := "\033[33m"
		resetColor := "\033[0m"
		message := fmt.Sprintf("config file %s does not include \"$schema\":\"https://www.getbifrost.ai/schema\". Use our official schema file to avoid unexpected behavior.", absConfigFilePath)

		// Fixed box width, content width is box - 4 (for "║ " and " ║")
		boxWidth := 100
		contentWidth := boxWidth - 4

		// Word wrap the message into lines
		words := strings.Fields(message)
		var lines []string
		currentLine := ""
		for _, word := range words {
			if currentLine == "" {
				currentLine = word
			} else if len(currentLine)+1+len(word) <= contentWidth {
				currentLine += " " + word
			} else {
				lines = append(lines, currentLine)
				currentLine = word
			}
		}
		if currentLine != "" {
			lines = append(lines, currentLine)
		}

		// Print top border
		fmt.Printf("%s╔%s╗%s\n", yellowColor, strings.Repeat("═", boxWidth-2), resetColor)

		// Print each line with proper padding
		for _, l := range lines {
			padding := contentWidth - len(l)
			if padding < 0 {
				padding = 0
			}
			fmt.Printf("%s║ %s%s ║%s\n", yellowColor, l, strings.Repeat(" ", padding), resetColor)
		}

		// Print bottom border
		fmt.Printf("%s╚%s╝%s\n", yellowColor, strings.Repeat("═", boxWidth-2), resetColor)
		fmt.Println("")
		logger.Warn("config file %s does not include \"$schema\":\"https://www.getbifrost.ai/schema\". Use our official schema file to avoid unexpected behavior.", absConfigFilePath)
	}
	// If config file exists, we will use it to bootstrap config tables
	logger.Info("loading configuration from: %s", absConfigFilePath)
	return loadConfigFromFile(ctx, config, data)
}

// loadConfigFromFile initializes configuration from a JSON config file.
// It merges config file data with existing database config, with store taking priority.
func loadConfigFromFile(ctx context.Context, config *Config, data []byte) (*Config, error) {
	var configData ConfigData
	if err := json.Unmarshal(data, &configData); err != nil {
		return nil, fmt.Errorf("failed to unmarshal config: %w", err)
	}

	var err error

	// Initialize stores from config file
	if err = initStoresFromFile(ctx, config, &configData); err != nil {
		return nil, err
	}

	// From now on, config store gets priority if enabled and we find data.
	// If we don't find any data in the store, then we resort to config file.
	// NOTE: We follow a standard practice: store -> config file -> update store.

	// Load client config
	loadClientConfigFromFile(ctx, config, &configData)

	// Load providers config with hash reconciliation
	if err = loadProvidersFromFile(ctx, config, &configData); err != nil {
		return nil, err
	}

	// Load MCP config
	loadMCPConfigFromFile(ctx, config, &configData)

	// Load governance config
	loadGovernanceConfigFromFile(ctx, config, &configData)

	// Load auth config
	loadAuthConfigFromFile(ctx, config, &configData)

	// Load plugins
	loadPluginsFromFile(ctx, config, &configData)

	// Load env keys
	loadEnvKeysFromFile(ctx, config)

	// Initialize framework config and pricing manager
	initFrameworkConfigFromFile(ctx, config, &configData)

	// Initialize encryption
	if err = initEncryptionFromFile(config, &configData); err != nil {
		return nil, err
	}

	return config, nil
}

// initStoresFromFile initializes config, logs, and vector stores from config file
func initStoresFromFile(ctx context.Context, config *Config, configData *ConfigData) error {
	var err error

	// Initialize config store
	if configData.ConfigStoreConfig != nil && configData.ConfigStoreConfig.Enabled {
		config.ConfigStore, err = configstore.NewConfigStore(ctx, configData.ConfigStoreConfig, logger)
		if err != nil {
			return err
		}
		logger.Info("config store initialized")
	}

	// Initialize log store
	if configData.LogsStoreConfig != nil && configData.LogsStoreConfig.Enabled {
		config.LogsStore, err = logstore.NewLogStore(ctx, configData.LogsStoreConfig, logger)
		if err != nil {
			return err
		}
		logger.Info("logs store initialized")
	}

	// Initialize vector store
	if configData.VectorStoreConfig != nil && configData.VectorStoreConfig.Enabled {
		logger.Info("connecting to vectorstore")
		config.VectorStore, err = vectorstore.NewVectorStore(ctx, configData.VectorStoreConfig, logger)
		if err != nil {
			logger.Fatal("failed to connect to vector store: %v", err)
		}
		if config.ConfigStore != nil {
			if err = config.ConfigStore.UpdateVectorStoreConfig(ctx, configData.VectorStoreConfig); err != nil {
				logger.Warn("failed to update vector store config: %v", err)
			}
		}
	}

	return nil
}

// loadClientConfigFromFile loads and merges client config from file with store
func loadClientConfigFromFile(ctx context.Context, config *Config, configData *ConfigData) {
	var clientConfig *configstore.ClientConfig
	var err error

	if config.ConfigStore != nil {
		clientConfig, err = config.ConfigStore.GetClientConfig(ctx)
		if err != nil {
			logger.Warn("failed to get client config from store: %v", err)
		}
	}

	if clientConfig != nil {
		config.ClientConfig = *clientConfig
		// For backward compatibility, handle cases where max request body size is not set
		if config.ClientConfig.MaxRequestBodySizeMB == 0 {
			config.ClientConfig.MaxRequestBodySizeMB = DefaultClientConfig.MaxRequestBodySizeMB
		}

		// Merge with config file if present
		if configData.Client != nil {
<<<<<<< HEAD
			logger.Debug("merging client config from config file with store")
			// DB takes priority, but fill in empty/zero values from config file
			if config.ClientConfig.InitialPoolSize == 0 && configData.Client.InitialPoolSize != 0 {
				config.ClientConfig.InitialPoolSize = configData.Client.InitialPoolSize
			}
			if len(config.ClientConfig.PrometheusLabels) == 0 && len(configData.Client.PrometheusLabels) > 0 {
				config.ClientConfig.PrometheusLabels = configData.Client.PrometheusLabels
			}
			if len(config.ClientConfig.AllowedOrigins) == 0 && len(configData.Client.AllowedOrigins) > 0 {
				config.ClientConfig.AllowedOrigins = configData.Client.AllowedOrigins
			}
			if config.ClientConfig.MaxRequestBodySizeMB == 0 && configData.Client.MaxRequestBodySizeMB != 0 {
				config.ClientConfig.MaxRequestBodySizeMB = configData.Client.MaxRequestBodySizeMB
			}
			// Boolean fields: only override if DB has false and config file has true
			if !config.ClientConfig.DropExcessRequests && configData.Client.DropExcessRequests {
				config.ClientConfig.DropExcessRequests = configData.Client.DropExcessRequests
			}
			if !config.ClientConfig.EnableLogging && configData.Client.EnableLogging {
				config.ClientConfig.EnableLogging = configData.Client.EnableLogging
			}
			if !config.ClientConfig.DisableContentLogging && configData.Client.DisableContentLogging {
				config.ClientConfig.DisableContentLogging = configData.Client.DisableContentLogging
			}
			if !config.ClientConfig.EnableGovernance && configData.Client.EnableGovernance {
				config.ClientConfig.EnableGovernance = configData.Client.EnableGovernance
			}
			if !config.ClientConfig.EnforceGovernanceHeader && configData.Client.EnforceGovernanceHeader {
				config.ClientConfig.EnforceGovernanceHeader = configData.Client.EnforceGovernanceHeader
			}
			if !config.ClientConfig.AllowDirectKeys && configData.Client.AllowDirectKeys {
				config.ClientConfig.AllowDirectKeys = configData.Client.AllowDirectKeys
			}
			if !config.ClientConfig.EnableLiteLLMFallbacks && configData.Client.EnableLiteLLMFallbacks {
				config.ClientConfig.EnableLiteLLMFallbacks = configData.Client.EnableLiteLLMFallbacks
			}
			if config.ClientConfig.MCPAgentDepth == 0 && configData.Client.MCPAgentDepth != 0 {
				config.ClientConfig.MCPAgentDepth = configData.Client.MCPAgentDepth
			}
			if config.ClientConfig.MCPToolExecutionTimeout == 0 && configData.Client.MCPToolExecutionTimeout != 0 {
				config.ClientConfig.MCPToolExecutionTimeout = configData.Client.MCPToolExecutionTimeout
			}
=======
			mergeClientConfig(&config.ClientConfig, configData.Client)
>>>>>>> 0fdec6e5
			// Update store with merged config
			if config.ConfigStore != nil {
				logger.Debug("updating merged client config in store")
				if err = config.ConfigStore.UpdateClientConfig(ctx, &config.ClientConfig); err != nil {
					logger.Warn("failed to update merged client config: %v", err)
				}
			}
		}
	} else {
		logger.Debug("client config not found in store, using config file")
		if configData.Client != nil {
			config.ClientConfig = *configData.Client
			if config.ClientConfig.MaxRequestBodySizeMB == 0 {
				config.ClientConfig.MaxRequestBodySizeMB = DefaultClientConfig.MaxRequestBodySizeMB
			}
		} else {
			config.ClientConfig = DefaultClientConfig
		}
		if config.ConfigStore != nil {
			logger.Debug("updating client config in store")
			if err = config.ConfigStore.UpdateClientConfig(ctx, &config.ClientConfig); err != nil {
				logger.Warn("failed to update client config: %v", err)
			}
		}
	}
}

// mergeClientConfig merges config file values into existing client config
// DB takes priority, but fill in empty/zero values from config file
func mergeClientConfig(dbConfig *configstore.ClientConfig, fileConfig *configstore.ClientConfig) {
	logger.Debug("merging client config from config file with store")

	if dbConfig.InitialPoolSize == 0 && fileConfig.InitialPoolSize != 0 {
		dbConfig.InitialPoolSize = fileConfig.InitialPoolSize
	}
	if len(dbConfig.PrometheusLabels) == 0 && len(fileConfig.PrometheusLabels) > 0 {
		dbConfig.PrometheusLabels = fileConfig.PrometheusLabels
	}
	if len(dbConfig.AllowedOrigins) == 0 && len(fileConfig.AllowedOrigins) > 0 {
		dbConfig.AllowedOrigins = fileConfig.AllowedOrigins
	}
	if dbConfig.MaxRequestBodySizeMB == 0 && fileConfig.MaxRequestBodySizeMB != 0 {
		dbConfig.MaxRequestBodySizeMB = fileConfig.MaxRequestBodySizeMB
	}
	// Boolean fields: only override if DB has false and config file has true
	if !dbConfig.DropExcessRequests && fileConfig.DropExcessRequests {
		dbConfig.DropExcessRequests = fileConfig.DropExcessRequests
	}
	if !dbConfig.EnableLogging && fileConfig.EnableLogging {
		dbConfig.EnableLogging = fileConfig.EnableLogging
	}
	if !dbConfig.DisableContentLogging && fileConfig.DisableContentLogging {
		dbConfig.DisableContentLogging = fileConfig.DisableContentLogging
	}
	if !dbConfig.EnableGovernance && fileConfig.EnableGovernance {
		dbConfig.EnableGovernance = fileConfig.EnableGovernance
	}
	if !dbConfig.EnforceGovernanceHeader && fileConfig.EnforceGovernanceHeader {
		dbConfig.EnforceGovernanceHeader = fileConfig.EnforceGovernanceHeader
	}
	if !dbConfig.AllowDirectKeys && fileConfig.AllowDirectKeys {
		dbConfig.AllowDirectKeys = fileConfig.AllowDirectKeys
	}
	if !dbConfig.EnableLiteLLMFallbacks && fileConfig.EnableLiteLLMFallbacks {
		dbConfig.EnableLiteLLMFallbacks = fileConfig.EnableLiteLLMFallbacks
	}
}

// loadProvidersFromFile loads and merges providers from file with store using hash reconciliation
func loadProvidersFromFile(ctx context.Context, config *Config, configData *ConfigData) error {
	var providersInConfigStore map[schemas.ModelProvider]configstore.ProviderConfig
	var err error

	if config.ConfigStore != nil {
		logger.Debug("getting providers config from store")
		providersInConfigStore, err = config.ConfigStore.GetProvidersConfig(ctx)
		if err != nil {
			logger.Warn("failed to get providers config from store: %v", err)
		}
	}
	if providersInConfigStore == nil {
		logger.Debug("no providers config found in store, processing from config file")
		providersInConfigStore = make(map[schemas.ModelProvider]configstore.ProviderConfig)
	}

	// Process provider configurations from file
	if configData.Providers != nil {
		for providerName, providerCfgInFile := range configData.Providers {
			if err = processProviderFromFile(ctx, config, providerName, providerCfgInFile, providersInConfigStore); err != nil {
				logger.Warn("failed to process provider %s: %v", providerName, err)
			}
		}
	} else {
		config.autoDetectProviders(ctx)
	}

	// Update store and config
	if config.ConfigStore != nil {
		logger.Debug("updating providers config in store")
		if err = config.ConfigStore.UpdateProvidersConfig(ctx, providersInConfigStore); err != nil {
			logger.Fatal("failed to update providers config: %v", err)
		}
		if err = config.ConfigStore.UpdateEnvKeys(ctx, config.EnvKeys); err != nil {
			logger.Fatal("failed to update env keys: %v", err)
		}
	}
	config.Providers = providersInConfigStore
	return nil
}

// processProviderFromFile processes a single provider configuration from config file
func processProviderFromFile(
	ctx context.Context,
	config *Config,
	providerName string,
	providerCfgInFile configstore.ProviderConfig,
	providersInConfigStore map[schemas.ModelProvider]configstore.ProviderConfig,
) error {
	newEnvKeys := make(map[string]struct{})
	provider := schemas.ModelProvider(strings.ToLower(providerName))

	// Process environment variables in keys (including key-level configs)
	for i, providerKeyInFile := range providerCfgInFile.Keys {
		if providerKeyInFile.ID == "" {
			providerCfgInFile.Keys[i].ID = uuid.NewString()
		}
		// Process API key value
		processedValue, envVar, err := config.processEnvValue(providerKeyInFile.Value)
		if err != nil {
			config.cleanupEnvKeys(provider, "", newEnvKeys)
			if strings.Contains(err.Error(), "not found") {
				logger.Info("%s: %v", provider, err)
			} else {
				logger.Warn("failed to process env vars in keys for %s: %v", provider, err)
			}
			continue
		}
		providerCfgInFile.Keys[i].Value = processedValue

		// Track environment key if it came from env
		if envVar != "" {
			newEnvKeys[envVar] = struct{}{}
			config.EnvKeys[envVar] = append(config.EnvKeys[envVar], configstore.EnvKeyInfo{
				EnvVar:     envVar,
				Provider:   provider,
				KeyType:    "api_key",
				ConfigPath: fmt.Sprintf("providers.%s.keys[%s]", provider, providerKeyInFile.ID),
				KeyID:      providerKeyInFile.ID,
			})
		}

		// Process Azure key config if present
		if providerKeyInFile.AzureKeyConfig != nil {
			if err := config.processAzureKeyConfigEnvVars(&providerCfgInFile.Keys[i], provider, newEnvKeys); err != nil {
				config.cleanupEnvKeys(provider, "", newEnvKeys)
				logger.Warn("failed to process Azure key config env vars for %s: %v", provider, err)
				continue
			}
		}
		// Process Vertex key config if present
		if providerKeyInFile.VertexKeyConfig != nil {
			if err := config.processVertexKeyConfigEnvVars(&providerCfgInFile.Keys[i], provider, newEnvKeys); err != nil {
				config.cleanupEnvKeys(provider, "", newEnvKeys)
				logger.Warn("failed to process Vertex key config env vars for %s: %v", provider, err)
				continue
			}
		}
		// Process Bedrock key config if present
		if providerKeyInFile.BedrockKeyConfig != nil {
			if err := config.processBedrockKeyConfigEnvVars(&providerCfgInFile.Keys[i], provider, newEnvKeys); err != nil {
				config.cleanupEnvKeys(provider, "", newEnvKeys)
				logger.Warn("failed to process Bedrock key config env vars for %s: %v", provider, err)
				continue
			}
		}
	}

	// Generate hash from config.json provider config
	fileProviderConfigHash, err := providerCfgInFile.GenerateConfigHash(string(provider))
	if err != nil {
		logger.Warn("failed to generate config hash for %s: %v", provider, err)
	}
	providerCfgInFile.ConfigHash = fileProviderConfigHash

	// Merge with existing config using hash-based reconciliation
	mergeProviderWithHash(provider, providerCfgInFile, providersInConfigStore)
	return nil
}

// mergeProviderWithHash merges provider config using hash-based reconciliation
func mergeProviderWithHash(
	provider schemas.ModelProvider,
	providerCfgInFile configstore.ProviderConfig,
	providersInConfigStore map[schemas.ModelProvider]configstore.ProviderConfig,
) {
	existingCfg, exists := providersInConfigStore[provider]
	if !exists {
		// New provider - add from config.json
		providersInConfigStore[provider] = providerCfgInFile
		return
	}

	// Provider exists in DB - compare hashes
	if existingCfg.ConfigHash != providerCfgInFile.ConfigHash {
		// Hash mismatch - config.json was changed, sync from file
		logger.Debug("config hash mismatch for provider %s, syncing from config file", provider)
		mergedKeys := mergeProviderKeys(provider, providerCfgInFile.Keys, existingCfg.Keys)
		providerCfgInFile.Keys = mergedKeys
		providersInConfigStore[provider] = providerCfgInFile
	} else {
		// Provider hash matches - but still check individual keys
		logger.Debug("config hash matches for provider %s, checking individual keys", provider)
		mergedKeys := reconcileProviderKeys(provider, providerCfgInFile.Keys, existingCfg.Keys)
		existingCfg.Keys = mergedKeys
		providersInConfigStore[provider] = existingCfg
	}
}

// mergeProviderKeys merges keys when provider hash has changed
func mergeProviderKeys(provider schemas.ModelProvider, fileKeys, dbKeys []schemas.Key) []schemas.Key {
	mergedKeys := fileKeys
	for _, dbKey := range dbKeys {
		found := false
		for i, fileKey := range fileKeys {
			// Compare by hash to detect changes
			fileKeyHash, err := configstore.GenerateKeyHash(fileKey)
			if err != nil {
				logger.Warn("failed to generate key hash for file key %s (%s): %v, falling back to name comparison", fileKey.Name, provider, err)
				if fileKey.Name == dbKey.Name {
					fileKeys[i].ID = dbKey.ID
					found = true
					break
				}
				continue
			}
			dbKeyHash, err := configstore.GenerateKeyHash(schemas.Key{
				Name:             dbKey.Name,
				Value:            dbKey.Value,
				Models:           dbKey.Models,
				Weight:           dbKey.Weight,
				AzureKeyConfig:   dbKey.AzureKeyConfig,
				VertexKeyConfig:  dbKey.VertexKeyConfig,
				BedrockKeyConfig: dbKey.BedrockKeyConfig,
			})
			if err != nil {
				logger.Warn("failed to generate key hash for db key %s (%s): %v, falling back to name comparison", dbKey.Name, provider, err)
				if fileKey.Name == dbKey.Name {
					fileKeys[i].ID = dbKey.ID
					found = true
					break
				}
				continue
			}
			if fileKeyHash == dbKeyHash || fileKey.Name == dbKey.Name {
				fileKeys[i].ID = dbKey.ID
				found = true
				break
			}
		}
		if !found {
			// Key exists in DB but not in file - preserve it (added via dashboard)
			mergedKeys = append(mergedKeys, dbKey)
		}
	}
	return mergedKeys
}

// reconcileProviderKeys reconciles keys when provider hash matches
func reconcileProviderKeys(provider schemas.ModelProvider, fileKeys, dbKeys []schemas.Key) []schemas.Key {
	mergedKeys := make([]schemas.Key, 0)
	fileKeysByName := make(map[string]int) // name -> index in file keys

	for i, fileKey := range fileKeys {
		fileKeysByName[fileKey.Name] = i
	}

	// Process DB keys - check if they exist in file and compare hashes
	for _, dbKey := range dbKeys {
		if fileIdx, exists := fileKeysByName[dbKey.Name]; exists {
			fileKey := fileKeys[fileIdx]
			fileKeyHash, err := configstore.GenerateKeyHash(fileKey)
			if err != nil {
				logger.Warn("failed to generate key hash for file key %s (%s): %v", fileKey.Name, provider, err)
				mergedKeys = append(mergedKeys, dbKey)
				delete(fileKeysByName, dbKey.Name)
				continue
			}
			dbKeyHash, err := configstore.GenerateKeyHash(schemas.Key{
				Name:             dbKey.Name,
				Value:            dbKey.Value,
				Models:           dbKey.Models,
				Weight:           dbKey.Weight,
				AzureKeyConfig:   dbKey.AzureKeyConfig,
				VertexKeyConfig:  dbKey.VertexKeyConfig,
				BedrockKeyConfig: dbKey.BedrockKeyConfig,
			})
			if err != nil {
				logger.Warn("failed to generate key hash for db key %s (%s): %v", dbKey.Name, provider, err)
				mergedKeys = append(mergedKeys, dbKey)
				delete(fileKeysByName, dbKey.Name)
				continue
			}

			if fileKeyHash != dbKeyHash {
				// Key changed in file - use file version but preserve ID
				logger.Debug("key %s changed in config file for provider %s, updating", fileKey.Name, provider)
				fileKey.ID = dbKey.ID
				mergedKeys = append(mergedKeys, fileKey)
			} else {
				// Key unchanged - keep DB version
				mergedKeys = append(mergedKeys, dbKey)
			}
			delete(fileKeysByName, dbKey.Name) // Mark as processed
		} else {
			// Key only in DB - preserve it (added via dashboard)
			mergedKeys = append(mergedKeys, dbKey)
		}
	}

	// Add keys only in file (new keys from config.json)
	for _, idx := range fileKeysByName {
		mergedKeys = append(mergedKeys, fileKeys[idx])
	}

	return mergedKeys
}

// loadMCPConfigFromFile loads and merges MCP config from file
func loadMCPConfigFromFile(ctx context.Context, config *Config, configData *ConfigData) {
	var mcpConfig *schemas.MCPConfig
	var err error

	if config.ConfigStore != nil {
		logger.Debug("getting MCP config from store")
		mcpConfig, err = config.ConfigStore.GetMCPConfig(ctx)
		if err != nil {
			logger.Warn("failed to get MCP config from store: %v", err)
		}
	}

	if mcpConfig != nil {
		config.MCPConfig = mcpConfig
		// Merge with config file if present
		if configData.MCP != nil && len(configData.MCP.ClientConfigs) > 0 {
			mergeMCPConfig(ctx, config, configData, mcpConfig)
		}
	} else if configData.MCP != nil {
		// MCP config not in store, use config file
		logger.Debug("no MCP config found in store, processing from config file")
		config.MCPConfig = configData.MCP
		if err := config.processMCPEnvVars(); err != nil {
			logger.Warn("failed to process MCP env vars: %v", err)
		}
		if config.ConfigStore != nil && config.MCPConfig != nil {
			logger.Debug("updating MCP config in store")
			for _, clientConfig := range config.MCPConfig.ClientConfigs {
				if err := config.ConfigStore.CreateMCPClientConfig(ctx, clientConfig, config.EnvKeys); err != nil {
					logger.Warn("failed to create MCP client config: %v", err)
				}
			}
		}
	}
}

// mergeMCPConfig merges MCP config from file with store
func mergeMCPConfig(ctx context.Context, config *Config, configData *ConfigData, mcpConfig *schemas.MCPConfig) {
	logger.Debug("merging MCP config from config file with store")

	// Process env vars for config file MCP configs
	tempMCPConfig := configData.MCP
	originalMCPConfig := config.MCPConfig
	config.MCPConfig = tempMCPConfig
	if err := config.processMCPEnvVars(); err != nil {
		logger.Warn("failed to process MCP env vars: %v", err)
		config.MCPConfig = originalMCPConfig
		return
	}

	// Merge ClientConfigs arrays by ID or Name
	clientConfigsToAdd := make([]schemas.MCPClientConfig, 0)
	for _, newClientConfig := range tempMCPConfig.ClientConfigs {
		found := false
		for _, existingClientConfig := range mcpConfig.ClientConfigs {
			if (newClientConfig.ID != "" && existingClientConfig.ID == newClientConfig.ID) ||
				(newClientConfig.Name != "" && existingClientConfig.Name == newClientConfig.Name) {
				found = true
				break
			}
		}
		if !found {
			clientConfigsToAdd = append(clientConfigsToAdd, newClientConfig)
		}
	}

	// Add new client configs to existing ones
	config.MCPConfig.ClientConfigs = append(mcpConfig.ClientConfigs, clientConfigsToAdd...)

	// Update store with merged config
	if config.ConfigStore != nil && len(clientConfigsToAdd) > 0 {
		logger.Debug("updating MCP config in store with %d new client configs", len(clientConfigsToAdd))
		for _, clientConfig := range clientConfigsToAdd {
			if err := config.ConfigStore.CreateMCPClientConfig(ctx, clientConfig, config.EnvKeys); err != nil {
				logger.Warn("failed to create MCP client config: %v", err)
			}
		}
	}
}

// loadGovernanceConfigFromFile loads and merges governance config from file
func loadGovernanceConfigFromFile(ctx context.Context, config *Config, configData *ConfigData) {
	var governanceConfig *configstore.GovernanceConfig
	var err error

	if config.ConfigStore != nil {
		logger.Debug("getting governance config from store")
		governanceConfig, err = config.ConfigStore.GetGovernanceConfig(ctx)
		if err != nil {
			logger.Warn("failed to get governance config from store: %v", err)
		}
	}

	if governanceConfig != nil {
		config.GovernanceConfig = governanceConfig
		// Merge with config file if present
		if configData.Governance != nil {
			mergeGovernanceConfig(ctx, config, configData, governanceConfig)
		}
	} else if configData.Governance != nil {
		// No governance config in store, use config file
		logger.Debug("no governance config found in store, processing from config file")
		config.GovernanceConfig = configData.Governance
		createGovernanceConfigInStore(ctx, config)
	}
}

// mergeGovernanceConfig merges governance config from file with store
func mergeGovernanceConfig(ctx context.Context, config *Config, configData *ConfigData, governanceConfig *configstore.GovernanceConfig) {
	logger.Debug("merging governance config from config file with store")

	// Merge Budgets by ID with hash comparison
	budgetsToAdd := make([]configstoreTables.TableBudget, 0)
	budgetsToUpdate := make([]configstoreTables.TableBudget, 0)
	for i, newBudget := range configData.Governance.Budgets {
		fileBudgetHash, err := configstore.GenerateBudgetHash(newBudget)
		if err != nil {
			logger.Warn("failed to generate budget hash for %s: %v", newBudget.ID, err)
			continue
		}
		configData.Governance.Budgets[i].ConfigHash = fileBudgetHash

		found := false
		for j, existingBudget := range governanceConfig.Budgets {
			if existingBudget.ID == newBudget.ID {
				found = true
				if existingBudget.ConfigHash != fileBudgetHash {
					logger.Debug("config hash mismatch for budget %s, syncing from config file", newBudget.ID)
					configData.Governance.Budgets[i].ConfigHash = fileBudgetHash
					budgetsToUpdate = append(budgetsToUpdate, configData.Governance.Budgets[i])
					governanceConfig.Budgets[j] = configData.Governance.Budgets[i]
				} else {
					logger.Debug("config hash matches for budget %s, keeping DB config", newBudget.ID)
				}
				break
			}
		}
		if !found {
			configData.Governance.Budgets[i].ConfigHash = fileBudgetHash
			budgetsToAdd = append(budgetsToAdd, configData.Governance.Budgets[i])
		}
	}

	// Merge RateLimits by ID with hash comparison
	rateLimitsToAdd := make([]configstoreTables.TableRateLimit, 0)
	rateLimitsToUpdate := make([]configstoreTables.TableRateLimit, 0)
	for i, newRateLimit := range configData.Governance.RateLimits {
		fileRLHash, err := configstore.GenerateRateLimitHash(newRateLimit)
		if err != nil {
			logger.Warn("failed to generate rate limit hash for %s: %v", newRateLimit.ID, err)
			continue
		}
		configData.Governance.RateLimits[i].ConfigHash = fileRLHash

		found := false
		for j, existingRateLimit := range governanceConfig.RateLimits {
			if existingRateLimit.ID == newRateLimit.ID {
				found = true
				if existingRateLimit.ConfigHash != fileRLHash {
					logger.Debug("config hash mismatch for rate limit %s, syncing from config file", newRateLimit.ID)
					configData.Governance.RateLimits[i].ConfigHash = fileRLHash
					rateLimitsToUpdate = append(rateLimitsToUpdate, configData.Governance.RateLimits[i])
					governanceConfig.RateLimits[j] = configData.Governance.RateLimits[i]
				} else {
					logger.Debug("config hash matches for rate limit %s, keeping DB config", newRateLimit.ID)
				}
				break
			}
		}
		if !found {
			configData.Governance.RateLimits[i].ConfigHash = fileRLHash
			rateLimitsToAdd = append(rateLimitsToAdd, configData.Governance.RateLimits[i])
		}
	}

	// Merge Customers by ID with hash comparison
	customersToAdd := make([]configstoreTables.TableCustomer, 0)
	customersToUpdate := make([]configstoreTables.TableCustomer, 0)
	for i, newCustomer := range configData.Governance.Customers {
		fileCustomerHash, err := configstore.GenerateCustomerHash(newCustomer)
		if err != nil {
			logger.Warn("failed to generate customer hash for %s: %v", newCustomer.ID, err)
			continue
		}
		configData.Governance.Customers[i].ConfigHash = fileCustomerHash

		found := false
		for j, existingCustomer := range governanceConfig.Customers {
			if existingCustomer.ID == newCustomer.ID {
				found = true
				if existingCustomer.ConfigHash != fileCustomerHash {
					logger.Debug("config hash mismatch for customer %s, syncing from config file", newCustomer.ID)
					configData.Governance.Customers[i].ConfigHash = fileCustomerHash
					customersToUpdate = append(customersToUpdate, configData.Governance.Customers[i])
					governanceConfig.Customers[j] = configData.Governance.Customers[i]
				} else {
					logger.Debug("config hash matches for customer %s, keeping DB config", newCustomer.ID)
				}
				break
			}
		}
		if !found {
			configData.Governance.Customers[i].ConfigHash = fileCustomerHash
			customersToAdd = append(customersToAdd, configData.Governance.Customers[i])
		}
	}

	// Merge Teams by ID with hash comparison
	teamsToAdd := make([]configstoreTables.TableTeam, 0)
	teamsToUpdate := make([]configstoreTables.TableTeam, 0)
	for i, newTeam := range configData.Governance.Teams {
		fileTeamHash, err := configstore.GenerateTeamHash(newTeam)
		if err != nil {
			logger.Warn("failed to generate team hash for %s: %v", newTeam.ID, err)
			continue
		}
		configData.Governance.Teams[i].ConfigHash = fileTeamHash

		found := false
		for j, existingTeam := range governanceConfig.Teams {
			if existingTeam.ID == newTeam.ID {
				found = true
				if existingTeam.ConfigHash != fileTeamHash {
					logger.Debug("config hash mismatch for team %s, syncing from config file", newTeam.ID)
					configData.Governance.Teams[i].ConfigHash = fileTeamHash
					teamsToUpdate = append(teamsToUpdate, configData.Governance.Teams[i])
					governanceConfig.Teams[j] = configData.Governance.Teams[i]
				} else {
					logger.Debug("config hash matches for team %s, keeping DB config", newTeam.ID)
				}
				break
			}
		}
		if !found {
			configData.Governance.Teams[i].ConfigHash = fileTeamHash
			teamsToAdd = append(teamsToAdd, configData.Governance.Teams[i])
		}
	}

	// Merge VirtualKeys by ID with hash comparison
	virtualKeysToAdd := make([]configstoreTables.TableVirtualKey, 0)
	virtualKeysToUpdate := make([]configstoreTables.TableVirtualKey, 0)
	for i, newVirtualKey := range configData.Governance.VirtualKeys {
		fileVKHash, err := configstore.GenerateVirtualKeyHash(newVirtualKey)
		if err != nil {
			logger.Warn("failed to generate virtual key hash for %s: %v", newVirtualKey.ID, err)
			continue
		}
		configData.Governance.VirtualKeys[i].ConfigHash = fileVKHash

		found := false
		for j, existingVirtualKey := range governanceConfig.VirtualKeys {
			if existingVirtualKey.ID == newVirtualKey.ID {
				found = true
				if existingVirtualKey.ConfigHash != fileVKHash {
					logger.Debug("config hash mismatch for virtual key %s, syncing from config file", newVirtualKey.ID)
					configData.Governance.VirtualKeys[i].ConfigHash = fileVKHash
					virtualKeysToUpdate = append(virtualKeysToUpdate, configData.Governance.VirtualKeys[i])
					governanceConfig.VirtualKeys[j] = configData.Governance.VirtualKeys[i]
				} else {
					logger.Debug("config hash matches for virtual key %s, keeping DB config", newVirtualKey.ID)
				}
				break
			}
		}
		if !found {
			configData.Governance.VirtualKeys[i].ConfigHash = fileVKHash
			virtualKeysToAdd = append(virtualKeysToAdd, configData.Governance.VirtualKeys[i])
		}
	}

	// Add merged items to config
	config.GovernanceConfig.Budgets = append(governanceConfig.Budgets, budgetsToAdd...)
	config.GovernanceConfig.RateLimits = append(governanceConfig.RateLimits, rateLimitsToAdd...)
	config.GovernanceConfig.Customers = append(governanceConfig.Customers, customersToAdd...)
	config.GovernanceConfig.Teams = append(governanceConfig.Teams, teamsToAdd...)
	config.GovernanceConfig.VirtualKeys = append(governanceConfig.VirtualKeys, virtualKeysToAdd...)

	// Update store with merged config items
	hasChanges := len(budgetsToAdd) > 0 || len(budgetsToUpdate) > 0 ||
		len(rateLimitsToAdd) > 0 || len(rateLimitsToUpdate) > 0 ||
		len(customersToAdd) > 0 || len(customersToUpdate) > 0 ||
		len(teamsToAdd) > 0 || len(teamsToUpdate) > 0 ||
		len(virtualKeysToAdd) > 0 || len(virtualKeysToUpdate) > 0
	if config.ConfigStore != nil && hasChanges {
		updateGovernanceConfigInStore(ctx, config,
			budgetsToAdd, budgetsToUpdate,
			rateLimitsToAdd, rateLimitsToUpdate,
			customersToAdd, customersToUpdate,
			teamsToAdd, teamsToUpdate,
			virtualKeysToAdd, virtualKeysToUpdate)
	}
}

// updateGovernanceConfigInStore updates governance config items in the store
func updateGovernanceConfigInStore(
	ctx context.Context,
	config *Config,
	budgetsToAdd []configstoreTables.TableBudget,
	budgetsToUpdate []configstoreTables.TableBudget,
	rateLimitsToAdd []configstoreTables.TableRateLimit,
	rateLimitsToUpdate []configstoreTables.TableRateLimit,
	customersToAdd []configstoreTables.TableCustomer,
	customersToUpdate []configstoreTables.TableCustomer,
	teamsToAdd []configstoreTables.TableTeam,
	teamsToUpdate []configstoreTables.TableTeam,
	virtualKeysToAdd []configstoreTables.TableVirtualKey,
	virtualKeysToUpdate []configstoreTables.TableVirtualKey,
) {
	logger.Debug("updating governance config in store with merged items")
	if err := config.ConfigStore.ExecuteTransaction(ctx, func(tx *gorm.DB) error {
		// Create budgets
		for _, budget := range budgetsToAdd {
			if err := config.ConfigStore.CreateBudget(ctx, &budget, tx); err != nil {
				return fmt.Errorf("failed to create budget %s: %w", budget.ID, err)
			}
		}

		// Update budgets (config.json changed)
		for _, budget := range budgetsToUpdate {
			if err := config.ConfigStore.UpdateBudget(ctx, &budget, tx); err != nil {
				return fmt.Errorf("failed to update budget %s: %w", budget.ID, err)
			}
		}

		// Create rate limits
		for _, rateLimit := range rateLimitsToAdd {
			if err := config.ConfigStore.CreateRateLimit(ctx, &rateLimit, tx); err != nil {
				return fmt.Errorf("failed to create rate limit %s: %w", rateLimit.ID, err)
			}
		}

		// Update rate limits (config.json changed)
		for _, rateLimit := range rateLimitsToUpdate {
			if err := config.ConfigStore.UpdateRateLimit(ctx, &rateLimit, tx); err != nil {
				return fmt.Errorf("failed to update rate limit %s: %w", rateLimit.ID, err)
			}
		}

		// Create customers
		for _, customer := range customersToAdd {
			if err := config.ConfigStore.CreateCustomer(ctx, &customer, tx); err != nil {
				return fmt.Errorf("failed to create customer %s: %w", customer.ID, err)
			}
		}

		// Update customers (config.json changed)
		for _, customer := range customersToUpdate {
			if err := config.ConfigStore.UpdateCustomer(ctx, &customer, tx); err != nil {
				return fmt.Errorf("failed to update customer %s: %w", customer.ID, err)
			}
		}

		// Create teams
		for _, team := range teamsToAdd {
			if err := config.ConfigStore.CreateTeam(ctx, &team, tx); err != nil {
				return fmt.Errorf("failed to create team %s: %w", team.ID, err)
			}
		}

		// Update teams (config.json changed)
		for _, team := range teamsToUpdate {
			if err := config.ConfigStore.UpdateTeam(ctx, &team, tx); err != nil {
				return fmt.Errorf("failed to update team %s: %w", team.ID, err)
			}
		}

		// Create virtual keys with explicit association handling
		for i := range virtualKeysToAdd {
			virtualKey := &virtualKeysToAdd[i]
			providerConfigs := virtualKey.ProviderConfigs
			mcpConfigs := virtualKey.MCPConfigs
			virtualKey.ProviderConfigs = nil
			virtualKey.MCPConfigs = nil

			if err := config.ConfigStore.CreateVirtualKey(ctx, virtualKey, tx); err != nil {
				return fmt.Errorf("failed to create virtual key %s: %w", virtualKey.ID, err)
			}

			for j := range providerConfigs {
				providerConfigs[j].VirtualKeyID = virtualKey.ID
				if err := config.ConfigStore.CreateVirtualKeyProviderConfig(ctx, &providerConfigs[j], tx); err != nil {
					return fmt.Errorf("failed to create provider config for virtual key %s: %w", virtualKey.ID, err)
				}
			}

			for j := range mcpConfigs {
				mcpConfigs[j].VirtualKeyID = virtualKey.ID
				if err := config.ConfigStore.CreateVirtualKeyMCPConfig(ctx, &mcpConfigs[j], tx); err != nil {
					return fmt.Errorf("failed to create MCP config for virtual key %s: %w", virtualKey.ID, err)
				}
			}

			virtualKey.ProviderConfigs = providerConfigs
			virtualKey.MCPConfigs = mcpConfigs
		}

		// Update virtual keys (config.json changed)
		for _, virtualKey := range virtualKeysToUpdate {
			if err := reconcileVirtualKeyAssociations(ctx, config.ConfigStore, tx, virtualKey.ID, virtualKey.ProviderConfigs, virtualKey.MCPConfigs); err != nil {
				return fmt.Errorf("failed to reconcile associations for virtual key %s: %w", virtualKey.ID, err)
			}
			if err := config.ConfigStore.UpdateVirtualKey(ctx, &virtualKey, tx); err != nil {
				return fmt.Errorf("failed to update virtual key %s: %w", virtualKey.ID, err)
			}
		}

		return nil
	}); err != nil {
		logger.Warn("failed to update governance config: %v", err)
	}
}

// createGovernanceConfigInStore creates governance config in store from config file
func createGovernanceConfigInStore(ctx context.Context, config *Config) {
	if config.ConfigStore == nil {
		return
	}
	logger.Debug("updating governance config in store")
	if err := config.ConfigStore.ExecuteTransaction(ctx, func(tx *gorm.DB) error {
		for i := range config.GovernanceConfig.Budgets {
			budget := &config.GovernanceConfig.Budgets[i]
			budgetHash, err := configstore.GenerateBudgetHash(*budget)
			if err != nil {
				logger.Warn("failed to generate budget hash for %s: %v", budget.ID, err)
			} else {
				budget.ConfigHash = budgetHash
			}
			if err := config.ConfigStore.CreateBudget(ctx, budget, tx); err != nil {
				return fmt.Errorf("failed to create budget %s: %w", budget.ID, err)
			}
		}

		for i := range config.GovernanceConfig.RateLimits {
			rateLimit := &config.GovernanceConfig.RateLimits[i]
			rlHash, err := configstore.GenerateRateLimitHash(*rateLimit)
			if err != nil {
				logger.Warn("failed to generate rate limit hash for %s: %v", rateLimit.ID, err)
			} else {
				rateLimit.ConfigHash = rlHash
			}
			if err := config.ConfigStore.CreateRateLimit(ctx, rateLimit, tx); err != nil {
				return fmt.Errorf("failed to create rate limit %s: %w", rateLimit.ID, err)
			}
		}

		for i := range config.GovernanceConfig.Customers {
			customer := &config.GovernanceConfig.Customers[i]
			customerHash, err := configstore.GenerateCustomerHash(*customer)
			if err != nil {
				logger.Warn("failed to generate customer hash for %s: %v", customer.ID, err)
			} else {
				customer.ConfigHash = customerHash
			}
			if err := config.ConfigStore.CreateCustomer(ctx, customer, tx); err != nil {
				return fmt.Errorf("failed to create customer %s: %w", customer.ID, err)
			}
		}

		for i := range config.GovernanceConfig.Teams {
			team := &config.GovernanceConfig.Teams[i]
			teamHash, err := configstore.GenerateTeamHash(*team)
			if err != nil {
				logger.Warn("failed to generate team hash for %s: %v", team.ID, err)
			} else {
				team.ConfigHash = teamHash
			}
			if err := config.ConfigStore.CreateTeam(ctx, team, tx); err != nil {
				return fmt.Errorf("failed to create team %s: %w", team.ID, err)
			}
		}

		for i := range config.GovernanceConfig.VirtualKeys {
			virtualKey := &config.GovernanceConfig.VirtualKeys[i]
			vkHash, err := configstore.GenerateVirtualKeyHash(*virtualKey)
			if err != nil {
				logger.Warn("failed to generate virtual key hash for %s: %v", virtualKey.ID, err)
			} else {
				virtualKey.ConfigHash = vkHash
			}
			providerConfigs := virtualKey.ProviderConfigs
			mcpConfigs := virtualKey.MCPConfigs
			virtualKey.ProviderConfigs = nil
			virtualKey.MCPConfigs = nil

			if err := config.ConfigStore.CreateVirtualKey(ctx, virtualKey, tx); err != nil {
				return fmt.Errorf("failed to create virtual key %s: %w", virtualKey.ID, err)
			}

			for _, pc := range providerConfigs {
				pc.VirtualKeyID = virtualKey.ID
				if err := config.ConfigStore.CreateVirtualKeyProviderConfig(ctx, &pc, tx); err != nil {
					return fmt.Errorf("failed to create provider config for virtual key %s: %w", virtualKey.ID, err)
				}
			}

			for _, mc := range mcpConfigs {
				mc.VirtualKeyID = virtualKey.ID
				if err := config.ConfigStore.CreateVirtualKeyMCPConfig(ctx, &mc, tx); err != nil {
					return fmt.Errorf("failed to create MCP config for virtual key %s: %w", virtualKey.ID, err)
				}
			}

			virtualKey.ProviderConfigs = providerConfigs
			virtualKey.MCPConfigs = mcpConfigs
		}

		return nil
	}); err != nil {
		logger.Warn("failed to update governance config: %v", err)
	}
}

// loadAuthConfigFromFile loads auth config from file
func loadAuthConfigFromFile(ctx context.Context, config *Config, configData *ConfigData) {
	if configData.AuthConfig == nil {
		return
	}

	var err error
	if config.ConfigStore != nil {
		configStoreAuthConfig, err := config.ConfigStore.GetAuthConfig(ctx)
		if err == nil && configStoreAuthConfig == nil {
			if err := config.ConfigStore.UpdateAuthConfig(ctx, configData.AuthConfig); err != nil {
				logger.Warn("failed to update auth config: %v", err)
			}
		}
	} else if config.GovernanceConfig != nil && config.GovernanceConfig.AuthConfig == nil {
		config.GovernanceConfig.AuthConfig = configData.AuthConfig
		// Resolve username and password if they contain env.VAR_NAME
		if configData.AuthConfig.AdminUserName != "" {
			if configData.AuthConfig.AdminUserName, _, err = config.processEnvValue(configData.AuthConfig.AdminUserName); err != nil {
				logger.Warn("failed to resolve username: %v", err)
			}
		}
		if configData.AuthConfig.AdminPassword != "" {
			if configData.AuthConfig.AdminPassword, _, err = config.processEnvValue(configData.AuthConfig.AdminPassword); err != nil {
				logger.Warn("failed to resolve admin password from environment")
			}
		}
	}
}

// loadPluginsFromFile loads and merges plugins from file
func loadPluginsFromFile(ctx context.Context, config *Config, configData *ConfigData) {
	// First load plugins from DB
	if config.ConfigStore != nil {
		logger.Debug("getting plugins from store")
		plugins, err := config.ConfigStore.GetPlugins(ctx)
		if err != nil {
			logger.Warn("failed to get plugins from store: %v", err)
		}
		if plugins != nil {
			config.PluginConfigs = make([]*schemas.PluginConfig, len(plugins))
			for i, plugin := range plugins {
				pluginConfig := &schemas.PluginConfig{
					Name:    plugin.Name,
					Enabled: plugin.Enabled,
					Config:  plugin.Config,
					Path:    plugin.Path,
				}
				if plugin.Name == semanticcache.PluginName {
					if err := config.AddProviderKeysToSemanticCacheConfig(pluginConfig); err != nil {
						logger.Warn("failed to add provider keys to semantic cache config: %v", err)
					}
				}
				config.PluginConfigs[i] = pluginConfig
			}
		}
	}

	// Merge with config file plugins
	if len(configData.Plugins) > 0 {
		mergePluginsFromFile(ctx, config, configData)
	}
}

// mergePluginsFromFile merges plugins from config file with existing config
func mergePluginsFromFile(ctx context.Context, config *Config, configData *ConfigData) {
	logger.Debug("processing plugins from config file")
	if len(config.PluginConfigs) == 0 {
		logger.Debug("no plugins found in store, using plugins from config file")
		config.PluginConfigs = configData.Plugins
	} else {
		// Merge new plugins and update if version is higher
		for _, plugin := range configData.Plugins {
			if plugin.Version == nil {
				plugin.Version = bifrost.Ptr(int16(1))
			}
			existingIdx := slices.IndexFunc(config.PluginConfigs, func(p *schemas.PluginConfig) bool {
				return p.Name == plugin.Name
			})
			if existingIdx == -1 {
				logger.Debug("adding new plugin %s to config.PluginConfigs", plugin.Name)
				config.PluginConfigs = append(config.PluginConfigs, plugin)
			} else {
				existingPlugin := config.PluginConfigs[existingIdx]
				existingVersion := int16(1)
				if existingPlugin.Version != nil {
					existingVersion = *existingPlugin.Version
				}
				if *plugin.Version > existingVersion {
					logger.Debug("replacing plugin %s with higher version %d (was %d)", plugin.Name, *plugin.Version, existingVersion)
					config.PluginConfigs[existingIdx] = plugin
				}
			}
		}
	}

	// Process semantic cache plugin
	for i, plugin := range config.PluginConfigs {
		if plugin.Name == semanticcache.PluginName {
			if err := config.AddProviderKeysToSemanticCacheConfig(plugin); err != nil {
				logger.Warn("failed to add provider keys to semantic cache config: %v", err)
			}
			config.PluginConfigs[i] = plugin
		}
	}

	// Update store
	if config.ConfigStore != nil {
		logger.Debug("updating plugins in store")
		for _, plugin := range config.PluginConfigs {
			pluginConfigCopy, err := DeepCopy(plugin.Config)
			if err != nil {
				logger.Warn("failed to deep copy plugin config, skipping database update: %v", err)
				continue
			}
			if plugin.Version == nil {
				plugin.Version = bifrost.Ptr(int16(1))
			}
			pluginConfig := &configstoreTables.TablePlugin{
				Name:    plugin.Name,
				Enabled: plugin.Enabled,
				Config:  pluginConfigCopy,
				Path:    plugin.Path,
				Version: *plugin.Version,
			}
			if plugin.Name == semanticcache.PluginName {
				if err := config.RemoveProviderKeysFromSemanticCacheConfig(pluginConfig); err != nil {
					logger.Warn("failed to remove provider keys from semantic cache config: %v", err)
				}
			}
			if err := config.ConfigStore.UpsertPlugin(ctx, pluginConfig); err != nil {
				logger.Warn("failed to update plugin: %v", err)
			}
		}
	}
}

// loadEnvKeysFromFile loads environment keys from config store
func loadEnvKeysFromFile(ctx context.Context, config *Config) {
	if config.ConfigStore != nil {
		envKeys, err := config.ConfigStore.GetEnvKeys(ctx)
		if err != nil {
			logger.Warn("failed to get env keys from store: %v", err)
		}
		config.EnvKeys = envKeys
	}
	if config.EnvKeys == nil {
		config.EnvKeys = make(map[string][]configstore.EnvKeyInfo)
	}
}

// initFrameworkConfigFromFile initializes framework config and pricing manager from file
func initFrameworkConfigFromFile(ctx context.Context, config *Config, configData *ConfigData) {
	pricingConfig := &modelcatalog.Config{}
	if config.ConfigStore != nil {
		frameworkConfig, err := config.ConfigStore.GetFrameworkConfig(ctx)
		if err != nil {
			logger.Warn("failed to get framework config from store: %v", err)
		}
		if frameworkConfig != nil && frameworkConfig.PricingURL != nil {
			pricingConfig.PricingURL = frameworkConfig.PricingURL
		}
		if frameworkConfig != nil && frameworkConfig.PricingSyncInterval != nil {
			syncDuration := time.Duration(*frameworkConfig.PricingSyncInterval) * time.Second
			pricingConfig.PricingSyncInterval = &syncDuration
		}
	} else if configData.FrameworkConfig != nil && configData.FrameworkConfig.Pricing != nil {
		pricingConfig.PricingURL = configData.FrameworkConfig.Pricing.PricingURL
		syncDuration := time.Duration(*configData.FrameworkConfig.Pricing.PricingSyncInterval) * time.Second
		pricingConfig.PricingSyncInterval = &syncDuration
	}

	config.FrameworkConfig = &framework.FrameworkConfig{
		Pricing: pricingConfig,
	}

	pricingManager, err := modelcatalog.Init(ctx, pricingConfig, config.ConfigStore, logger)
	if err != nil {
		logger.Warn("failed to initialize pricing manager: %v", err)
	}
	config.PricingManager = pricingManager
}

// initEncryptionFromFile initializes encryption from config file
func initEncryptionFromFile(config *Config, configData *ConfigData) error {
	var encryptionKey string
	var err error

	if configData.EncryptionKey != "" {
		if strings.HasPrefix(configData.EncryptionKey, "env.") {
			if encryptionKey, _, err = config.processEnvValue(configData.EncryptionKey); err != nil {
				return fmt.Errorf("failed to process encryption key: %w", err)
			}
		} else {
			logger.Warn("encryption_key should reference an environment variable (env.VAR_NAME) rather than storing the key directly in the config file")
			encryptionKey = configData.EncryptionKey
		}
	}
	if encryptionKey == "" {
		if os.Getenv("BIFROST_ENCRYPTION_KEY") != "" {
			encryptionKey = os.Getenv("BIFROST_ENCRYPTION_KEY")
		}
	}
	if err = config.initializeEncryption(encryptionKey); err != nil {
		return fmt.Errorf("failed to initialize encryption: %w", err)
	}
	return nil
}

// loadConfigFromDefaults initializes configuration when no config file exists.
// It creates a default SQLite config store and loads/creates default configurations.
func loadConfigFromDefaults(ctx context.Context, config *Config, configDBPath, logsDBPath string) (*Config, error) {
	var err error

	// Initialize default config store
	if err = initDefaultConfigStore(ctx, config, configDBPath); err != nil {
		return nil, err
	}

	// Load or create default client config
	if err = loadDefaultClientConfig(ctx, config); err != nil {
		return nil, err
	}

	// Initialize logs store
	if err = initDefaultLogsStore(ctx, config, logsDBPath); err != nil {
		return nil, err
	}

	// Load or auto-detect providers
	if err = loadDefaultProviders(ctx, config); err != nil {
		return nil, err
	}

	// Load governance config
	loadDefaultGovernanceConfig(ctx, config)

	// Load MCP config
	if err = loadDefaultMCPConfig(ctx, config); err != nil {
		return nil, err
	}

	// Load plugins
	if err = loadDefaultPlugins(ctx, config); err != nil {
		return nil, err
	}

	// Load environment keys
	if err = loadDefaultEnvKeys(ctx, config); err != nil {
		return nil, err
	}

	// Initialize framework config and pricing manager
	if err = initDefaultFrameworkConfig(ctx, config); err != nil {
		return nil, err
	}

	// Initialize encryption
	encryptionKey := os.Getenv("BIFROST_ENCRYPTION_KEY")
	if err = config.initializeEncryption(encryptionKey); err != nil {
		return nil, fmt.Errorf("failed to initialize encryption: %w", err)
	}

	return config, nil
}

// initDefaultConfigStore initializes a default SQLite config store
func initDefaultConfigStore(ctx context.Context, config *Config, configDBPath string) error {
	var err error
	config.ConfigStore, err = configstore.NewConfigStore(ctx, &configstore.Config{
		Enabled: true,
		Type:    configstore.ConfigStoreTypeSQLite,
		Config: &configstore.SQLiteConfig{
			Path: configDBPath,
		},
	}, logger)
	if err != nil {
		return fmt.Errorf("failed to initialize config store: %w", err)
	}
	return nil
}

// loadDefaultClientConfig loads or creates default client configuration
func loadDefaultClientConfig(ctx context.Context, config *Config) error {
	clientConfig, err := config.ConfigStore.GetClientConfig(ctx)
	if err != nil {
		return fmt.Errorf("failed to get client config: %w", err)
	}
	if clientConfig == nil {
		clientConfig = &DefaultClientConfig
	} else {
		// For backward compatibility, handle cases where max request body size is not set
		if clientConfig.MaxRequestBodySizeMB == 0 {
			clientConfig.MaxRequestBodySizeMB = DefaultClientConfig.MaxRequestBodySizeMB
		}
	}
	if err = config.ConfigStore.UpdateClientConfig(ctx, clientConfig); err != nil {
		return fmt.Errorf("failed to update client config: %w", err)
	}
	config.ClientConfig = *clientConfig
	return nil
}

// initDefaultLogsStore initializes or loads the logs store configuration
func initDefaultLogsStore(ctx context.Context, config *Config, logsDBPath string) error {
	logStoreConfig, err := config.ConfigStore.GetLogsStoreConfig(ctx)
	if err != nil {
		return fmt.Errorf("failed to get logs store config: %w", err)
	}
	if logStoreConfig == nil {
		logStoreConfig = &logstore.Config{
			Enabled: true,
			Type:    logstore.LogStoreTypeSQLite,
			Config: &logstore.SQLiteConfig{
				Path: logsDBPath,
			},
		}
	}
	// Initialize logs store
	config.LogsStore, err = logstore.NewLogStore(ctx, logStoreConfig, logger)
	if err != nil {
		// Handle case where stored path doesn't exist, create new at default path
		if logStoreConfig.Type == logstore.LogStoreTypeSQLite && os.IsNotExist(err) {
			storedPath := ""
			if sqliteConfig, ok := logStoreConfig.Config.(*logstore.SQLiteConfig); ok {
				storedPath = sqliteConfig.Path
			}
			if storedPath != logsDBPath {
				logger.Warn("failed to locate logstore file at path: %s: %v. Creating new one at path: %s", storedPath, err, logsDBPath)
				logStoreConfig = &logstore.Config{
					Enabled: true,
					Type:    logstore.LogStoreTypeSQLite,
					Config: &logstore.SQLiteConfig{
						Path: logsDBPath,
					},
				}
				config.LogsStore, err = logstore.NewLogStore(ctx, logStoreConfig, logger)
				if err != nil {
					return fmt.Errorf("failed to initialize logs store: %v", err)
				}
			} else {
				return fmt.Errorf("failed to initialize logs store: %v", err)
			}
		} else {
			return fmt.Errorf("failed to initialize logs store: %v", err)
		}
	}
	logger.Info("logs store initialized.")
	if err = config.ConfigStore.UpdateLogsStoreConfig(ctx, logStoreConfig); err != nil {
		return fmt.Errorf("failed to update logs store config: %w", err)
	}
	return nil
}

// loadDefaultProviders loads providers from DB or auto-detects from environment
func loadDefaultProviders(ctx context.Context, config *Config) error {
	providers, err := config.ConfigStore.GetProvidersConfig(ctx)
	if err != nil {
		return fmt.Errorf("failed to get providers config: %w", err)
	}
	if providers == nil {
		config.autoDetectProviders(ctx)
		providers = config.Providers
		// Store providers config in database
		if err = config.ConfigStore.UpdateProvidersConfig(ctx, providers); err != nil {
			return fmt.Errorf("failed to update providers config: %w", err)
		}
	} else {
		processedProviders := make(map[schemas.ModelProvider]configstore.ProviderConfig)
		for providerKey, dbProvider := range providers {
			provider := schemas.ModelProvider(providerKey)
			// Convert database keys to schemas.Key
			keys := make([]schemas.Key, len(dbProvider.Keys))
			for i, dbKey := range dbProvider.Keys {
				keys[i] = schemas.Key{
					ID:               dbKey.ID,
					Name:             dbKey.Name,
					Value:            dbKey.Value,
					Models:           dbKey.Models,
					Weight:           dbKey.Weight,
					AzureKeyConfig:   dbKey.AzureKeyConfig,
					VertexKeyConfig:  dbKey.VertexKeyConfig,
					BedrockKeyConfig: dbKey.BedrockKeyConfig,
				}
			}
			providerConfig := configstore.ProviderConfig{
				Keys:                     keys,
				NetworkConfig:            dbProvider.NetworkConfig,
				ConcurrencyAndBufferSize: dbProvider.ConcurrencyAndBufferSize,
				ProxyConfig:              dbProvider.ProxyConfig,
				SendBackRawRequest:       dbProvider.SendBackRawRequest,
				SendBackRawResponse:      dbProvider.SendBackRawResponse,
				CustomProviderConfig:     dbProvider.CustomProviderConfig,
			}
			if err := ValidateCustomProvider(providerConfig, provider); err != nil {
				logger.Warn("invalid custom provider config for %s: %v", provider, err)
				continue
			}
			processedProviders[provider] = providerConfig
		}
		config.Providers = processedProviders
	}
	return nil
}

// loadDefaultGovernanceConfig loads governance configuration from the store
func loadDefaultGovernanceConfig(ctx context.Context, config *Config) {
	governanceConfig, err := config.ConfigStore.GetGovernanceConfig(ctx)
	if err != nil {
		logger.Warn("failed to get governance config from store: %v", err)
		return
	}
	if governanceConfig != nil {
		config.GovernanceConfig = governanceConfig
	}
}

// loadDefaultMCPConfig loads or creates MCP configuration
func loadDefaultMCPConfig(ctx context.Context, config *Config) error {
	mcpConfig, err := config.ConfigStore.GetMCPConfig(ctx)
	if err != nil {
		return fmt.Errorf("failed to get MCP config: %w", err)
	}
	if mcpConfig == nil {
		if err := config.processMCPEnvVars(); err != nil {
			logger.Warn("failed to process MCP env vars: %v", err)
		}
		if config.MCPConfig != nil {
			for _, clientConfig := range config.MCPConfig.ClientConfigs {
				if err := config.ConfigStore.CreateMCPClientConfig(ctx, clientConfig, config.EnvKeys); err != nil {
					logger.Warn("failed to create MCP client config: %v", err)
					continue
				}
			}
			// Refresh from store to ensure parity with persisted state
			if mcpConfig, err = config.ConfigStore.GetMCPConfig(ctx); err != nil {
				return fmt.Errorf("failed to get MCP config after update: %w", err)
			}
			config.MCPConfig = mcpConfig
		}
	} else {
		config.MCPConfig = mcpConfig
	}
	return nil
}

// loadDefaultPlugins loads plugins from the config store
func loadDefaultPlugins(ctx context.Context, config *Config) error {
	plugins, err := config.ConfigStore.GetPlugins(ctx)
	if err != nil {
		return fmt.Errorf("failed to get plugins: %w", err)
	}
	if plugins == nil {
		config.PluginConfigs = []*schemas.PluginConfig{}
	} else {
		config.PluginConfigs = make([]*schemas.PluginConfig, len(plugins))
		for i, plugin := range plugins {
			pluginConfig := &schemas.PluginConfig{
				Name:    plugin.Name,
				Enabled: plugin.Enabled,
				Config:  plugin.Config,
				Path:    plugin.Path,
			}
			if plugin.Name == semanticcache.PluginName {
				if err := config.AddProviderKeysToSemanticCacheConfig(pluginConfig); err != nil {
					logger.Warn("failed to add provider keys to semantic cache config: %v", err)
				}
			}
			config.PluginConfigs[i] = pluginConfig
		}
	}
	return nil
}

// loadDefaultEnvKeys loads environment variable tracking from the store
func loadDefaultEnvKeys(ctx context.Context, config *Config) error {
	dbEnvKeys, err := config.ConfigStore.GetEnvKeys(ctx)
	if err != nil {
		return err
	}
	config.EnvKeys = make(map[string][]configstore.EnvKeyInfo)
	for envVar, dbEnvKey := range dbEnvKeys {
		for _, info := range dbEnvKey {
			config.EnvKeys[envVar] = append(config.EnvKeys[envVar], configstore.EnvKeyInfo{
				EnvVar:     info.EnvVar,
				Provider:   info.Provider,
				KeyType:    info.KeyType,
				ConfigPath: info.ConfigPath,
				KeyID:      info.KeyID,
			})
		}
	}
	if err = config.ConfigStore.UpdateEnvKeys(ctx, config.EnvKeys); err != nil {
		return fmt.Errorf("failed to update env keys: %w", err)
	}
	return nil
}

// initDefaultFrameworkConfig initializes framework configuration and pricing manager
func initDefaultFrameworkConfig(ctx context.Context, config *Config) error {
	frameworkConfig, err := config.ConfigStore.GetFrameworkConfig(ctx)
	if err != nil {
		logger.Warn("failed to get framework config from store: %v", err)
	}

	pricingConfig := &modelcatalog.Config{}
	if frameworkConfig != nil && frameworkConfig.PricingURL != nil {
		pricingConfig.PricingURL = frameworkConfig.PricingURL
	} else {
		pricingConfig.PricingURL = bifrost.Ptr(modelcatalog.DefaultPricingURL)
	}
	if frameworkConfig != nil && frameworkConfig.PricingSyncInterval != nil && *frameworkConfig.PricingSyncInterval > 0 {
		syncDuration := time.Duration(*frameworkConfig.PricingSyncInterval) * time.Second
		pricingConfig.PricingSyncInterval = &syncDuration
	} else {
		pricingConfig.PricingSyncInterval = bifrost.Ptr(modelcatalog.DefaultPricingSyncInterval)
	}

	// Update DB with latest config
	configID := uint(0)
	if frameworkConfig != nil {
		configID = frameworkConfig.ID
	}
	var durationSec int64
	if pricingConfig.PricingSyncInterval != nil {
		durationSec = int64((*pricingConfig.PricingSyncInterval).Seconds())
	} else {
		d := modelcatalog.DefaultPricingSyncInterval
		durationSec = int64(d.Seconds())
	}
	logger.Debug("updating framework config with duration: %d", durationSec)
	if err = config.ConfigStore.UpdateFrameworkConfig(ctx, &configstoreTables.TableFrameworkConfig{
		ID:                  configID,
		PricingURL:          pricingConfig.PricingURL,
		PricingSyncInterval: bifrost.Ptr(durationSec),
	}); err != nil {
		return fmt.Errorf("failed to update framework config: %w", err)
	}

	config.FrameworkConfig = &framework.FrameworkConfig{
		Pricing: pricingConfig,
	}

	// Initialize pricing manager
	pricingManager, err := modelcatalog.Init(ctx, pricingConfig, config.ConfigStore, logger)
	if err != nil {
		logger.Warn("failed to initialize pricing manager: %v", err)
	}
	config.PricingManager = pricingManager
	return nil
}

// reconcileVirtualKeyAssociations reconciles ProviderConfigs and MCPConfigs associations
// for a virtual key when config.json changes (hash mismatch already detected at VK level).
//
// NOTE: This function is ONLY called when the virtual key's hash has changed,
// meaning something in config.json was modified for this VK. It is NOT called
// when hashes match (in that case, DB config is kept as-is).
//
// Reconciliation strategy (preserves dashboard-added configs):
// - Configs in both file and DB → update from file (since VK hash changed, file is source of truth)
// - Configs only in file → create new
// - Configs only in DB → PRESERVE (they were added via dashboard)
//
// This matches the behavior of global provider keys which also preserves DB-only keys.
func reconcileVirtualKeyAssociations(
	ctx context.Context,
	store configstore.ConfigStore,
	tx *gorm.DB,
	vkID string,
	newProviderConfigs []configstoreTables.TableVirtualKeyProviderConfig,
	newMCPConfigs []configstoreTables.TableVirtualKeyMCPConfig,
) error {
	// Reconcile ProviderConfigs
	existingProviderConfigs, err := store.GetVirtualKeyProviderConfigs(ctx, vkID)
	if err != nil {
		return fmt.Errorf("failed to get existing provider configs: %w", err)
	}

	// Build lookup map for existing configs by Provider (unique per VK)
	existingByProvider := make(map[string]configstoreTables.TableVirtualKeyProviderConfig)
	for _, pc := range existingProviderConfigs {
		existingByProvider[pc.Provider] = pc
	}

	// Process provider configs from config.json
	for _, newPC := range newProviderConfigs {
		newPC.VirtualKeyID = vkID
		if existing, found := existingByProvider[newPC.Provider]; found {
			// Update existing provider config from file
			existing.Weight = newPC.Weight
			existing.AllowedModels = newPC.AllowedModels
			existing.BudgetID = newPC.BudgetID
			existing.RateLimitID = newPC.RateLimitID
			existing.Keys = newPC.Keys
			if err := store.UpdateVirtualKeyProviderConfig(ctx, &existing, tx); err != nil {
				return fmt.Errorf("failed to update provider config for %s: %w", newPC.Provider, err)
			}
		} else {
			// Create new provider config from file
			if err := store.CreateVirtualKeyProviderConfig(ctx, &newPC, tx); err != nil {
				return fmt.Errorf("failed to create provider config for %s: %w", newPC.Provider, err)
			}
		}
	}
	// NOTE: Provider configs that exist in DB but not in file are PRESERVED
	// (they were added via dashboard and should not be deleted)

	// Reconcile MCPConfigs
	existingMCPConfigs, err := store.GetVirtualKeyMCPConfigs(ctx, vkID)
	if err != nil {
		return fmt.Errorf("failed to get existing MCP configs: %w", err)
	}

	// Build lookup map for existing MCP configs by MCPClientID
	existingByMCPClientID := make(map[uint]configstoreTables.TableVirtualKeyMCPConfig)
	for _, mc := range existingMCPConfigs {
		existingByMCPClientID[mc.MCPClientID] = mc
	}

	// Process MCP configs from config.json
	for _, newMC := range newMCPConfigs {
		newMC.VirtualKeyID = vkID
		if existing, found := existingByMCPClientID[newMC.MCPClientID]; found {
			// Update existing MCP config from file
			existing.ToolsToExecute = newMC.ToolsToExecute
			if err := store.UpdateVirtualKeyMCPConfig(ctx, &existing, tx); err != nil {
				return fmt.Errorf("failed to update MCP config for client %d: %w", newMC.MCPClientID, err)
			}
		} else {
			// Create new MCP config from file
			if err := store.CreateVirtualKeyMCPConfig(ctx, &newMC, tx); err != nil {
				return fmt.Errorf("failed to create MCP config for client %d: %w", newMC.MCPClientID, err)
			}
		}
	}
	// NOTE: MCP configs that exist in DB but not in file are PRESERVED
	// (they were added via dashboard and should not be deleted)

	return nil
}

// GetRawConfigString returns the raw configuration string.
func (c *Config) GetRawConfigString() string {
	data, err := os.ReadFile(c.configPath)
	if err != nil {
		return "{}"
	}
	return string(data)
}

// processEnvValue checks and replaces environment variable references in configuration values.
// Returns the processed value and the environment variable name if it was an env reference.
// Supports the "env.VARIABLE_NAME" syntax for referencing environment variables.
// This enables secure configuration management without hardcoding sensitive values.
//
// Examples:
//   - "env.OPENAI_API_KEY" -> actual value from OPENAI_API_KEY environment variable
//   - "sk-1234567890" -> returned as-is (no env prefix)
func (c *Config) processEnvValue(value string) (string, string, error) {
	v := strings.TrimSpace(value)
	if !strings.HasPrefix(v, "env.") {
		return value, "", nil // do not trim non-env values
	}
	envKey := strings.TrimSpace(strings.TrimPrefix(v, "env."))
	if envKey == "" {
		return "", "", fmt.Errorf("environment variable name missing in %q", value)
	}
	if envValue, ok := os.LookupEnv(envKey); ok {
		return envValue, envKey, nil
	}
	return "", envKey, fmt.Errorf("environment variable %s not found", envKey)
}

// GetProviderConfigRaw retrieves the raw, unredacted provider configuration from memory.
// This method is for internal use only, particularly by the account implementation.
//
// Performance characteristics:
//   - Memory access: ultra-fast direct memory access
//   - No database I/O or JSON parsing overhead
//   - Thread-safe with read locks for concurrent access
//
// Returns a copy of the configuration to prevent external modifications.
func (c *Config) GetProviderConfigRaw(provider schemas.ModelProvider) (*configstore.ProviderConfig, error) {
	c.Mu.RLock()
	defer c.Mu.RUnlock()

	config, exists := c.Providers[provider]
	if !exists {
		return nil, ErrNotFound
	}

	// Return direct reference for maximum performance - this is used by Bifrost core
	// CRITICAL: Never modify the returned data as it's shared
	return &config, nil
}

// HandlerStore interface implementation

// ShouldAllowDirectKeys returns whether direct API keys in headers are allowed
// Note: This method doesn't use locking for performance. In rare cases during
// config updates, it may return stale data, but this is acceptable since bool
// reads are atomic and won't cause panics.
func (c *Config) ShouldAllowDirectKeys() bool {
	return c.ClientConfig.AllowDirectKeys
}

// GetLoadedPlugins returns the current snapshot of loaded plugins.
// This method is lock-free and safe for concurrent access from hot paths.
// It returns the plugin slice from the atomic pointer, which is safe to iterate
// even if plugins are being updated concurrently.
func (c *Config) GetLoadedPlugins() []schemas.Plugin {
	if plugins := c.Plugins.Load(); plugins != nil {
		return *plugins
	}
	return nil
}

// AddLoadedPlugin adds a plugin to the loaded plugins list.
// This method is lock-free and safe for concurrent access from hot paths.
// It iterates through the plugin slice (typically 5-10 plugins, ~50ns overhead).
// For small plugin counts, this is faster than maintaining a separate map.
func (c *Config) AddLoadedPlugin(plugin schemas.Plugin) error {
	for {
		oldPlugins := c.Plugins.Load()
		if oldPlugins == nil {
			// Initialize with the new plugin
			newPlugins := []schemas.Plugin{plugin}
			if c.Plugins.CompareAndSwap(oldPlugins, &newPlugins) {
				return nil
			}
			continue
		}
		newPlugins := make([]schemas.Plugin, len(*oldPlugins))
		copy(newPlugins, *oldPlugins)
		// Checking if the plugin is already loaded
		for i, p := range *oldPlugins {
			if p.GetName() == plugin.GetName() {
				// Removing the plugin from the list
				newPlugins = append(newPlugins[:i], newPlugins[i+1:]...)
				break
			}
		}
		newPlugins = append(newPlugins, plugin)
		if c.Plugins.CompareAndSwap(oldPlugins, &newPlugins) {
			return nil
		}
	}
}

// IsPluginLoaded checks if a plugin with the given name is currently loaded.
// This method is lock-free and safe for concurrent access from hot paths.
// It iterates through the plugin slice (typically 5-10 plugins, ~50ns overhead).
// For small plugin counts, this is faster than maintaining a separate map.
func (c *Config) IsPluginLoaded(name string) bool {
	plugins := c.Plugins.Load()
	if plugins == nil {
		return false
	}
	for _, p := range *plugins {
		if p.GetName() == name {
			return true
		}
	}
	return false
}

// GetProviderConfigRedacted retrieves a provider configuration with sensitive values redacted.
// This method is intended for external API responses and logging.
//
// The returned configuration has sensitive values redacted:
// - API keys are redacted using RedactKey()
// - Values from environment variables show the original env var name (env.VAR_NAME)
//
// Returns a new copy with redacted values that is safe to expose externally.
func (c *Config) GetProviderConfigRedacted(provider schemas.ModelProvider) (*configstore.ProviderConfig, error) {
	c.Mu.RLock()
	defer c.Mu.RUnlock()

	config, exists := c.Providers[provider]
	if !exists {
		return nil, ErrNotFound
	}

	// Create a map for quick lookup of env vars for this provider
	envVarsByPath := make(map[string]string)
	for envVar, infos := range c.EnvKeys {
		for _, info := range infos {
			if info.Provider == provider {
				envVarsByPath[info.ConfigPath] = envVar
			}
		}
	}

	// Create redacted config with same structure but redacted values
	redactedConfig := configstore.ProviderConfig{
		NetworkConfig:            config.NetworkConfig,
		ConcurrencyAndBufferSize: config.ConcurrencyAndBufferSize,
		ProxyConfig:              config.ProxyConfig,
		SendBackRawRequest:       config.SendBackRawRequest,
		SendBackRawResponse:      config.SendBackRawResponse,
		CustomProviderConfig:     config.CustomProviderConfig,
	}

	// Create redacted keys
	redactedConfig.Keys = make([]schemas.Key, len(config.Keys))
	for i, key := range config.Keys {
		models := key.Models
		if models == nil {
			models = []string{} // Ensure models is never nil in JSON response
		}
		redactedConfig.Keys[i] = schemas.Key{
			ID:     key.ID,
			Name:   key.Name,
			Models: models,
			Weight: key.Weight,
		}

		// Redact API key value
		path := fmt.Sprintf("providers.%s.keys[%s]", provider, key.ID)
		if envVar, ok := envVarsByPath[path]; ok {
			redactedConfig.Keys[i].Value = "env." + envVar
		} else if !strings.HasPrefix(key.Value, "env.") {
			redactedConfig.Keys[i].Value = RedactKey(key.Value)
		}

		// Redact Azure key config if present
		if key.AzureKeyConfig != nil {
			azureConfig := &schemas.AzureKeyConfig{
				Deployments: key.AzureKeyConfig.Deployments,
			}

			// Redact Endpoint
			path = fmt.Sprintf("providers.%s.keys[%s].azure_key_config.endpoint", provider, key.ID)
			if envVar, ok := envVarsByPath[path]; ok {
				azureConfig.Endpoint = "env." + envVar
			} else if !strings.HasPrefix(key.AzureKeyConfig.Endpoint, "env.") {
				azureConfig.Endpoint = key.AzureKeyConfig.Endpoint
			}

			// Redact APIVersion if present
			if key.AzureKeyConfig.APIVersion != nil {
				path = fmt.Sprintf("providers.%s.keys[%s].azure_key_config.api_version", provider, key.ID)
				if envVar, ok := envVarsByPath[path]; ok {
					azureConfig.APIVersion = bifrost.Ptr("env." + envVar)
				} else {
					// APIVersion is not sensitive, keep as-is
					azureConfig.APIVersion = key.AzureKeyConfig.APIVersion
				}
			}

			redactedConfig.Keys[i].AzureKeyConfig = azureConfig
		}

		// Redact Vertex key config if present
		if key.VertexKeyConfig != nil {
			vertexConfig := &schemas.VertexKeyConfig{
				Deployments: key.VertexKeyConfig.Deployments,
			}

			// Redact ProjectID
			path = fmt.Sprintf("providers.%s.keys[%s].vertex_key_config.project_id", provider, key.ID)
			if envVar, ok := envVarsByPath[path]; ok {
				vertexConfig.ProjectID = "env." + envVar
			} else if !strings.HasPrefix(key.VertexKeyConfig.ProjectID, "env.") {
				vertexConfig.ProjectID = RedactKey(key.VertexKeyConfig.ProjectID)
			}

			// Redact ProjectNumber
			path = fmt.Sprintf("providers.%s.keys[%s].vertex_key_config.project_number", provider, key.ID)
			if envVar, ok := envVarsByPath[path]; ok {
				vertexConfig.ProjectNumber = "env." + envVar
			} else if !strings.HasPrefix(key.VertexKeyConfig.ProjectNumber, "env.") {
				vertexConfig.ProjectNumber = RedactKey(key.VertexKeyConfig.ProjectNumber)
			}

			// Region is not sensitive, handle env vars only
			path = fmt.Sprintf("providers.%s.keys[%s].vertex_key_config.region", provider, key.ID)
			if envVar, ok := envVarsByPath[path]; ok {
				vertexConfig.Region = "env." + envVar
			} else {
				vertexConfig.Region = key.VertexKeyConfig.Region
			}

			// Redact AuthCredentials
			path = fmt.Sprintf("providers.%s.keys[%s].vertex_key_config.auth_credentials", provider, key.ID)
			if envVar, ok := envVarsByPath[path]; ok {
				vertexConfig.AuthCredentials = "env." + envVar
			} else if !strings.HasPrefix(key.VertexKeyConfig.AuthCredentials, "env.") {
				vertexConfig.AuthCredentials = RedactKey(key.VertexKeyConfig.AuthCredentials)
			}

			redactedConfig.Keys[i].VertexKeyConfig = vertexConfig
		}

		// Redact Bedrock key config if present
		if key.BedrockKeyConfig != nil {
			bedrockConfig := &schemas.BedrockKeyConfig{
				Deployments: key.BedrockKeyConfig.Deployments,
			}

			// Redact AccessKey
			path = fmt.Sprintf("providers.%s.keys[%s].bedrock_key_config.access_key", provider, key.ID)
			if envVar, ok := envVarsByPath[path]; ok {
				bedrockConfig.AccessKey = "env." + envVar
			} else if !strings.HasPrefix(key.BedrockKeyConfig.AccessKey, "env.") {
				bedrockConfig.AccessKey = RedactKey(key.BedrockKeyConfig.AccessKey)
			}

			// Redact SecretKey
			path = fmt.Sprintf("providers.%s.keys[%s].bedrock_key_config.secret_key", provider, key.ID)
			if envVar, ok := envVarsByPath[path]; ok {
				bedrockConfig.SecretKey = "env." + envVar
			} else if !strings.HasPrefix(key.BedrockKeyConfig.SecretKey, "env.") {
				bedrockConfig.SecretKey = RedactKey(key.BedrockKeyConfig.SecretKey)
			}

			// Redact SessionToken
			path = fmt.Sprintf("providers.%s.keys[%s].bedrock_key_config.session_token", provider, key.ID)
			if envVar, ok := envVarsByPath[path]; ok {
				bedrockConfig.SessionToken = bifrost.Ptr("env." + envVar)
			} else {
				bedrockConfig.SessionToken = key.BedrockKeyConfig.SessionToken
			}

			// Redact Region
			path = fmt.Sprintf("providers.%s.keys[%s].bedrock_key_config.region", provider, key.ID)
			if envVar, ok := envVarsByPath[path]; ok {
				bedrockConfig.Region = bifrost.Ptr("env." + envVar)
			} else {
				bedrockConfig.Region = key.BedrockKeyConfig.Region
			}

			// Redact ARN
			path = fmt.Sprintf("providers.%s.keys[%s].bedrock_key_config.arn", provider, key.ID)
			if envVar, ok := envVarsByPath[path]; ok {
				bedrockConfig.ARN = bifrost.Ptr("env." + envVar)
			} else {
				bedrockConfig.ARN = key.BedrockKeyConfig.ARN
			}

			redactedConfig.Keys[i].BedrockKeyConfig = bedrockConfig
		}
	}

	return &redactedConfig, nil
}

// GetAllProviders returns all configured provider names.
func (c *Config) GetAllProviders() ([]schemas.ModelProvider, error) {
	c.Mu.RLock()
	defer c.Mu.RUnlock()

	providers := make([]schemas.ModelProvider, 0, len(c.Providers))
	for provider := range c.Providers {
		providers = append(providers, provider)
	}

	return providers, nil
}

// AddProvider adds a new provider configuration to memory with full environment variable
// processing. This method is called when new providers are added via the HTTP API.
//
// The method:
//   - Validates that the provider doesn't already exist
//   - Processes environment variables in API keys, and key-level configs
//   - Stores the processed configuration in memory
//   - Updates metadata and timestamps
func (c *Config) AddProvider(ctx context.Context, provider schemas.ModelProvider, config configstore.ProviderConfig) error {
	c.Mu.Lock()
	defer c.Mu.Unlock()

	// Check if provider already exists
	if _, exists := c.Providers[provider]; exists {
		return fmt.Errorf("provider %s already exists", provider)
	}

	// Validate CustomProviderConfig if present
	if err := ValidateCustomProvider(config, provider); err != nil {
		return err
	}
	newEnvKeys := make(map[string]struct{})

	// Process environment variables in keys (including key-level configs)
	for i, key := range config.Keys {
		if key.ID == "" {
			config.Keys[i].ID = uuid.NewString()
		}

		// Process API key value
		processedValue, envVar, err := c.processEnvValue(key.Value)
		if err != nil {
			c.cleanupEnvKeys(provider, "", newEnvKeys)
			return fmt.Errorf("failed to process env var in key: %w", err)
		}
		config.Keys[i].Value = processedValue

		// Track environment key if it came from env
		if envVar != "" {
			newEnvKeys[envVar] = struct{}{}
			c.EnvKeys[envVar] = append(c.EnvKeys[envVar], configstore.EnvKeyInfo{
				EnvVar:     envVar,
				Provider:   provider,
				KeyType:    "api_key",
				ConfigPath: fmt.Sprintf("providers.%s.keys[%s]", provider, config.Keys[i].ID),
				KeyID:      config.Keys[i].ID,
			})
		}

		// Process Azure key config if present
		if key.AzureKeyConfig != nil {
			if err := c.processAzureKeyConfigEnvVars(&config.Keys[i], provider, newEnvKeys); err != nil {
				c.cleanupEnvKeys(provider, "", newEnvKeys)
				return fmt.Errorf("failed to process Azure key config env vars: %w", err)
			}
		}

		// Process Vertex key config if present
		if key.VertexKeyConfig != nil {
			if err := c.processVertexKeyConfigEnvVars(&config.Keys[i], provider, newEnvKeys); err != nil {
				c.cleanupEnvKeys(provider, "", newEnvKeys)
				return fmt.Errorf("failed to process Vertex key config env vars: %w", err)
			}
		}

		// Process Bedrock key config if present
		if key.BedrockKeyConfig != nil {
			if err := c.processBedrockKeyConfigEnvVars(&config.Keys[i], provider, newEnvKeys); err != nil {
				c.cleanupEnvKeys(provider, "", newEnvKeys)
				return fmt.Errorf("failed to process Bedrock key config env vars: %w", err)
			}
		}
	}

	// First add the provider to the store
	if c.ConfigStore != nil {
		if err := c.ConfigStore.AddProvider(ctx, provider, config, c.EnvKeys); err != nil {
			if errors.Is(err, configstore.ErrNotFound) {
				return ErrNotFound
			}
			return fmt.Errorf("failed to update provider config in store: %w", err)
		}
		if err := c.ConfigStore.UpdateEnvKeys(ctx, c.EnvKeys); err != nil {
			if errors.Is(err, configstore.ErrNotFound) {
				return ErrNotFound
			}
			logger.Warn("failed to update env keys: %v", err)
		}
	}

	c.Providers[provider] = config

	logger.Info("added provider: %s", provider)
	return nil
}

// UpdateProviderConfig updates a provider configuration in memory with full environment
// variable processing. This method is called when provider configurations are modified
// via the HTTP API and ensures all data processing is done upfront.
//
// The method:
//   - Processes environment variables in API keys, and key-level configs
//   - Stores the processed configuration in memory
//   - Updates metadata and timestamps
//   - Thread-safe operation with write locks
//
// Note: Environment variable cleanup for deleted/updated keys is now handled automatically
// by the mergeKeys function before this method is called.
//
// Parameters:
//   - provider: The provider to update
//   - config: The new configuration
func (c *Config) UpdateProviderConfig(ctx context.Context, provider schemas.ModelProvider, config configstore.ProviderConfig) error {
	c.Mu.Lock()
	defer c.Mu.Unlock()

	// Get existing configuration for validation
	existingConfig, exists := c.Providers[provider]
	if !exists {
		return ErrNotFound
	}

	// Validate CustomProviderConfig if present, ensuring immutable fields are not changed
	if err := ValidateCustomProviderUpdate(config, existingConfig, provider); err != nil {
		return err
	}
	// Track new environment variables being added
	newEnvKeys := make(map[string]struct{})

	// Process environment variables in keys (including key-level configs)
	for i, key := range config.Keys {
		if key.ID == "" {
			config.Keys[i].ID = uuid.NewString()
		}

		// Process API key value
		processedValue, envVar, err := c.processEnvValue(key.Value)
		if err != nil {
			c.cleanupEnvKeys(provider, "", newEnvKeys) // Clean up only new vars on failure
			return fmt.Errorf("failed to process env var in key: %w", err)
		}
		config.Keys[i].Value = processedValue

		// Track environment key if it came from env
		if envVar != "" {
			newEnvKeys[envVar] = struct{}{}
			c.EnvKeys[envVar] = append(c.EnvKeys[envVar], configstore.EnvKeyInfo{
				EnvVar:     envVar,
				Provider:   provider,
				KeyType:    "api_key",
				ConfigPath: fmt.Sprintf("providers.%s.keys[%s]", provider, config.Keys[i].ID),
				KeyID:      config.Keys[i].ID,
			})
		}

		// Process Azure key config if present
		if key.AzureKeyConfig != nil {
			if err := c.processAzureKeyConfigEnvVars(&config.Keys[i], provider, newEnvKeys); err != nil {
				c.cleanupEnvKeys(provider, "", newEnvKeys)
				return fmt.Errorf("failed to process Azure key config env vars: %w", err)
			}
		}

		// Process Vertex key config if present
		if key.VertexKeyConfig != nil {
			if err := c.processVertexKeyConfigEnvVars(&config.Keys[i], provider, newEnvKeys); err != nil {
				c.cleanupEnvKeys(provider, "", newEnvKeys)
				return fmt.Errorf("failed to process Vertex key config env vars: %w", err)
			}
		}

		// Process Bedrock key config if present
		if key.BedrockKeyConfig != nil {
			if err := c.processBedrockKeyConfigEnvVars(&config.Keys[i], provider, newEnvKeys); err != nil {
				c.cleanupEnvKeys(provider, "", newEnvKeys)
				return fmt.Errorf("failed to process Bedrock key config env vars: %w", err)
			}
		}
	}

	// Update in-memory configuration first (so client can read updated config)
	c.Providers[provider] = config

	// Update provider in database within a transaction
	var dbErr error
	if c.ConfigStore != nil {
		dbErr = c.ConfigStore.ExecuteTransaction(ctx, func(tx *gorm.DB) error {
			if err := c.ConfigStore.UpdateProvider(ctx, provider, config, c.EnvKeys, tx); err != nil {
				if errors.Is(err, configstore.ErrNotFound) {
					return ErrNotFound
				}
				return fmt.Errorf("failed to update provider config in store: %w", err)
			}
			if err := c.ConfigStore.UpdateEnvKeys(ctx, c.EnvKeys, tx); err != nil {
				if errors.Is(err, configstore.ErrNotFound) {
					return ErrNotFound
				}
				return fmt.Errorf("failed to update env keys: %w", err)
			}
			return nil
		})
		if dbErr != nil {
			// Rollback in-memory changes if database transaction failed
			c.Providers[provider] = existingConfig
			return dbErr
		}
	}

	// Release lock before calling client.UpdateProvider to avoid deadlock
	// client.UpdateProvider will call GetConfigForProvider which needs RLock
	c.Mu.Unlock()

	// Update client provider - this may acquire its own locks
	clientErr := c.client.UpdateProvider(provider)

	// Re-acquire lock for cleanup (defer will unlock at function return)
	c.Mu.Lock()

	if clientErr != nil {
		// Rollback in-memory changes if client update failed and the current config is still the one this call applied to
		if reflect.DeepEqual(c.Providers[provider], config) {
			c.Providers[provider] = existingConfig
		}
		// If database was updated, we can't rollback the transaction here
		// but the in-memory state will be consistent
		return fmt.Errorf("failed to update provider: %w", clientErr)
	}

	logger.Info("Updated configuration for provider: %s", provider)
	return nil
}

// RemoveProvider removes a provider configuration from memory.
func (c *Config) RemoveProvider(ctx context.Context, provider schemas.ModelProvider) error {
	c.Mu.Lock()
	defer c.Mu.Unlock()

	if _, exists := c.Providers[provider]; !exists {
		return ErrNotFound
	}

	delete(c.Providers, provider)
	c.cleanupEnvKeys(provider, "", nil)

	if c.ConfigStore != nil {
		if err := c.ConfigStore.DeleteProvider(ctx, provider); err != nil {
			return fmt.Errorf("failed to update provider config in store: %w", err)
		}
		if err := c.ConfigStore.UpdateEnvKeys(ctx, c.EnvKeys); err != nil {
			logger.Warn("failed to update env keys: %v", err)
		}
	}

	logger.Info("Removed provider: %s", provider)
	return nil
}

// GetAllKeys returns the redacted keys
func (c *Config) GetAllKeys() ([]configstoreTables.TableKey, error) {
	c.Mu.RLock()
	defer c.Mu.RUnlock()

	keys := make([]configstoreTables.TableKey, 0)
	for providerKey, provider := range c.Providers {
		for _, key := range provider.Keys {
			keys = append(keys, configstoreTables.TableKey{
				KeyID:    key.ID,
				Name:     key.Name,
				Value:    "",
				Models:   key.Models,
				Weight:   key.Weight,
				Provider: string(providerKey),
			})
		}
	}

	return keys, nil
}

// processMCPEnvVars processes environment variables in the MCP configuration.
// This method handles the MCP config structures and processes environment
// variables in their fields, ensuring type safety and proper field handling.
//
// Supported fields that are processed:
//   - ConnectionString in each MCP ClientConfig
//
// Returns an error if any required environment variable is missing.
// This approach ensures type safety while supporting environment variable substitution.
func (c *Config) processMCPEnvVars() error {
	if c.MCPConfig == nil {
		return nil
	}

	var missingEnvVars []string

	// Process each client config
	for i, clientConfig := range c.MCPConfig.ClientConfigs {
		// Process ConnectionString if present
		if clientConfig.ConnectionString != nil {
			newValue, envVar, err := c.processEnvValue(*clientConfig.ConnectionString)
			if err != nil {
				logger.Warn("failed to process env vars in MCP client %s: %v", clientConfig.Name, err)
				missingEnvVars = append(missingEnvVars, envVar)
				continue
			}
			if envVar != "" {
				c.EnvKeys[envVar] = append(c.EnvKeys[envVar], configstore.EnvKeyInfo{
					EnvVar:     envVar,
					Provider:   "",
					KeyType:    "connection_string",
					ConfigPath: fmt.Sprintf("mcp.client_configs.%s.connection_string", clientConfig.ID),
					KeyID:      "", // Empty for MCP connection strings
				})
			}
			c.MCPConfig.ClientConfigs[i].ConnectionString = &newValue
		}

		// Process Headers if present
		if clientConfig.Headers != nil {
			for header, value := range clientConfig.Headers {
				newValue, envVar, err := c.processEnvValue(value)
				if err != nil {
					logger.Warn("failed to process env vars in MCP client %s: %v", clientConfig.Name, err)
					missingEnvVars = append(missingEnvVars, envVar)
					continue
				}
				if envVar != "" {
					c.EnvKeys[envVar] = append(c.EnvKeys[envVar], configstore.EnvKeyInfo{
						EnvVar:     envVar,
						Provider:   "",
						KeyType:    "mcp_header",
						ConfigPath: fmt.Sprintf("mcp.client_configs.%s.headers.%s", clientConfig.ID, header),
						KeyID:      "", // Empty for MCP headers
					})
				}
				clientConfig.Headers[header] = newValue
			}
		}
		c.MCPConfig.ClientConfigs[i].Headers = clientConfig.Headers
	}

	if len(missingEnvVars) > 0 {
		return fmt.Errorf("missing environment variables: %v", missingEnvVars)
	}

	return nil
}

// SetBifrostClient sets the Bifrost client in the store.
// This is used to allow the store to access the Bifrost client.
// This is useful for the MCP handler to access the Bifrost client.
func (c *Config) SetBifrostClient(client *bifrost.Bifrost) {
	c.muMCP.Lock()
	defer c.muMCP.Unlock()

	c.client = client
}

// GetMCPClient gets an MCP client configuration from the configuration.
// This method is called when an MCP client is reconnected via the HTTP API.
//
// Parameters:
//   - id: ID of the client to get
//
// Returns:
//   - *schemas.MCPClientConfig: The MCP client configuration (not redacted)
//   - error: Any retrieval error
func (c *Config) GetMCPClient(id string) (*schemas.MCPClientConfig, error) {
	c.muMCP.RLock()
	defer c.muMCP.RUnlock()

	if c.client == nil {
		return nil, fmt.Errorf("bifrost client not set")
	}

	if c.MCPConfig == nil {
		return nil, fmt.Errorf("no MCP config found")
	}

	for _, clientConfig := range c.MCPConfig.ClientConfigs {
		if clientConfig.ID == id {
			return &clientConfig, nil
		}
	}

	return nil, fmt.Errorf("MCP client '%s' not found", id)
}

// AddMCPClient adds a new MCP client to the configuration.
// This method is called when a new MCP client is added via the HTTP API.
//
// The method:
//   - Validates that the MCP client doesn't already exist
//   - Processes environment variables in the MCP client configuration
//   - Stores the processed configuration in memory
func (c *Config) AddMCPClient(ctx context.Context, clientConfig schemas.MCPClientConfig) error {
	if c.client == nil {
		return fmt.Errorf("bifrost client not set")
	}
	c.muMCP.Lock()
	defer c.muMCP.Unlock()
	if c.MCPConfig == nil {
		c.MCPConfig = &schemas.MCPConfig{}
	}
	// Generate a unique ID for the client if not provided
	if clientConfig.ID == "" {
		clientConfig.ID = uuid.NewString()
	}
	// Track new environment variables
	newEnvKeys := make(map[string]struct{})
	c.MCPConfig.ClientConfigs = append(c.MCPConfig.ClientConfigs, clientConfig)
	// Process environment variables in the new client config
	if clientConfig.ConnectionString != nil {
		processedValue, envVar, err := c.processEnvValue(*clientConfig.ConnectionString)
		if err != nil {
			c.MCPConfig.ClientConfigs = c.MCPConfig.ClientConfigs[:len(c.MCPConfig.ClientConfigs)-1]
			return fmt.Errorf("failed to process env var in connection string: %w", err)
		}
		if envVar != "" {
			newEnvKeys[envVar] = struct{}{}
			c.EnvKeys[envVar] = append(c.EnvKeys[envVar], configstore.EnvKeyInfo{
				EnvVar:     envVar,
				Provider:   "",
				KeyType:    "connection_string",
				ConfigPath: fmt.Sprintf("mcp.client_configs.%s.connection_string", clientConfig.ID),
				KeyID:      "", // Empty for MCP connection strings
			})
		}
		c.MCPConfig.ClientConfigs[len(c.MCPConfig.ClientConfigs)-1].ConnectionString = &processedValue
	}

	// Process Headers if present
	if clientConfig.Headers != nil {
		for header, value := range clientConfig.Headers {
			newValue, envVar, err := c.processEnvValue(value)
			if err != nil {
				return fmt.Errorf("failed to process env var in header: %w", err)
			}
			if envVar != "" {
				newEnvKeys[envVar] = struct{}{}
				c.EnvKeys[envVar] = append(c.EnvKeys[envVar], configstore.EnvKeyInfo{
					EnvVar:     envVar,
					Provider:   "",
					KeyType:    "mcp_header",
					ConfigPath: fmt.Sprintf("mcp.client_configs.%s.headers.%s", clientConfig.ID, header),
					KeyID:      "", // Empty for MCP headers
				})
			}
			c.MCPConfig.ClientConfigs[len(c.MCPConfig.ClientConfigs)-1].Headers[header] = newValue
		}
	}
	// Config with processed env vars
	if err := c.client.AddMCPClient(c.MCPConfig.ClientConfigs[len(c.MCPConfig.ClientConfigs)-1]); err != nil {
		c.MCPConfig.ClientConfigs = c.MCPConfig.ClientConfigs[:len(c.MCPConfig.ClientConfigs)-1]
		c.cleanupEnvKeys("", clientConfig.ID, newEnvKeys)
		return fmt.Errorf("failed to connect MCP client: %w", err)
	}

	if c.ConfigStore != nil {
		if err := c.ConfigStore.CreateMCPClientConfig(ctx, clientConfig, c.EnvKeys); err != nil {
			return fmt.Errorf("failed to create MCP client config in store: %w", err)
		}
		if err := c.ConfigStore.UpdateEnvKeys(ctx, c.EnvKeys); err != nil {
			logger.Warn("failed to update env keys: %v", err)
		}
	}
	return nil
}

// RemoveMCPClient removes an MCP client from the configuration.
// This method is called when an MCP client is removed via the HTTP API.
//
// The method:
//   - Validates that the MCP client exists
//   - Removes the MCP client from the configuration
//   - Removes the MCP client from the Bifrost client
func (c *Config) RemoveMCPClient(ctx context.Context, id string) error {
	if c.client == nil {
		return fmt.Errorf("bifrost client not set")
	}
	c.muMCP.Lock()
	defer c.muMCP.Unlock()
	if c.MCPConfig == nil {
		return fmt.Errorf("no MCP config found")
	}
	// Check if client is registered in Bifrost (can be not registered if client initialization failed)
	if clients, err := c.client.GetMCPClients(); err == nil && len(clients) > 0 {
		for _, client := range clients {
			if client.Config.ID == id {
				if err := c.client.RemoveMCPClient(id); err != nil {
					return fmt.Errorf("failed to remove MCP client: %w", err)
				}
				break
			}
		}
	}
	for i, clientConfig := range c.MCPConfig.ClientConfigs {
		if clientConfig.ID == id {
			c.MCPConfig.ClientConfigs = append(c.MCPConfig.ClientConfigs[:i], c.MCPConfig.ClientConfigs[i+1:]...)
			break
		}
	}
	c.cleanupEnvKeys("", id, nil)
	if c.ConfigStore != nil {
		if err := c.ConfigStore.DeleteMCPClientConfig(ctx, id); err != nil {
			return fmt.Errorf("failed to delete MCP client config from store: %w", err)
		}
		if err := c.ConfigStore.UpdateEnvKeys(ctx, c.EnvKeys); err != nil {
			logger.Warn("failed to update env keys: %v", err)
		}
	}
	return nil
}

// EditMCPClient edits an MCP client configuration.
// This allows for dynamic MCP client management at runtime with proper env var handling.
//
// Parameters:
//   - id: ID of the client to edit
//   - updatedConfig: Updated MCP client configuration
func (c *Config) EditMCPClient(ctx context.Context, id string, updatedConfig schemas.MCPClientConfig) error {
	if c.client == nil {
		return fmt.Errorf("bifrost client not set")
	}
	c.muMCP.Lock()
	defer c.muMCP.Unlock()

	if c.MCPConfig == nil {
		return fmt.Errorf("no MCP config found")
	}
	// Find the existing client config
	var oldConfig schemas.MCPClientConfig
	var found bool
	var configIndex int
	for i, clientConfig := range c.MCPConfig.ClientConfigs {
		if clientConfig.ID == id {
			oldConfig = clientConfig
			configIndex = i
			found = true
			break
		}
	}
	if !found {
		return fmt.Errorf("MCP client '%s' not found", id)
	}
	// Track new environment variables being added
	newEnvKeys := make(map[string]struct{})
	// Create a copy of updatedConfig to process env vars
	processedConfig := updatedConfig
	// Process Headers if present
	if processedConfig.Headers != nil {
		processedHeaders := make(map[string]string)
		// Track which headers are in the new config
		newHeaders := make(map[string]bool)
		for header := range processedConfig.Headers {
			newHeaders[header] = true
		}

		// Clean up env vars for headers that are being removed
		if oldConfig.Headers != nil {
			for oldHeader := range oldConfig.Headers {
				if !newHeaders[oldHeader] {
					c.cleanupOldMCPEnvVar(id, "mcp_header", oldHeader)
				}
			}
		}
		// Process each header value
		for header, value := range processedConfig.Headers {
			newValue, envVar, err := c.processEnvValue(value)
			if err != nil {
				// Clean up any env vars we added before the error
				c.cleanupEnvKeys("", id, newEnvKeys)
				return fmt.Errorf("failed to process env var in header %s: %w", header, err)
			}

			if envVar != "" {
				newEnvKeys[envVar] = struct{}{}
				// Remove old env var entry for this specific header if it exists
				c.cleanupOldMCPEnvVar(id, "mcp_header", header)
				// Add new env var entry
				c.EnvKeys[envVar] = append(c.EnvKeys[envVar], configstore.EnvKeyInfo{
					EnvVar:     envVar,
					Provider:   "",
					KeyType:    "mcp_header",
					ConfigPath: fmt.Sprintf("mcp.client_configs.%s.headers.%s", id, header),
					KeyID:      "",
				})
			} else {
				// If new value is not an env var but old one might have been, clean up
				c.cleanupOldMCPEnvVar(id, "mcp_header", header)
			}

			processedHeaders[header] = newValue
		}
		processedConfig.Headers = processedHeaders
	} else if oldConfig.Headers != nil {
		// If headers are being removed entirely, clean up all old header env vars
		for oldHeader := range oldConfig.Headers {
			c.cleanupOldMCPEnvVar(id, "mcp_header", oldHeader)
		}
	}

	// Update the in-memory config with the processed values
	c.MCPConfig.ClientConfigs[configIndex].Name = processedConfig.Name
	c.MCPConfig.ClientConfigs[configIndex].IsCodeModeClient = processedConfig.IsCodeModeClient
	c.MCPConfig.ClientConfigs[configIndex].Headers = processedConfig.Headers
	c.MCPConfig.ClientConfigs[configIndex].ToolsToExecute = processedConfig.ToolsToExecute
	c.MCPConfig.ClientConfigs[configIndex].ToolsToAutoExecute = processedConfig.ToolsToAutoExecute

	// Check if client is registered in Bifrost (can be not registered if client initialization failed)
	if clients, err := c.client.GetMCPClients(); err == nil && len(clients) > 0 {
		for _, client := range clients {
			if client.Config.ID == id {
				// Give the PROCESSED config (with actual env var values) to bifrost client
				if err := c.client.EditMCPClient(id, processedConfig); err != nil {
					// Rollback in-memory changes
					c.MCPConfig.ClientConfigs[configIndex] = oldConfig
					// Clean up any new env vars we added
					c.cleanupEnvKeys("", id, newEnvKeys)
					return fmt.Errorf("failed to edit MCP client: %w", err)
				}
				break
			}
		}
	}
	// Persist changes to config store
	if c.ConfigStore != nil {
		if err := c.ConfigStore.UpdateMCPClientConfig(ctx, id, updatedConfig, c.EnvKeys); err != nil {
			return fmt.Errorf("failed to update MCP client config in store: %w", err)
		}
		if err := c.ConfigStore.UpdateEnvKeys(ctx, c.EnvKeys); err != nil {
			logger.Warn("failed to update env keys: %v", err)
		}
	}
	return nil
}

// RedactMCPClientConfig creates a redacted copy of an MCP client configuration.
// Connection strings are either redacted or replaced with their environment variable names.
func (c *Config) RedactMCPClientConfig(config schemas.MCPClientConfig) schemas.MCPClientConfig {
	// Create a copy with basic fields
	configCopy := schemas.MCPClientConfig{
		ID:                 config.ID,
		Name:               config.Name,
		IsCodeModeClient:   config.IsCodeModeClient,
		ConnectionType:     config.ConnectionType,
		ConnectionString:   config.ConnectionString,
		StdioConfig:        config.StdioConfig,
		ToolsToExecute:     append([]string{}, config.ToolsToExecute...),
		ToolsToAutoExecute: append([]string{}, config.ToolsToAutoExecute...),
	}

	// Handle connection string if present
	if config.ConnectionString != nil {
		connStr := *config.ConnectionString

		// Check if this value came from an env var
		for envVar, infos := range c.EnvKeys {
			for _, info := range infos {
				if info.Provider == "" && info.KeyType == "connection_string" && info.ConfigPath == fmt.Sprintf("mcp.client_configs.%s.connection_string", config.ID) {
					connStr = "env." + envVar
					break
				}
			}
		}

		// If not from env var, redact it
		if !strings.HasPrefix(connStr, "env.") {
			connStr = RedactKey(connStr)
		}
		configCopy.ConnectionString = &connStr

	}

	// Redact Header values if present
	if config.Headers != nil {
		configCopy.Headers = make(map[string]string, len(config.Headers))
		for header, value := range config.Headers {
			headerValue := value

			// Check if this header value came from an env var
			for envVar, infos := range c.EnvKeys {
				for _, info := range infos {
					if info.Provider == "" && info.KeyType == "mcp_header" && info.ConfigPath == fmt.Sprintf("mcp.client_configs.%s.headers.%s", config.ID, header) {
						headerValue = "env." + envVar
						break
					}
				}
			}

			// If not from env var, redact it
			if !strings.HasPrefix(headerValue, "env.") {
				headerValue = RedactKey(headerValue)
			}
			configCopy.Headers[header] = headerValue
		}
	}

	return configCopy
}

// RedactKey redacts sensitive key values by showing only the first and last 4 characters
func RedactKey(key string) string {
	if key == "" {
		return ""
	}

	// If key is 8 characters or less, just return all asterisks
	if len(key) <= 8 {
		return strings.Repeat("*", len(key))
	}

	// Show first 4 and last 4 characters, replace middle with asterisks
	prefix := key[:4]
	suffix := key[len(key)-4:]
	middle := strings.Repeat("*", 24)

	return prefix + middle + suffix
}

// IsRedacted checks if a key value is redacted, either by being an environment variable
// reference (env.VAR_NAME) or containing the exact redaction pattern from RedactKey.
func IsRedacted(key string) bool {
	if key == "" {
		return false
	}

	// Check if it's an environment variable reference
	if strings.HasPrefix(key, "env.") {
		return true
	}

	if len(key) <= 8 {
		return strings.Count(key, "*") == len(key)
	}

	// Check for exact redaction pattern: 4 chars + 24 asterisks + 4 chars
	if len(key) == 32 {
		middle := key[4:28]
		if middle == strings.Repeat("*", 24) {
			return true
		}
	}

	return false
}

// cleanupEnvKeys removes environment variable entries from the store based on the given criteria.
// If envVarsToRemove is nil, it removes all env vars for the specified provider/client.
// If envVarsToRemove is provided, it only removes those specific env vars.
//
// Parameters:
//   - provider: Provider name to clean up (empty string for MCP clients)
//   - mcpClientID: MCP client ID to clean up (empty string for providers)
//   - envVarsToRemove: Optional map of specific env vars to remove (nil to remove all)
func (c *Config) cleanupEnvKeys(provider schemas.ModelProvider, mcpClientID string, envVarsToRemove map[string]struct{}) {
	// If envVarsToRemove is provided, only clean those specific vars
	if envVarsToRemove != nil {
		for envVar := range envVarsToRemove {
			c.cleanupEnvVar(envVar, provider, mcpClientID)
		}
		return
	}

	// If envVarsToRemove is nil, clean all vars for the provider/client
	for envVar := range c.EnvKeys {
		c.cleanupEnvVar(envVar, provider, mcpClientID)
	}
}

// cleanupEnvVar removes entries for a specific environment variable based on provider/client.
// This is a helper function to avoid duplicating the filtering logic.
func (c *Config) cleanupEnvVar(envVar string, provider schemas.ModelProvider, mcpClientID string) {
	infos := c.EnvKeys[envVar]
	if len(infos) == 0 {
		return
	}

	// Keep entries that don't match the provider/client we're cleaning up
	filteredInfos := make([]configstore.EnvKeyInfo, 0, len(infos))
	for _, info := range infos {
		shouldKeep := false
		if provider != "" {
			shouldKeep = info.Provider != provider
		} else if mcpClientID != "" {
			shouldKeep = info.Provider != "" || !strings.HasPrefix(info.ConfigPath, fmt.Sprintf("mcp.client_configs.%s", mcpClientID))
		}
		if shouldKeep {
			filteredInfos = append(filteredInfos, info)
		}
	}

	if len(filteredInfos) == 0 {
		delete(c.EnvKeys, envVar)
	} else {
		c.EnvKeys[envVar] = filteredInfos
	}
}

// cleanupOldMCPEnvVar removes a specific env var entry for an MCP client field.
// This is used when updating MCP client fields that may have had env vars.
//
// Parameters:
//   - mcpClientID: The ID of the MCP client
//   - keyType: The type of field ("connection_string", "mcp_header")
//   - headerName: The header name (only used for "mcp_header" keyType)
func (c *Config) cleanupOldMCPEnvVar(mcpClientID string, keyType string, headerName string) {
	for envVar, infos := range c.EnvKeys {
		filteredInfos := make([]configstore.EnvKeyInfo, 0, len(infos))

		for _, info := range infos {
			shouldKeep := true
			// Only consider MCP-related entries (Provider is empty for MCP)
			if info.Provider == "" && string(info.KeyType) == keyType {
				if keyType == "mcp_header" && headerName != "" {
					// For headers, match by client ID and header name
					// ConfigPath format: mcp.client_configs.<id>.headers.<header>
					if strings.Contains(info.ConfigPath, fmt.Sprintf(".headers.%s", headerName)) &&
						strings.Contains(info.ConfigPath, mcpClientID) {
						shouldKeep = false
					}
				}
			}

			if shouldKeep {
				filteredInfos = append(filteredInfos, info)
			}
		}

		if len(filteredInfos) == 0 {
			delete(c.EnvKeys, envVar)
		} else {
			c.EnvKeys[envVar] = filteredInfos
		}
	}
}

// CleanupEnvKeysForKeys removes environment variable entries for specific keys that are being deleted.
// This function targets key-specific environment variables based on key IDs.
//
// Parameters:
//   - provider: Provider name the keys belong to
//   - keysToDelete: List of keys being deleted (uses their IDs to identify env vars to clean up)
func (c *Config) CleanupEnvKeysForKeys(provider schemas.ModelProvider, keysToDelete []schemas.Key) {
	// Create a set of key IDs to delete for efficient lookup
	keyIDsToDelete := make(map[string]bool)
	for _, key := range keysToDelete {
		keyIDsToDelete[key.ID] = true
	}

	// Iterate through all environment variables and remove entries for deleted keys
	for envVar, infos := range c.EnvKeys {
		filteredInfos := make([]configstore.EnvKeyInfo, 0, len(infos))

		for _, info := range infos {
			// Keep entries that either:
			// 1. Don't belong to this provider, OR
			// 2. Don't have a KeyID (MCP), OR
			// 3. Have a KeyID that's not being deleted
			shouldKeep := info.Provider != provider ||
				info.KeyID == "" ||
				!keyIDsToDelete[info.KeyID]

			if shouldKeep {
				filteredInfos = append(filteredInfos, info)
			}
		}

		// Update or delete the environment variable entry
		if len(filteredInfos) == 0 {
			delete(c.EnvKeys, envVar)
		} else {
			c.EnvKeys[envVar] = filteredInfos
		}
	}
}

// CleanupEnvKeysForUpdatedKeys removes environment variable entries for keys that are being updated
// but only for fields where the environment variable reference has actually changed.
// This function is called after the merge to compare final values with original values.
//
// Parameters:
//   - provider: Provider name the keys belong to
//   - keysToUpdate: List of keys being updated
//   - oldKeys: List of original keys before update
//   - mergedKeys: List of final merged keys after update
func (c *Config) CleanupEnvKeysForUpdatedKeys(provider schemas.ModelProvider, keysToUpdate []schemas.Key, oldKeys []schemas.Key, mergedKeys []schemas.Key) {
	// Create maps for efficient lookup
	keysToUpdateMap := make(map[string]schemas.Key)
	for _, key := range keysToUpdate {
		keysToUpdateMap[key.ID] = key
	}

	oldKeysMap := make(map[string]schemas.Key)
	for _, key := range oldKeys {
		oldKeysMap[key.ID] = key
	}

	mergedKeysMap := make(map[string]schemas.Key)
	for _, key := range mergedKeys {
		mergedKeysMap[key.ID] = key
	}

	// Iterate through all environment variables and remove entries only for fields that are changing
	for envVar, infos := range c.EnvKeys {
		filteredInfos := make([]configstore.EnvKeyInfo, 0, len(infos))

		for _, info := range infos {
			// Keep entries that either:
			// 1. Don't belong to this provider, OR
			// 2. Don't have a KeyID (MCP), OR
			// 3. Have a KeyID that's not being updated, OR
			// 4. Have a KeyID that's being updated but the env var reference hasn't changed
			shouldKeep := info.Provider != provider ||
				info.KeyID == "" ||
				keysToUpdateMap[info.KeyID].ID == "" ||
				!c.isEnvVarReferenceChanging(mergedKeysMap[info.KeyID], oldKeysMap[info.KeyID], info.ConfigPath)

			if shouldKeep {
				filteredInfos = append(filteredInfos, info)
			}
		}

		// Update or delete the environment variable entry
		if len(filteredInfos) == 0 {
			delete(c.EnvKeys, envVar)
		} else {
			c.EnvKeys[envVar] = filteredInfos
		}
	}
}

// isEnvVarReferenceChanging checks if an environment variable reference is changing between old and merged key
func (c *Config) isEnvVarReferenceChanging(mergedKey, oldKey schemas.Key, configPath string) bool {
	// Extract the field name from the config path
	// e.g., "providers.vertex.keys[123].vertex_key_config.project_id" -> "project_id"
	pathParts := strings.Split(configPath, ".")
	if len(pathParts) < 2 {
		return false
	}
	fieldName := pathParts[len(pathParts)-1]

	// Get the old and merged values for this field
	oldValue := c.getFieldValue(oldKey, fieldName)
	mergedValue := c.getFieldValue(mergedKey, fieldName)

	// If either value is an env var reference, check if they're different
	oldIsEnvVar := strings.HasPrefix(oldValue, "env.")
	mergedIsEnvVar := strings.HasPrefix(mergedValue, "env.")

	// If both are env vars, check if they reference the same variable
	if oldIsEnvVar && mergedIsEnvVar {
		return oldValue != mergedValue
	}

	// If one is env var and other isn't, or both are different types, it's changing
	return oldIsEnvVar != mergedIsEnvVar || oldValue != mergedValue
}

// getFieldValue extracts the value of a specific field from a key based on the field name
func (c *Config) getFieldValue(key schemas.Key, fieldName string) string {
	switch fieldName {
	case "project_id":
		if key.VertexKeyConfig != nil {
			return key.VertexKeyConfig.ProjectID
		}
	case "project_number":
		if key.VertexKeyConfig != nil {
			return key.VertexKeyConfig.ProjectNumber
		}
	case "region":
		if key.VertexKeyConfig != nil {
			return key.VertexKeyConfig.Region
		}
	case "auth_credentials":
		if key.VertexKeyConfig != nil {
			return key.VertexKeyConfig.AuthCredentials
		}
	case "endpoint":
		if key.AzureKeyConfig != nil {
			return key.AzureKeyConfig.Endpoint
		}
	case "api_version":
		if key.AzureKeyConfig != nil && key.AzureKeyConfig.APIVersion != nil {
			return *key.AzureKeyConfig.APIVersion
		}
	case "access_key":
		if key.BedrockKeyConfig != nil {
			return key.BedrockKeyConfig.AccessKey
		}
	case "secret_key":
		if key.BedrockKeyConfig != nil {
			return key.BedrockKeyConfig.SecretKey
		}
	case "session_token":
		if key.BedrockKeyConfig != nil && key.BedrockKeyConfig.SessionToken != nil {
			return *key.BedrockKeyConfig.SessionToken
		}
	default:
		// For the main API key value
		if fieldName == "value" || strings.Contains(fieldName, "key") {
			return key.Value
		}
	}
	return ""
}

// autoDetectProviders automatically detects common environment variables and sets up providers
// when no configuration file exists. This enables zero-config startup when users have set
// standard environment variables like OPENAI_API_KEY, ANTHROPIC_API_KEY, etc.
//
// Supported environment variables:
//   - OpenAI: OPENAI_API_KEY, OPENAI_KEY
//   - Anthropic: ANTHROPIC_API_KEY, ANTHROPIC_KEY
//   - Mistral: MISTRAL_API_KEY, MISTRAL_KEY
//
// For each detected provider, it creates a default configuration with:
//   - The detected API key with weight 1.0
//   - Empty models list (provider will use default models)
//   - Default concurrency and buffer size settings
func (c *Config) autoDetectProviders(ctx context.Context) {
	// Define common environment variable patterns for each provider
	providerEnvVars := map[schemas.ModelProvider][]string{
		schemas.OpenAI:    {"OPENAI_API_KEY", "OPENAI_KEY"},
		schemas.Anthropic: {"ANTHROPIC_API_KEY", "ANTHROPIC_KEY"},
		schemas.Mistral:   {"MISTRAL_API_KEY", "MISTRAL_KEY"},
	}

	detectedCount := 0

	for provider, envVars := range providerEnvVars {
		for _, envVar := range envVars {
			if apiKey := os.Getenv(envVar); apiKey != "" {
				// Generate a unique ID for the auto-detected key
				keyID := uuid.NewString()

				// Create default provider configuration
				providerConfig := configstore.ProviderConfig{
					Keys: []schemas.Key{
						{
							ID:     keyID,
							Name:   fmt.Sprintf("%s_auto_detected", envVar),
							Value:  apiKey,
							Models: []string{}, // Empty means all supported models
							Weight: 1.0,
						},
					},
					ConcurrencyAndBufferSize: &schemas.DefaultConcurrencyAndBufferSize,
				}

				// Add to providers map
				c.Providers[provider] = providerConfig

				// Track the environment variable
				c.EnvKeys[envVar] = append(c.EnvKeys[envVar], configstore.EnvKeyInfo{
					EnvVar:     envVar,
					Provider:   provider,
					KeyType:    "api_key",
					ConfigPath: fmt.Sprintf("providers.%s.keys[%s]", provider, keyID),
					KeyID:      keyID,
				})

				logger.Info("auto-detected %s provider from environment variable %s", provider, envVar)
				detectedCount++
				break // Only use the first found env var for each provider
			}
		}
	}

	if detectedCount > 0 {
		logger.Info("auto-configured %d provider(s) from environment variables", detectedCount)
		if c.ConfigStore != nil {
			if err := c.ConfigStore.UpdateProvidersConfig(ctx, c.Providers); err != nil {
				logger.Error("failed to update providers in store: %v", err)
			}
		}
	}
}

// processAzureKeyConfigEnvVars processes environment variables in Azure key configuration
func (c *Config) processAzureKeyConfigEnvVars(key *schemas.Key, provider schemas.ModelProvider, newEnvKeys map[string]struct{}) error {
	azureConfig := key.AzureKeyConfig

	// Process Endpoint
	processedEndpoint, envVar, err := c.processEnvValue(azureConfig.Endpoint)
	if err != nil {
		return err
	}
	if envVar != "" {
		newEnvKeys[envVar] = struct{}{}
		c.EnvKeys[envVar] = append(c.EnvKeys[envVar], configstore.EnvKeyInfo{
			EnvVar:     envVar,
			Provider:   provider,
			KeyType:    "azure_config",
			ConfigPath: fmt.Sprintf("providers.%s.keys[%s].azure_key_config.endpoint", provider, key.ID),
			KeyID:      key.ID,
		})
	}
	azureConfig.Endpoint = processedEndpoint

	// Process APIVersion if present
	if azureConfig.APIVersion != nil {
		processedAPIVersion, envVar, err := c.processEnvValue(*azureConfig.APIVersion)
		if err != nil {
			return err
		}
		if envVar != "" {
			newEnvKeys[envVar] = struct{}{}
			c.EnvKeys[envVar] = append(c.EnvKeys[envVar], configstore.EnvKeyInfo{
				EnvVar:     envVar,
				Provider:   provider,
				KeyType:    "azure_config",
				ConfigPath: fmt.Sprintf("providers.%s.keys[%s].azure_key_config.api_version", provider, key.ID),
				KeyID:      key.ID,
			})
		}
		azureConfig.APIVersion = &processedAPIVersion
	}

	return nil
}

// processVertexKeyConfigEnvVars processes environment variables in Vertex key configuration
func (c *Config) processVertexKeyConfigEnvVars(key *schemas.Key, provider schemas.ModelProvider, newEnvKeys map[string]struct{}) error {
	vertexConfig := key.VertexKeyConfig

	// Process ProjectID
	processedProjectID, envVar, err := c.processEnvValue(vertexConfig.ProjectID)
	if err != nil {
		return err
	}
	if envVar != "" {
		newEnvKeys[envVar] = struct{}{}
		c.EnvKeys[envVar] = append(c.EnvKeys[envVar], configstore.EnvKeyInfo{
			EnvVar:     envVar,
			Provider:   provider,
			KeyType:    "vertex_config",
			ConfigPath: fmt.Sprintf("providers.%s.keys[%s].vertex_key_config.project_id", provider, key.ID),
			KeyID:      key.ID,
		})
	}
	vertexConfig.ProjectID = processedProjectID

	// Process ProjectNumber
	processedProjectNumber, envVar, err := c.processEnvValue(vertexConfig.ProjectNumber)
	if err != nil {
		return err
	}
	if envVar != "" {
		newEnvKeys[envVar] = struct{}{}
		c.EnvKeys[envVar] = append(c.EnvKeys[envVar], configstore.EnvKeyInfo{
			EnvVar:     envVar,
			Provider:   provider,
			KeyType:    "vertex_config",
			ConfigPath: fmt.Sprintf("providers.%s.keys[%s].vertex_key_config.project_number", provider, key.ID),
			KeyID:      key.ID,
		})
	}
	vertexConfig.ProjectNumber = processedProjectNumber

	// Process Region
	processedRegion, envVar, err := c.processEnvValue(vertexConfig.Region)
	if err != nil {
		return err
	}
	if envVar != "" {
		newEnvKeys[envVar] = struct{}{}
		c.EnvKeys[envVar] = append(c.EnvKeys[envVar], configstore.EnvKeyInfo{
			EnvVar:     envVar,
			Provider:   provider,
			KeyType:    "vertex_config",
			ConfigPath: fmt.Sprintf("providers.%s.keys[%s].vertex_key_config.region", provider, key.ID),
			KeyID:      key.ID,
		})
	}
	vertexConfig.Region = processedRegion

	// Process AuthCredentials
	processedAuthCredentials, envVar, err := c.processEnvValue(vertexConfig.AuthCredentials)
	if err != nil {
		return err
	}
	if envVar != "" {
		newEnvKeys[envVar] = struct{}{}
		c.EnvKeys[envVar] = append(c.EnvKeys[envVar], configstore.EnvKeyInfo{
			EnvVar:     envVar,
			Provider:   provider,
			KeyType:    "vertex_config",
			ConfigPath: fmt.Sprintf("providers.%s.keys[%s].vertex_key_config.auth_credentials", provider, key.ID),
			KeyID:      key.ID,
		})
	}
	vertexConfig.AuthCredentials = processedAuthCredentials

	return nil
}

// processBedrockKeyConfigEnvVars processes environment variables in Bedrock key configuration
func (c *Config) processBedrockKeyConfigEnvVars(key *schemas.Key, provider schemas.ModelProvider, newEnvKeys map[string]struct{}) error {
	bedrockConfig := key.BedrockKeyConfig

	// Process AccessKey
	processedAccessKey, envVar, err := c.processEnvValue(bedrockConfig.AccessKey)
	if err != nil {
		return err
	}
	if envVar != "" {
		newEnvKeys[envVar] = struct{}{}
		c.EnvKeys[envVar] = append(c.EnvKeys[envVar], configstore.EnvKeyInfo{
			EnvVar:     envVar,
			Provider:   provider,
			KeyType:    "bedrock_config",
			ConfigPath: fmt.Sprintf("providers.%s.keys[%s].bedrock_key_config.access_key", provider, key.ID),
			KeyID:      key.ID,
		})
	}
	bedrockConfig.AccessKey = processedAccessKey

	// Process SecretKey
	processedSecretKey, envVar, err := c.processEnvValue(bedrockConfig.SecretKey)
	if err != nil {
		return err
	}
	if envVar != "" {
		newEnvKeys[envVar] = struct{}{}
		c.EnvKeys[envVar] = append(c.EnvKeys[envVar], configstore.EnvKeyInfo{
			EnvVar:     envVar,
			Provider:   provider,
			KeyType:    "bedrock_config",
			ConfigPath: fmt.Sprintf("providers.%s.keys[%s].bedrock_key_config.secret_key", provider, key.ID),
			KeyID:      key.ID,
		})
	}
	bedrockConfig.SecretKey = processedSecretKey

	// Process SessionToken if present
	if bedrockConfig.SessionToken != nil {
		processedSessionToken, envVar, err := c.processEnvValue(*bedrockConfig.SessionToken)
		if err != nil {
			return err
		}
		if envVar != "" {
			newEnvKeys[envVar] = struct{}{}
			c.EnvKeys[envVar] = append(c.EnvKeys[envVar], configstore.EnvKeyInfo{
				EnvVar:     envVar,
				Provider:   provider,
				KeyType:    "bedrock_config",
				ConfigPath: fmt.Sprintf("providers.%s.keys[%s].bedrock_key_config.session_token", provider, key.ID),
				KeyID:      key.ID,
			})
		}
		bedrockConfig.SessionToken = &processedSessionToken
	}

	// Process Region if present
	if bedrockConfig.Region != nil {
		processedRegion, envVar, err := c.processEnvValue(*bedrockConfig.Region)
		if err != nil {
			return err
		}
		if envVar != "" {
			newEnvKeys[envVar] = struct{}{}
			c.EnvKeys[envVar] = append(c.EnvKeys[envVar], configstore.EnvKeyInfo{
				EnvVar:     envVar,
				Provider:   provider,
				KeyType:    "bedrock_config",
				ConfigPath: fmt.Sprintf("providers.%s.keys[%s].bedrock_key_config.region", provider, key.ID),
				KeyID:      key.ID,
			})
		}
		bedrockConfig.Region = &processedRegion
	}

	// Process ARN if present
	if bedrockConfig.ARN != nil {
		processedARN, envVar, err := c.processEnvValue(*bedrockConfig.ARN)
		if err != nil {
			return err
		}
		if envVar != "" {
			newEnvKeys[envVar] = struct{}{}
			c.EnvKeys[envVar] = append(c.EnvKeys[envVar], configstore.EnvKeyInfo{
				EnvVar:     envVar,
				Provider:   provider,
				KeyType:    "bedrock_config",
				ConfigPath: fmt.Sprintf("providers.%s.keys[%s].bedrock_key_config.arn", provider, key.ID),
				KeyID:      key.ID,
			})
		}
		bedrockConfig.ARN = &processedARN
	}

	return nil
}

// GetVectorStoreConfigRedacted retrieves the vector store configuration with password redacted for safe external exposure
func (c *Config) GetVectorStoreConfigRedacted(ctx context.Context) (*vectorstore.Config, error) {
	var err error
	var vectorStoreConfig *vectorstore.Config
	if c.ConfigStore != nil {
		vectorStoreConfig, err = c.ConfigStore.GetVectorStoreConfig(ctx)
		if err != nil {
			return nil, fmt.Errorf("failed to get vector store config: %w", err)
		}
	}
	if vectorStoreConfig == nil {
		return nil, nil
	}
	if vectorStoreConfig.Type == vectorstore.VectorStoreTypeWeaviate {
		weaviateConfig, ok := vectorStoreConfig.Config.(*vectorstore.WeaviateConfig)
		if !ok {
			return nil, fmt.Errorf("failed to cast vector store config to weaviate config")
		}
		// Create a copy to avoid modifying the original
		redactedWeaviateConfig := *weaviateConfig
		// Redact password if it exists
		if redactedWeaviateConfig.APIKey != "" {
			redactedWeaviateConfig.APIKey = RedactKey(redactedWeaviateConfig.APIKey)
		}
		redactedVectorStoreConfig := *vectorStoreConfig
		redactedVectorStoreConfig.Config = &redactedWeaviateConfig
		return &redactedVectorStoreConfig, nil
	}
	return nil, nil
}

// ValidateCustomProvider validates the custom provider configuration
func ValidateCustomProvider(config configstore.ProviderConfig, provider schemas.ModelProvider) error {
	if config.CustomProviderConfig == nil {
		return nil
	}

	if bifrost.IsStandardProvider(provider) {
		return fmt.Errorf("custom provider validation failed: cannot be created on standard providers: %s", provider)
	}

	cpc := config.CustomProviderConfig

	// Validate base provider type
	if cpc.BaseProviderType == "" {
		return fmt.Errorf("custom provider validation failed: base_provider_type is required")
	}

	// Check if base provider is a supported base provider
	if !bifrost.IsSupportedBaseProvider(cpc.BaseProviderType) {
		return fmt.Errorf("custom provider validation failed: unsupported base_provider_type: %s", cpc.BaseProviderType)
	}

	// Reject Bedrock providers with IsKeyLess=true
	if cpc.BaseProviderType == schemas.Bedrock && cpc.IsKeyLess {
		return fmt.Errorf("custom provider validation failed: Bedrock providers cannot be keyless (is_key_less=true)")
	}

	return nil
}

// ValidateCustomProviderUpdate validates that immutable fields in CustomProviderConfig are not changed during updates
func ValidateCustomProviderUpdate(newConfig, existingConfig configstore.ProviderConfig, provider schemas.ModelProvider) error {
	// If neither config has CustomProviderConfig, no validation needed
	if newConfig.CustomProviderConfig == nil && existingConfig.CustomProviderConfig == nil {
		return nil
	}

	// If new config doesn't have CustomProviderConfig but existing does, return an error
	if newConfig.CustomProviderConfig == nil {
		return fmt.Errorf("custom_provider_config cannot be removed after creation for provider %s", provider)
	}

	// If existing config doesn't have CustomProviderConfig but new one does, that's fine (adding it)
	if existingConfig.CustomProviderConfig == nil {
		return ValidateCustomProvider(newConfig, provider)
	}

	// Both configs have CustomProviderConfig, validate immutable fields
	newCPC := newConfig.CustomProviderConfig
	existingCPC := existingConfig.CustomProviderConfig

	// CustomProviderKey is internally set and immutable, no validation needed

	// Check if BaseProviderType is being changed
	if newCPC.BaseProviderType != existingCPC.BaseProviderType {
		return fmt.Errorf("provider %s: base_provider_type cannot be changed from %s to %s after creation",
			provider, existingCPC.BaseProviderType, newCPC.BaseProviderType)
	}

	// Validate the new config (this will catch Bedrock+IsKeyLess configurations)
	if err := ValidateCustomProvider(newConfig, provider); err != nil {
		return err
	}

	return nil
}

func (c *Config) AddProviderKeysToSemanticCacheConfig(config *schemas.PluginConfig) error {
	if config.Name != semanticcache.PluginName {
		return nil
	}

	// Check if config.Config exists
	if config.Config == nil {
		return fmt.Errorf("semantic_cache plugin config is nil")
	}

	// Type assert config.Config to map[string]interface{}
	configMap, ok := config.Config.(map[string]interface{})
	if !ok {
		return fmt.Errorf("semantic_cache plugin config must be a map, got %T", config.Config)
	}

	// Check if provider key exists and is a string
	providerVal, exists := configMap["provider"]
	if !exists {
		return fmt.Errorf("semantic_cache plugin missing required 'provider' field")
	}

	provider, ok := providerVal.(string)
	if !ok {
		return fmt.Errorf("semantic_cache plugin 'provider' field must be a string, got %T", providerVal)
	}

	if provider == "" {
		return fmt.Errorf("semantic_cache plugin 'provider' field cannot be empty")
	}

	keys, err := c.GetProviderConfigRaw(schemas.ModelProvider(provider))
	if err != nil {
		return fmt.Errorf("failed to get provider config for %s: %w", provider, err)
	}

	configMap["keys"] = keys.Keys

	return nil
}

func (c *Config) RemoveProviderKeysFromSemanticCacheConfig(config *configstoreTables.TablePlugin) error {
	if config.Name != semanticcache.PluginName {
		return nil
	}

	// Check if config.Config exists
	if config.Config == nil {
		return fmt.Errorf("semantic_cache plugin config is nil")
	}

	// Type assert config.Config to map[string]interface{}
	configMap, ok := config.Config.(map[string]interface{})
	if !ok {
		return fmt.Errorf("semantic_cache plugin config must be a map, got %T", config.Config)
	}

	configMap["keys"] = []schemas.Key{}

	config.Config = configMap

	return nil
}

func DeepCopy[T any](in T) (T, error) {
	var out T
	b, err := json.Marshal(in)
	if err != nil {
		return out, err
	}
	err = json.Unmarshal(b, &out)
	return out, err
}<|MERGE_RESOLUTION|>--- conflicted
+++ resolved
@@ -460,7 +460,6 @@
 
 		// Merge with config file if present
 		if configData.Client != nil {
-<<<<<<< HEAD
 			logger.Debug("merging client config from config file with store")
 			// DB takes priority, but fill in empty/zero values from config file
 			if config.ClientConfig.InitialPoolSize == 0 && configData.Client.InitialPoolSize != 0 {
@@ -503,9 +502,6 @@
 			if config.ClientConfig.MCPToolExecutionTimeout == 0 && configData.Client.MCPToolExecutionTimeout != 0 {
 				config.ClientConfig.MCPToolExecutionTimeout = configData.Client.MCPToolExecutionTimeout
 			}
-=======
-			mergeClientConfig(&config.ClientConfig, configData.Client)
->>>>>>> 0fdec6e5
 			// Update store with merged config
 			if config.ConfigStore != nil {
 				logger.Debug("updating merged client config in store")
