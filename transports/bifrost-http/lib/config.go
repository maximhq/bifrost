--- conflicted
+++ resolved
@@ -46,12 +46,11 @@
 	MaxRetryBackoff = 1000000 * time.Millisecond // Maximum retry backoff: 1000000ms (1000 seconds)
 )
 
-<<<<<<< HEAD
 const (
 	DBLookupMaxRetries = 5
 	DBLookupDelay      = 1 * time.Second
 )
-=======
+
 // getWeight safely dereferences a *float64 weight pointer, returning 1.0 as default if nil.
 // This allows distinguishing between "not set" (nil -> 1.0) and "explicitly set to 0" (0.0).
 func getWeight(w *float64) float64 {
@@ -60,7 +59,6 @@
 	}
 	return *w
 }
->>>>>>> 1eb82ea0
 
 // ConfigData represents the configuration data for the Bifrost HTTP transport.
 // It contains the client configuration, provider configurations, MCP configuration,
@@ -2649,7 +2647,7 @@
 			models := key.Models
 			if models == nil {
 				models = []string{}
-			}			
+			}
 			keys = append(keys, configstoreTables.TableKey{
 				KeyID:    key.ID,
 				Name:     key.Name,
