--- conflicted
+++ resolved
@@ -4,11 +4,8 @@
 // The HTTP service provides three main endpoints:
 //   - /v1/text/completions: For text completion requests
 //   - /v1/chat/completions: For chat completion requests
-<<<<<<< HEAD
 //   - /v1/embeddings: For text embedding requests
-=======
 //   - /v1/mcp/tool/execute: For MCP tool execution requests
->>>>>>> a77be512
 //
 // Configuration is handled through a JSON config file and environment variables:
 //   - Use -config flag to specify the config file location
@@ -231,13 +228,12 @@
 		handleCompletion(ctx, client, true)
 	})
 
-<<<<<<< HEAD
 	r.POST("/v1/embeddings", func(ctx *fasthttp.RequestCtx) {
 		handleEmbedding(ctx, client)
-=======
+	})
+
 	r.POST("/v1/mcp/tool/execute", func(ctx *fasthttp.RequestCtx) {
 		handleMCPToolExecution(ctx, client)
->>>>>>> a77be512
 	})
 
 	for _, extension := range extensions {
@@ -351,8 +347,48 @@
 
 	ctx.SetStatusCode(fasthttp.StatusOK)
 	ctx.SetContentType("application/json")
-<<<<<<< HEAD
-	json.NewEncoder(ctx).Encode(resp)
+	if encodeErr := json.NewEncoder(ctx).Encode(resp); encodeErr != nil {
+		ctx.SetStatusCode(fasthttp.StatusInternalServerError)
+		ctx.SetBodyString(fmt.Sprintf("failed to encode response: %v", encodeErr))
+	}
+}
+
+func handleMCPToolExecution(ctx *fasthttp.RequestCtx, client *bifrost.Bifrost) {
+	var req schemas.ToolCall
+	if err := json.Unmarshal(ctx.PostBody(), &req); err != nil {
+		ctx.SetStatusCode(fasthttp.StatusBadRequest)
+		ctx.SetBodyString(fmt.Sprintf("invalid request format: %v", err))
+		return
+	}
+
+	bifrostCtx := lib.ConvertToBifrostContext(ctx)
+
+	resp, bifrostErr := client.ExecuteMCPTool(*bifrostCtx, req)
+	if bifrostErr != nil {
+		handleBifrostError(ctx, bifrostErr)
+		return
+	}
+
+	ctx.SetStatusCode(fasthttp.StatusOK)
+	ctx.SetContentType("application/json")
+	if encodeErr := json.NewEncoder(ctx).Encode(resp); encodeErr != nil {
+		ctx.SetStatusCode(fasthttp.StatusInternalServerError)
+		ctx.SetBodyString(fmt.Sprintf("failed to encode response: %v", encodeErr))
+	}
+}
+
+func handleBifrostError(ctx *fasthttp.RequestCtx, bifrostErr *schemas.BifrostError) {
+	if bifrostErr.StatusCode != nil {
+		ctx.SetStatusCode(*bifrostErr.StatusCode)
+	} else {
+		ctx.SetStatusCode(fasthttp.StatusInternalServerError)
+	}
+
+	ctx.SetContentType("application/json")
+	if encodeErr := json.NewEncoder(ctx).Encode(bifrostErr); encodeErr != nil {
+		ctx.SetStatusCode(fasthttp.StatusInternalServerError)
+		ctx.SetBodyString(fmt.Sprintf("failed to encode error response: %v", encodeErr))
+	}
 }
 
 // handleEmbedding processes embedding requests.
@@ -370,23 +406,12 @@
 // 5. Handles any errors and formats the response
 func handleEmbedding(ctx *fasthttp.RequestCtx, client *bifrost.Bifrost) {
 	var req EmbeddingRequest
-=======
-	if encodeErr := json.NewEncoder(ctx).Encode(resp); encodeErr != nil {
-		ctx.SetStatusCode(fasthttp.StatusInternalServerError)
-		ctx.SetBodyString(fmt.Sprintf("failed to encode response: %v", encodeErr))
-	}
-}
-
-func handleMCPToolExecution(ctx *fasthttp.RequestCtx, client *bifrost.Bifrost) {
-	var req schemas.ToolCall
->>>>>>> a77be512
 	if err := json.Unmarshal(ctx.PostBody(), &req); err != nil {
 		ctx.SetStatusCode(fasthttp.StatusBadRequest)
 		ctx.SetBodyString(fmt.Sprintf("invalid request format: %v", err))
 		return
 	}
 
-<<<<<<< HEAD
 	if req.Provider == "" {
 		ctx.SetStatusCode(fasthttp.StatusBadRequest)
 		ctx.SetBodyString("Provider is required")
@@ -447,34 +472,4 @@
 	ctx.SetStatusCode(fasthttp.StatusOK)
 	ctx.SetContentType("application/json")
 	json.NewEncoder(ctx).Encode(resp)
-=======
-	bifrostCtx := lib.ConvertToBifrostContext(ctx)
-
-	resp, bifrostErr := client.ExecuteMCPTool(*bifrostCtx, req)
-	if bifrostErr != nil {
-		handleBifrostError(ctx, bifrostErr)
-		return
-	}
-
-	ctx.SetStatusCode(fasthttp.StatusOK)
-	ctx.SetContentType("application/json")
-	if encodeErr := json.NewEncoder(ctx).Encode(resp); encodeErr != nil {
-		ctx.SetStatusCode(fasthttp.StatusInternalServerError)
-		ctx.SetBodyString(fmt.Sprintf("failed to encode response: %v", encodeErr))
-	}
-}
-
-func handleBifrostError(ctx *fasthttp.RequestCtx, bifrostErr *schemas.BifrostError) {
-	if bifrostErr.StatusCode != nil {
-		ctx.SetStatusCode(*bifrostErr.StatusCode)
-	} else {
-		ctx.SetStatusCode(fasthttp.StatusInternalServerError)
-	}
-
-	ctx.SetContentType("application/json")
-	if encodeErr := json.NewEncoder(ctx).Encode(bifrostErr); encodeErr != nil {
-		ctx.SetStatusCode(fasthttp.StatusInternalServerError)
-		ctx.SetBodyString(fmt.Sprintf("failed to encode error response: %v", encodeErr))
-	}
->>>>>>> a77be512
 }