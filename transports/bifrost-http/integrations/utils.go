// Package integrations provides a generic router framework for handling different LLM provider APIs.
//
// CENTRALIZED STREAMING ARCHITECTURE:
//
// This package implements a centralized streaming approach where all stream handling logic
// is consolidated in the GenericRouter, eliminating the need for provider-specific StreamHandler
// implementations. The key components are:
//
// 1. StreamConfig: Defines streaming configuration for each route, including:
//   - ResponseConverter: Converts BifrostResponse to provider-specific streaming format
//   - ErrorConverter: Converts BifrostError to provider-specific streaming error format
//
// 2. Centralized Stream Processing: The GenericRouter handles all streaming logic:
//   - SSE header management
//   - Stream channel processing
//   - Error handling and conversion
//   - Response formatting and flushing
//   - Stream closure (handled automatically by provider implementation)
//
// 3. Provider-Specific Type Conversion: Integration types.go files only handle type conversion:
//   - Derive{Provider}StreamFromBifrostResponse: Convert responses to streaming format
//   - Derive{Provider}StreamFromBifrostError: Convert errors to streaming error format
//
// BENEFITS:
// - Eliminates code duplication across provider-specific stream handlers
// - Centralizes streaming logic for consistency and maintainability
// - Separates concerns: routing logic vs type conversion
// - Automatic stream closure management by provider implementations
// - Consistent error handling across all providers
//
// USAGE EXAMPLE:
//
//	routes := []RouteConfig{
//	  {
//	    Path: "/openai/chat/completions",
//	    Method: "POST",
//	    // ... other configs ...
//	    StreamConfig: &StreamConfig{
//	      ResponseConverter: func(resp *schemas.BifrostResponse) (interface{}, error) {
//	        return DeriveOpenAIStreamFromBifrostResponse(resp), nil
//	      },
//	      ErrorConverter: func(err *schemas.BifrostError) interface{} {
//	        return DeriveOpenAIStreamFromBifrostError(err)
//	      },
//	    },
//	  },
//	}
package integrations

import (
	"bufio"
	"context"
	"encoding/json"
	"fmt"
	"log"
<<<<<<< HEAD
	"net/http"
	"regexp"
=======
	"reflect"
>>>>>>> cc72b8ea
	"strconv"
	"strings"

	"github.com/fasthttp/router"
	bifrost "github.com/maximhq/bifrost/core"
	"github.com/maximhq/bifrost/core/schemas"
	"github.com/maximhq/bifrost/transports/bifrost-http/lib"
	"github.com/valyala/fasthttp"
)

// ExtensionRouter defines the interface that all integration routers must implement
// to register their routes with the main HTTP router.
type ExtensionRouter interface {
	RegisterRoutes(r *router.Router)
}

// StreamingRequest interface for requests that support streaming
type StreamingRequest interface {
	IsStreamingRequested() bool
}

// RequestConverter is a function that converts integration-specific requests to Bifrost format.
// It takes the parsed request object and returns a BifrostRequest ready for processing.
type RequestConverter func(req interface{}) (*schemas.BifrostRequest, error)

// ResponseConverter is a function that converts Bifrost responses to integration-specific format.
// It takes a BifrostResponse and returns the format expected by the specific integration.
type ResponseConverter func(*schemas.BifrostResponse) (interface{}, error)

// StreamResponseConverter is a function that converts Bifrost responses to integration-specific streaming format.
// It takes a BifrostResponse and returns the streaming format expected by the specific integration.
type StreamResponseConverter func(*schemas.BifrostResponse) (interface{}, error)

// ErrorConverter is a function that converts BifrostError to integration-specific format.
// It takes a BifrostError and returns the format expected by the specific integration.
type ErrorConverter func(*schemas.BifrostError) interface{}

// StreamErrorConverter is a function that converts BifrostError to integration-specific streaming error format.
// It takes a BifrostError and returns the streaming error format expected by the specific integration.
type StreamErrorConverter func(*schemas.BifrostError) interface{}

// RequestParser is a function that handles custom request body parsing.
// It replaces the default JSON parsing when configured (e.g., for multipart/form-data).
// The parser should populate the provided request object from the fasthttp context.
// If it returns an error, the request processing stops.
type RequestParser func(ctx *fasthttp.RequestCtx, req interface{}) error

// PreRequestCallback is called after parsing the request but before processing through Bifrost.
// It can be used to modify the request object (e.g., extract model from URL parameters)
// or perform validation. If it returns an error, the request processing stops.
type PreRequestCallback func(ctx *fasthttp.RequestCtx, req interface{}) error

// PostRequestCallback is called after processing the request but before sending the response.
// It can be used to modify the response or perform additional logging/metrics.
// If it returns an error, an error response is sent instead of the success response.
type PostRequestCallback func(ctx *fasthttp.RequestCtx, req interface{}, resp *schemas.BifrostResponse) error

// StreamConfig defines streaming-specific configuration for an integration
//
// SSE FORMAT BEHAVIOR:
//
// The ResponseConverter and ErrorConverter functions in StreamConfig can return either:
//
// 1. OBJECTS (interface{} that's not a string):
//   - Will be JSON marshaled and sent as standard SSE: data: {json}\n\n
//   - Use this for most providers (OpenAI, Google, etc.)
//   - Example: return map[string]interface{}{"delta": {"content": "hello"}}
//   - Result: data: {"delta":{"content":"hello"}}\n\n
//
// 2. STRINGS:
//   - Will be sent directly as-is without any modification
//   - Use this for providers requiring custom SSE event types (Anthropic, etc.)
//   - Example: return "event: content_block_delta\ndata: {\"type\":\"text\"}\n\n"
//   - Result: event: content_block_delta
//     data: {"type":"text"}
//
// Choose the appropriate return type based on your provider's SSE specification.
type StreamConfig struct {
	ResponseConverter StreamResponseConverter // Function to convert BifrostResponse to streaming format
	ErrorConverter    StreamErrorConverter    // Function to convert BifrostError to streaming error format
}

// RouteConfig defines the configuration for a single route in an integration.
// It specifies the path, method, and handlers for request/response conversion.
type RouteConfig struct {
	Path                   string              // HTTP path pattern (e.g., "/openai/v1/chat/completions")
	Method                 string              // HTTP method (POST, GET, PUT, DELETE)
	GetRequestTypeInstance func() interface{}  // Factory function to create request instance (SHOULD NOT BE NIL)
	RequestParser          RequestParser       // Optional: custom request parsing (e.g., multipart/form-data)
	RequestConverter       RequestConverter    // Function to convert request to BifrostRequest (SHOULD NOT BE NIL)
	ResponseConverter      ResponseConverter   // Function to convert BifrostResponse to integration format (SHOULD NOT BE NIL)
	ErrorConverter         ErrorConverter      // Function to convert BifrostError to integration format (SHOULD NOT BE NIL)
	StreamConfig           *StreamConfig       // Optional: Streaming configuration (if nil, streaming not supported)
	PreCallback            PreRequestCallback  // Optional: called after parsing but before Bifrost processing
	PostCallback           PostRequestCallback // Optional: called after request processing
}

// GenericRouter provides a reusable router implementation for all integrations.
// It handles the common flow of: parse request → convert to Bifrost → execute → convert response.
// Integration-specific logic is handled through the RouteConfig callbacks and converters.
type GenericRouter struct {
	client       *bifrost.Bifrost // Bifrost client for executing requests
	handlerStore lib.HandlerStore // Config provider for the router
	routes       []RouteConfig    // List of route configurations
}

// NewGenericRouter creates a new generic router with the given bifrost client and route configurations.
// Each integration should create their own routes and pass them to this constructor.
func NewGenericRouter(client *bifrost.Bifrost, handlerStore lib.HandlerStore, routes []RouteConfig) *GenericRouter {
	return &GenericRouter{
		client:       client,
		handlerStore: handlerStore,
		routes:       routes,
	}
}

// RegisterRoutes registers all configured routes on the given fasthttp router.
// This method implements the ExtensionRouter interface.
func (g *GenericRouter) RegisterRoutes(r *router.Router) {
	for _, route := range g.routes {
		// Validate route configuration at startup to fail fast
		if route.GetRequestTypeInstance == nil {
			log.Println("[WARN] route configuration is invalid: GetRequestTypeInstance cannot be nil for route " + route.Path)
			continue
		}
		if route.RequestConverter == nil {
			log.Println("[WARN] route configuration is invalid: RequestConverter cannot be nil for route " + route.Path)
			continue
		}
		if route.ResponseConverter == nil {
			log.Println("[WARN] route configuration is invalid: ResponseConverter cannot be nil for route " + route.Path)
			continue
		}
		if route.ErrorConverter == nil {
			log.Println("[WARN] route configuration is invalid: ErrorConverter cannot be nil for route " + route.Path)
			continue
		}

		// Test that GetRequestTypeInstance returns a valid instance
		if testInstance := route.GetRequestTypeInstance(); testInstance == nil {
			log.Println("[WARN] route configuration is invalid: GetRequestTypeInstance returned nil for route " + route.Path)
			continue
		}

		handler := g.createHandler(route)
		switch strings.ToUpper(route.Method) {
		case fasthttp.MethodPost:
			r.POST(route.Path, handler)
		case fasthttp.MethodGet:
			r.GET(route.Path, handler)
		case fasthttp.MethodPut:
			r.PUT(route.Path, handler)
		case fasthttp.MethodDelete:
			r.DELETE(route.Path, handler)
		default:
			r.POST(route.Path, handler) // Default to POST
		}
	}
}

// isAPIKeyAuth checks if the request uses standard API key authentication.
// Returns true for API key auth (x-api-key header), false for OAuth (Bearer sk-ant-oat*).
// This is required for Claude Code specifically, which may use OAuth authentication.
// Default behavior is to assume API mode when neither x-api-key nor OAuth token is present.
func isAPIKeyAuth(ctx *fasthttp.RequestCtx) bool {
	// If x-api-key header is present - this is definitely API mode
	if apiKey := string(ctx.Request.Header.Peek("x-api-key")); apiKey != "" {
		return true
	}

	// Check for OAuth token in Authorization header
	if authHeader := string(ctx.Request.Header.Peek("Authorization")); authHeader != "" {
		if strings.HasPrefix(strings.ToLower(authHeader), "bearer sk-ant-oat") {
			return false // OAuth mode, NOT API
		}
	}

	// Default to API mode
	return true
}

// isAnthropicRequest checks if the request is targeting an Anthropic endpoint.
// This is used to determine if we need to preserve the raw request for potential passthrough.
func isAnthropicRequest(ctx *fasthttp.RequestCtx) bool {
	path := string(ctx.Path())
	return strings.Contains(path, "/anthropic/") || strings.Contains(path, "/v1/messages")
}

// extractHeaders converts fasthttp headers to a map for passthrough mode.
// This preserves all original headers for the anthropic_passthrough provider.
func extractHeaders(ctx *fasthttp.RequestCtx) map[string]string {
	headers := make(map[string]string)
	for key, value := range ctx.Request.Header.All() {
		headers[string(key)] = string(value)
	}
	return headers
}

// createHandler creates a fasthttp handler for the given route configuration.
// The handler follows this flow:
// 1. Parse JSON request body into the configured request type (for methods that expect bodies)
// 2. Execute pre-callback (if configured) for request modification/validation
// 3. Convert request to BifrostRequest using the configured converter
// 4. Execute the request through Bifrost (streaming or non-streaming)
// 5. Execute post-callback (if configured) for response modification
// 6. Convert and send the response using the configured response converter
func (g *GenericRouter) createHandler(config RouteConfig) fasthttp.RequestHandler {
	return func(ctx *fasthttp.RequestCtx) {
		// Parse request body into the integration-specific request type
		// Note: config validation is performed at startup in RegisterRoutes
		req := config.GetRequestTypeInstance()

		method := string(ctx.Method())

		var body []byte
		var originalHeaders map[string]string
		var originalPath string

		// Parse request body based on configuration
		if method != fasthttp.MethodGet && method != fasthttp.MethodDelete {

			body = ctx.Request.Body()

			// If this is an Anthropic request with OAuth, preserve headers and path for passthrough
			if isAnthropicRequest(ctx) && !isAPIKeyAuth(ctx) {
				originalHeaders = extractHeaders(ctx)
				// Extract the original path, removing the /anthropic prefix
				fullPath := string(ctx.Path())

				if strings.HasPrefix(fullPath, "/anthropic") {
					originalPath = strings.TrimPrefix(fullPath, "/anthropic")
				} else {
					originalPath = fullPath
				}

				// Preserve query string if present
				if queryString := string(ctx.URI().QueryString()); queryString != "" {
					originalPath += "?" + queryString
				}
			}

			if config.RequestParser != nil {
				// Use custom parser (e.g., for multipart/form-data)
				if err := config.RequestParser(ctx, req); err != nil {
					g.sendError(ctx, config.ErrorConverter, newBifrostError(err, "failed to parse request"))
					return
				}
			} else {
				// Use default JSON parsing
				if len(body) > 0 {
					if err := json.Unmarshal(body, req); err != nil {
						g.sendError(ctx, config.ErrorConverter, newBifrostError(err, "Invalid JSON"))
						return
					}
				}
			}
		}

		// Execute pre-request callback if configured
		// This is typically used for extracting data from URL parameters
		// or performing request validation after parsing
		if config.PreCallback != nil {
			if err := config.PreCallback(ctx, req); err != nil {
				g.sendError(ctx, config.ErrorConverter, newBifrostError(err, "failed to execute pre-request callback: "+err.Error()))
				return
			}
		}

		// Convert the integration-specific request to Bifrost format
		bifrostReq, err := config.RequestConverter(req)
		if err != nil {
			g.sendError(ctx, config.ErrorConverter, newBifrostError(err, "failed to convert request to Bifrost format"))
			return
		}
		if bifrostReq == nil {
			g.sendError(ctx, config.ErrorConverter, newBifrostError(nil, "Invalid request"))
			return
		}

		// Extract and parse fallbacks from the request if present
		if err := g.extractAndParseFallbacks(req, bifrostReq); err != nil {
			g.sendError(ctx, config.ErrorConverter, newBifrostError(err, "failed to parse fallbacks: "+err.Error()))
			return
		}
		// Auto-detect auth mode for Anthropic: API keys use standard provider,
		// OAuth tokens (sk-ant-oat-*) use passthrough to preserve request structure
		if bifrostReq.Provider == schemas.Anthropic {
			// Switch to passthrough provider if NOT API key auth (i.e., OAuth)
			if !isAPIKeyAuth(ctx) {
				bifrostReq.Provider = schemas.AnthropicPassthrough
			}
		}

		// Check if streaming is requested
		isStreaming := false
		if streamingReq, ok := req.(StreamingRequest); ok {
			isStreaming = streamingReq.IsStreamingRequested()
		}

		// Execute the request through Bifrost
		bifrostCtx := lib.ConvertToBifrostContext(ctx, g.handlerStore.ShouldAllowDirectKeys())

		if ctx.UserValue(string(schemas.BifrostContextKeyDirectKey)) != nil {
			key, ok := ctx.UserValue(string(schemas.BifrostContextKeyDirectKey)).(schemas.Key)
			if ok {
				*bifrostCtx = context.WithValue(*bifrostCtx, schemas.BifrostContextKeyDirectKey, key)
			}
		}

		if bifrostReq.Provider == schemas.AnthropicPassthrough && len(body) > 0 {
			*bifrostCtx = context.WithValue(*bifrostCtx, schemas.BifrostContextKeyOriginalRequest, json.RawMessage(body))
			if originalHeaders != nil {
				*bifrostCtx = context.WithValue(*bifrostCtx, schemas.BifrostContextKeyOriginalHeaders, originalHeaders)
			}

			if originalPath != "" {
				*bifrostCtx = context.WithValue(*bifrostCtx, schemas.BifrostContextKeyOriginalPath, originalPath)
			}
		}

		if isStreaming {
			g.handleStreamingRequest(ctx, config, bifrostReq, bifrostCtx)
		} else {
			g.handleNonStreamingRequest(ctx, config, req, bifrostReq, bifrostCtx)
		}
	}
}

// handleNonStreamingRequest handles regular (non-streaming) requests
func (g *GenericRouter) handleNonStreamingRequest(ctx *fasthttp.RequestCtx, config RouteConfig, req interface{}, bifrostReq *schemas.BifrostRequest, bifrostCtx *context.Context) {
	var result *schemas.BifrostResponse
	var bifrostErr *schemas.BifrostError

	// Handle different request types
	if bifrostReq.TextCompletionRequest != nil {
		result, bifrostErr = g.client.TextCompletionRequest(*bifrostCtx, bifrostReq.TextCompletionRequest)
	} else if bifrostReq.ChatRequest != nil {
		result, bifrostErr = g.client.ChatCompletionRequest(*bifrostCtx, bifrostReq.ChatRequest)
	} else if bifrostReq.EmbeddingRequest != nil {
		result, bifrostErr = g.client.EmbeddingRequest(*bifrostCtx, bifrostReq.EmbeddingRequest)
	} else if bifrostReq.SpeechRequest != nil {
		result, bifrostErr = g.client.SpeechRequest(*bifrostCtx, bifrostReq.SpeechRequest)
	} else if bifrostReq.TranscriptionRequest != nil {
		result, bifrostErr = g.client.TranscriptionRequest(*bifrostCtx, bifrostReq.TranscriptionRequest)
	}

	// Handle errors
	if bifrostErr != nil {
		g.sendError(ctx, config.ErrorConverter, bifrostErr)
		return
	}

	// Execute post-request callback if configured
	// This is typically used for response modification or additional processing
	if config.PostCallback != nil {
		if err := config.PostCallback(ctx, req, result); err != nil {
			g.sendError(ctx, config.ErrorConverter, newBifrostError(err, "failed to execute post-request callback"))
			return
		}
	}

	if result == nil {
		g.sendError(ctx, config.ErrorConverter, newBifrostError(nil, "Bifrost response is nil after post-request callback"))
		return
	}

	var headers http.Header
	if h, ok := result.ExtraFields.RawHeaders.(http.Header); ok {
		headers = h
	}

	// Convert Bifrost response to integration-specific format and send
	response, err := config.ResponseConverter(result)
	if err != nil {
		g.sendError(ctx, config.ErrorConverter, newBifrostError(err, "failed to encode response"))
		return
	}

	if result.Speech != nil {
		responseBytes, ok := response.([]byte)
		if ok {
			ctx.Response.Header.Set("Content-Type", "audio/mpeg")
			ctx.Response.Header.Set("Content-Disposition", "attachment; filename=speech.mp3")
			ctx.Response.Header.Set("Content-Length", strconv.Itoa(len(responseBytes)))
			ctx.Response.SetBody(responseBytes)
			return
		}
	}

	g.sendSuccess(ctx, config.ErrorConverter, response, headers)
}

// handleStreamingRequest handles streaming requests using Server-Sent Events (SSE)
func (g *GenericRouter) handleStreamingRequest(ctx *fasthttp.RequestCtx, config RouteConfig, bifrostReq *schemas.BifrostRequest, bifrostCtx *context.Context) {
	// Set common SSE headers
	ctx.SetContentType("text/event-stream")
	ctx.Response.Header.Set("Cache-Control", "no-cache")
	ctx.Response.Header.Set("Connection", "keep-alive")
	ctx.Response.Header.Set("Access-Control-Allow-Origin", "*")

	var stream chan *schemas.BifrostStream
	var bifrostErr *schemas.BifrostError

	// Handle different request types
	if bifrostReq.ChatRequest != nil {
		stream, bifrostErr = g.client.ChatCompletionStreamRequest(*bifrostCtx, bifrostReq.ChatRequest)
	} else if bifrostReq.SpeechRequest != nil {
		stream, bifrostErr = g.client.SpeechStreamRequest(*bifrostCtx, bifrostReq.SpeechRequest)
	} else if bifrostReq.TranscriptionRequest != nil {
		stream, bifrostErr = g.client.TranscriptionStreamRequest(*bifrostCtx, bifrostReq.TranscriptionRequest)
	}

	// Get the streaming channel from Bifrost
	if bifrostErr != nil {
		// Send error in SSE format
		g.sendStreamError(ctx, config, bifrostErr)
		return
	}

	// Check if streaming is configured for this route
	if config.StreamConfig == nil {
		g.sendStreamError(ctx, config, newBifrostError(nil, "streaming is not supported for this integration"))
		return
	}

	// Handle streaming using the centralized approach
	g.handleStreaming(ctx, config, stream)
}

// handleStreaming processes a stream of BifrostResponse objects and sends them as Server-Sent Events (SSE).
// It handles both successful responses and errors in the streaming format.
//
// SSE FORMAT HANDLING:
//
// By default, all responses and errors are sent in the standard SSE format:
//
//	data: {"response": "content"}\n\n
//
// However, some providers (like Anthropic) require custom SSE event formats with explicit event types:
//
//	event: content_block_delta
//	data: {"type": "content_block_delta", "delta": {...}}
//
//	event: message_stop
//	data: {"type": "message_stop"}
//
// STREAMCONFIG CONVERTER BEHAVIOR:
//
// The StreamConfig.ResponseConverter and StreamConfig.ErrorConverter functions can return:
//
// 1. OBJECTS (default behavior):
//   - Return any Go struct/map/interface{}
//   - Will be JSON marshaled and wrapped as: data: {json}\n\n
//   - Example: return map[string]interface{}{"content": "hello"}
//   - Result: data: {"content":"hello"}\n\n
//
// 2. STRINGS (custom SSE format):
//   - Return a complete SSE string with custom event types and formatting
//   - Will be sent directly without any wrapping or modification
//   - Example: return "event: content_block_delta\ndata: {\"type\":\"text\"}\n\n"
//   - Result: event: content_block_delta
//     data: {"type":"text"}
//
// IMPLEMENTATION GUIDELINES:
//
// For standard providers (OpenAI, etc.): Return objects from converters
// For custom SSE providers (Anthropic, etc.): Return pre-formatted SSE strings
//
// When returning strings, ensure they:
// - Include proper event: lines (if needed)
// - Include data: lines with JSON content
// - End with \n\n for proper SSE formatting
// - Follow the provider's specific SSE event specification
func (g *GenericRouter) handleStreaming(ctx *fasthttp.RequestCtx, config RouteConfig, streamChan chan *schemas.BifrostStream) {
	// Use streaming response writer
	ctx.Response.SetBodyStreamWriter(func(w *bufio.Writer) {
		defer w.Flush()

		// Process streaming responses
		for response := range streamChan {
			if response == nil {
				continue
			}

			// Check for context cancellation
			select {
			case <-ctx.Done():
				return
			default:
			}

			if response.RawSSEEvent != nil {
				if _, err := w.Write(response.RawSSEEvent); err != nil {
					return
				}
				if err := w.Flush(); err != nil {
					return
				}
				continue
			}

			// Handle errors
			if response.BifrostError != nil {
				var errorResponse interface{}
				var errorJSON []byte
				var err error

				// Use stream error converter if available, otherwise fallback to regular error converter
				if config.StreamConfig != nil && config.StreamConfig.ErrorConverter != nil {
					errorResponse = config.StreamConfig.ErrorConverter(response.BifrostError)
				} else if config.ErrorConverter != nil {
					errorResponse = config.ErrorConverter(response.BifrostError)
				} else {
					// Default error response
					errorResponse = map[string]interface{}{
						"error": map[string]interface{}{
							"type":    "internal_error",
							"message": "An error occurred while processing your request",
						},
					}
				}

				// Check if the error converter returned a raw SSE string or JSON object
				if sseErrorString, ok := errorResponse.(string); ok {
					// CUSTOM SSE FORMAT: The converter returned a complete SSE string
					// This is used by providers like Anthropic that need custom event types
					// Example: "event: error\ndata: {...}\n\n"
					if _, err := fmt.Fprint(w, sseErrorString); err != nil {
						return
					}
				} else {
					// STANDARD SSE FORMAT: The converter returned an object
					// This will be JSON marshaled and wrapped as "data: {json}\n\n"
					// Used by most providers (OpenAI, Google, etc.)
					errorJSON, err = json.Marshal(errorResponse)
					if err != nil {
						// Fallback to basic error if marshaling fails
						basicError := map[string]interface{}{
							"error": map[string]interface{}{
								"type":    "internal_error",
								"message": "An error occurred while processing your request",
							},
						}
						if errorJSON, err = json.Marshal(basicError); err != nil {
							return // Can't even send basic error
						}
					}

					// Send error as SSE data
					if _, err := fmt.Fprintf(w, "data: %s\n\n", errorJSON); err != nil {
						return
					}
				}

				// Flush and return on error
				if err := w.Flush(); err != nil {
					return
				}
				return // End stream on error
			}

			// Handle successful responses
			if response.BifrostResponse != nil {
				// Convert response to integration-specific streaming format
				var convertedResponse interface{}
				var err error

				if config.StreamConfig.ResponseConverter != nil {
					convertedResponse, err = config.StreamConfig.ResponseConverter(response.BifrostResponse)
				} else {
					// Fallback to regular response converter
					convertedResponse, err = config.ResponseConverter(response.BifrostResponse)
				}

				if err != nil {
					// Log conversion error but continue processing
					log.Printf("Failed to convert streaming response: %v", err)
					continue
				}

				// Check if the converter returned a raw SSE string or JSON object
				if sseString, ok := convertedResponse.(string); ok {
					// CUSTOM SSE FORMAT: The converter returned a complete SSE string
					// This is used by providers like Anthropic that need custom event types
					// Example: "event: content_block_delta\ndata: {...}\n\n"
					if _, err := fmt.Fprint(w, sseString); err != nil {
						return // Network error, stop streaming
					}
				} else {
					// STANDARD SSE FORMAT: The converter returned an object
					// This will be JSON marshaled and wrapped as "data: {json}\n\n"
					// Used by most providers (OpenAI, Google, etc.)
					responseJSON, err := json.Marshal(convertedResponse)
					if err != nil {
						// Log JSON marshaling error but continue processing
						log.Printf("Failed to marshal streaming response: %v", err)
						continue
					}

					// Send as SSE data
					if _, err := fmt.Fprintf(w, "data: %s\n\n", responseJSON); err != nil {
						return // Network error, stop streaming
					}
				}

				// Flush immediately to send the chunk
				if err := w.Flush(); err != nil {
					return // Network error, stop streaming
				}
			}
		}
	})
}

// sendStreamError sends an error in streaming format using the stream error converter if available
func (g *GenericRouter) sendStreamError(ctx *fasthttp.RequestCtx, config RouteConfig, bifrostErr *schemas.BifrostError) {
	var errorResponse interface{}

	// Use stream error converter if available, otherwise fallback to regular error converter
	if config.StreamConfig != nil && config.StreamConfig.ErrorConverter != nil {
		errorResponse = config.StreamConfig.ErrorConverter(bifrostErr)
	} else {
		errorResponse = config.ErrorConverter(bifrostErr)
	}

	errorJSON, err := json.Marshal(map[string]interface{}{
		"error": errorResponse,
	})
	if err != nil {
		log.Printf("Failed to marshal error for SSE: %v", err)
		ctx.SetStatusCode(fasthttp.StatusInternalServerError)
		return
	}

	if _, err := fmt.Fprintf(ctx, "data: %s\n\n", errorJSON); err != nil {
		log.Printf("Failed to write SSE error: %v", err)
	}
}

// sendError sends an error response with the appropriate status code and JSON body.
// It handles different error types (string, error interface, or arbitrary objects).
func (g *GenericRouter) sendError(ctx *fasthttp.RequestCtx, errorConverter ErrorConverter, bifrostErr *schemas.BifrostError) {
	if bifrostErr.StatusCode != nil {
		ctx.SetStatusCode(*bifrostErr.StatusCode)
	} else {
		ctx.SetStatusCode(fasthttp.StatusInternalServerError)
	}
	ctx.SetContentType("application/json")

	errorBody, err := json.Marshal(errorConverter(bifrostErr))
	if err != nil {
		ctx.SetStatusCode(fasthttp.StatusInternalServerError)
		ctx.SetBodyString(fmt.Sprintf("failed to encode error response: %v", err))
		return
	}

	ctx.SetBody(errorBody)
}

// sendSuccess sends a successful response with HTTP 200 status and JSON body.
func (g *GenericRouter) sendSuccess(ctx *fasthttp.RequestCtx, errorConverter ErrorConverter, response interface{}, headers http.Header) {
	ctx.SetStatusCode(fasthttp.StatusOK)

	if headers != nil {
		if rawBytes, okBody := response.([]byte); okBody {
			for k, vv := range headers {
				for _, v := range vv {
					ctx.Response.Header.Add(k, v)
				}
			}
			ctx.SetBody(rawBytes)
			return
		}
	}

	ctx.SetContentType("application/json")
	responseBody, err := json.Marshal(response)
	if err != nil {
		g.sendError(ctx, errorConverter, newBifrostError(err, "failed to encode response"))
		return
	}

	ctx.SetBody(responseBody)
}

// newBifrostError wraps a standard error into a BifrostError with IsBifrostError set to false.
// This helper function reduces code duplication when handling non-Bifrost errors.
func newBifrostError(err error, message string) *schemas.BifrostError {
	if err == nil {
		return &schemas.BifrostError{
			IsBifrostError: false,
			Error: &schemas.ErrorField{
				Message: message,
			},
		}
	}

	return &schemas.BifrostError{
		IsBifrostError: false,
		Error: &schemas.ErrorField{
			Message: message,
			Error:   err,
		},
	}
}

// extractAndParseFallbacks extracts fallbacks from the integration request and adds them to the BifrostRequest
func (g *GenericRouter) extractAndParseFallbacks(req interface{}, bifrostReq *schemas.BifrostRequest) error {
	// Check if the request has a fallbacks field ([]string)
	fallbacks, err := g.extractFallbacksFromRequest(req)
	if err != nil {
		return fmt.Errorf("failed to extract fallbacks: %w", err)
	}

	if len(fallbacks) == 0 {
		return nil // No fallbacks to process
	}

	// Parse fallbacks from strings to Fallback structs
	parsedFallbacks := make([]schemas.Fallback, 0, len(fallbacks))
	for _, fallbackStr := range fallbacks {
		if fallbackStr == "" {
			continue // Skip empty strings
		}

		// Use ParseModelString to extract provider and model
		provider, model := schemas.ParseModelString(fallbackStr, bifrostReq.Provider)

		parsedFallback := schemas.Fallback{
			Provider: provider,
			Model:    model,
		}
		parsedFallbacks = append(parsedFallbacks, parsedFallback)
	}

	if len(parsedFallbacks) == 0 {
		return nil // No valid fallbacks found
	}

	// Add fallbacks to the main BifrostRequest
	bifrostReq.Fallbacks = parsedFallbacks

	// Also add fallbacks to the specific request type if it exists
	switch bifrostReq.RequestType {
	case schemas.TextCompletionRequest:
		if bifrostReq.TextCompletionRequest != nil {
			bifrostReq.TextCompletionRequest.Fallbacks = parsedFallbacks
		}
	case schemas.ChatCompletionRequest, schemas.ChatCompletionStreamRequest:
		if bifrostReq.ChatRequest != nil {
			bifrostReq.ChatRequest.Fallbacks = parsedFallbacks
		}
	case schemas.ResponsesRequest, schemas.ResponsesStreamRequest:
		if bifrostReq.ResponsesRequest != nil {
			bifrostReq.ResponsesRequest.Fallbacks = parsedFallbacks
		}
	case schemas.EmbeddingRequest:
		if bifrostReq.EmbeddingRequest != nil {
			bifrostReq.EmbeddingRequest.Fallbacks = parsedFallbacks
		}
	case schemas.SpeechRequest, schemas.SpeechStreamRequest:
		if bifrostReq.SpeechRequest != nil {
			bifrostReq.SpeechRequest.Fallbacks = parsedFallbacks
		}
	case schemas.TranscriptionRequest, schemas.TranscriptionStreamRequest:
		if bifrostReq.TranscriptionRequest != nil {
			bifrostReq.TranscriptionRequest.Fallbacks = parsedFallbacks
		}
	}

	return nil
}

// extractFallbacksFromRequest uses reflection to extract fallbacks field from any request type
func (g *GenericRouter) extractFallbacksFromRequest(req interface{}) ([]string, error) {
	if req == nil {
		return nil, nil
	}

	// Try to use reflection to find a "fallbacks" field
	reqValue := reflect.ValueOf(req)
	if reqValue.Kind() == reflect.Ptr {
		reqValue = reqValue.Elem()
	}

	if reqValue.Kind() != reflect.Struct {
		return nil, nil // Not a struct, no fallbacks
	}

	// Look for the "fallbacks" field
	fallbacksField := reqValue.FieldByName("fallbacks")
	if !fallbacksField.IsValid() {
		return nil, nil // No fallbacks field found
	}

	// Handle different types of fallbacks field
	switch fallbacksField.Kind() {
	case reflect.Slice:
		if fallbacksField.Type().Elem().Kind() == reflect.String {
			// []string case
			fallbacks := make([]string, fallbacksField.Len())
			for i := 0; i < fallbacksField.Len(); i++ {
				fallbacks[i] = fallbacksField.Index(i).String()
			}
			return fallbacks, nil
		}
	case reflect.String:
		// Single string case - treat as one fallback
		return []string{fallbacksField.String()}, nil
	}

	return nil, nil
}<|MERGE_RESOLUTION|>--- conflicted
+++ resolved
@@ -53,12 +53,9 @@
 	"encoding/json"
 	"fmt"
 	"log"
-<<<<<<< HEAD
+	"reflect"
 	"net/http"
 	"regexp"
-=======
-	"reflect"
->>>>>>> cc72b8ea
 	"strconv"
 	"strings"
 
@@ -735,6 +732,7 @@
 	}
 
 	ctx.SetContentType("application/json")
+
 	responseBody, err := json.Marshal(response)
 	if err != nil {
 		g.sendError(ctx, errorConverter, newBifrostError(err, "failed to encode response"))
