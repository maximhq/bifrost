--- conflicted
+++ resolved
@@ -255,13 +255,13 @@
 //
 // Choose the appropriate return type based on your provider's SSE specification.
 type StreamConfig struct {
-	TextStreamResponseConverter          TextStreamResponseConverter          // Function to convert BifrostTextCompletionResponse to streaming format
-	ChatStreamResponseConverter          ChatStreamResponseConverter          // Function to convert BifrostChatResponse to streaming format
-	ResponsesStreamResponseConverter     ResponsesStreamResponseConverter     // Function to convert BifrostResponsesResponse to streaming format
-	SpeechStreamResponseConverter        SpeechStreamResponseConverter        // Function to convert BifrostSpeechResponse to streaming format
-	TranscriptionStreamResponseConverter TranscriptionStreamResponseConverter // Function to convert BifrostTranscriptionResponse to streaming format
+	TextStreamResponseConverter            TextStreamResponseConverter            // Function to convert BifrostTextCompletionResponse to streaming format
+	ChatStreamResponseConverter            ChatStreamResponseConverter            // Function to convert BifrostChatResponse to streaming format
+	ResponsesStreamResponseConverter       ResponsesStreamResponseConverter       // Function to convert BifrostResponsesResponse to streaming format
+	SpeechStreamResponseConverter          SpeechStreamResponseConverter          // Function to convert BifrostSpeechResponse to streaming format
+	TranscriptionStreamResponseConverter   TranscriptionStreamResponseConverter   // Function to convert BifrostTranscriptionResponse to streaming format
 	ImageGenerationStreamResponseConverter ImageGenerationStreamResponseConverter // Function to convert BifrostImageGenerationStreamResponse to streaming format
-	ErrorConverter                       StreamErrorConverter                 // Function to convert BifrostError to streaming error format
+	ErrorConverter                         StreamErrorConverter                   // Function to convert BifrostError to streaming error format
 }
 
 type RouteConfigType string
@@ -276,40 +276,37 @@
 // RouteConfig defines the configuration for a single route in an integration.
 // It specifies the path, method, and handlers for request/response conversion.
 type RouteConfig struct {
-	Type                           RouteConfigType                // Type of the route
-	Path                           string                         // HTTP path pattern (e.g., "/openai/v1/chat/completions")
-	Method                         string                         // HTTP method (POST, GET, PUT, DELETE)
-	GetRequestTypeInstance         func() interface{}             // Factory function to create request instance (SHOULD NOT BE NIL)
-	RequestParser                  RequestParser                  // Optional: custom request parsing (e.g., multipart/form-data)
-	RequestConverter               RequestConverter               // Function to convert request to BifrostRequest (for inference requests)
-	BatchRequestConverter          BatchRequestConverter          // Function to convert request to BatchRequest (for batch operations)
-	FileRequestConverter           FileRequestConverter           // Function to convert request to FileRequest (for file operations)
-	ListModelsResponseConverter    ListModelsResponseConverter    // Function to convert BifrostListModelsResponse to integration format (SHOULD NOT BE NIL)
-	TextResponseConverter          TextResponseConverter          // Function to convert BifrostTextCompletionResponse to integration format (SHOULD NOT BE NIL)
-	ChatResponseConverter          ChatResponseConverter          // Function to convert BifrostChatResponse to integration format (SHOULD NOT BE NIL)
-	ResponsesResponseConverter     ResponsesResponseConverter     // Function to convert BifrostResponsesResponse to integration format (SHOULD NOT BE NIL)
-	EmbeddingResponseConverter     EmbeddingResponseConverter     // Function to convert BifrostEmbeddingResponse to integration format (SHOULD NOT BE NIL)
-	SpeechResponseConverter        SpeechResponseConverter        // Function to convert BifrostSpeechResponse to integration format (SHOULD NOT BE NIL)
-	TranscriptionResponseConverter TranscriptionResponseConverter // Function to convert BifrostTranscriptionResponse to integration format (SHOULD NOT BE NIL)
-<<<<<<< HEAD
+	Type                             RouteConfigType                  // Type of the route
+	Path                             string                           // HTTP path pattern (e.g., "/openai/v1/chat/completions")
+	Method                           string                           // HTTP method (POST, GET, PUT, DELETE)
+	GetRequestTypeInstance           func() interface{}               // Factory function to create request instance (SHOULD NOT BE NIL)
+	RequestParser                    RequestParser                    // Optional: custom request parsing (e.g., multipart/form-data)
+	RequestConverter                 RequestConverter                 // Function to convert request to BifrostRequest (for inference requests)
+	BatchRequestConverter            BatchRequestConverter            // Function to convert request to BatchRequest (for batch operations)
+	FileRequestConverter             FileRequestConverter             // Function to convert request to FileRequest (for file operations)
+	ListModelsResponseConverter      ListModelsResponseConverter      // Function to convert BifrostListModelsResponse to integration format (SHOULD NOT BE NIL)
+	TextResponseConverter            TextResponseConverter            // Function to convert BifrostTextCompletionResponse to integration format (SHOULD NOT BE NIL)
+	ChatResponseConverter            ChatResponseConverter            // Function to convert BifrostChatResponse to integration format (SHOULD NOT BE NIL)
+	ResponsesResponseConverter       ResponsesResponseConverter       // Function to convert BifrostResponsesResponse to integration format (SHOULD NOT BE NIL)
+	EmbeddingResponseConverter       EmbeddingResponseConverter       // Function to convert BifrostEmbeddingResponse to integration format (SHOULD NOT BE NIL)
+	SpeechResponseConverter          SpeechResponseConverter          // Function to convert BifrostSpeechResponse to integration format (SHOULD NOT BE NIL)
+	TranscriptionResponseConverter   TranscriptionResponseConverter   // Function to convert BifrostTranscriptionResponse to integration format (SHOULD NOT BE NIL)
 	ImageGenerationResponseConverter ImageGenerationResponseConverter // Function to convert BifrostImageGenerationResponse to integration format (SHOULD NOT BE NIL)
-=======
-	BatchCreateResponseConverter   BatchCreateResponseConverter   // Function to convert BifrostBatchCreateResponse to integration format
-	BatchListResponseConverter     BatchListResponseConverter     // Function to convert BifrostBatchListResponse to integration format
-	BatchRetrieveResponseConverter BatchRetrieveResponseConverter // Function to convert BifrostBatchRetrieveResponse to integration format
-	BatchCancelResponseConverter   BatchCancelResponseConverter   // Function to convert BifrostBatchCancelResponse to integration format
-	BatchResultsResponseConverter  BatchResultsResponseConverter  // Function to convert BifrostBatchResultsResponse to integration format
-	FileUploadResponseConverter    FileUploadResponseConverter    // Function to convert BifrostFileUploadResponse to integration format
-	FileListResponseConverter      FileListResponseConverter      // Function to convert BifrostFileListResponse to integration format
-	FileRetrieveResponseConverter  FileRetrieveResponseConverter  // Function to convert BifrostFileRetrieveResponse to integration format
-	FileDeleteResponseConverter    FileDeleteResponseConverter    // Function to convert BifrostFileDeleteResponse to integration format
-	FileContentResponseConverter   FileContentResponseConverter   // Function to convert BifrostFileContentResponse to integration format
-	CountTokensResponseConverter   CountTokensResponseConverter   // Function to convert BifrostCountTokensResponse to integration format
->>>>>>> 93b4a1ab
-	ErrorConverter                 ErrorConverter                 // Function to convert BifrostError to integration format (SHOULD NOT BE NIL)
-	StreamConfig                   *StreamConfig                  // Optional: Streaming configuration (if nil, streaming not supported)
-	PreCallback                    PreRequestCallback             // Optional: called after parsing but before Bifrost processing
-	PostCallback                   PostRequestCallback            // Optional: called after request processing
+	BatchCreateResponseConverter     BatchCreateResponseConverter     // Function to convert BifrostBatchCreateResponse to integration format
+	BatchListResponseConverter       BatchListResponseConverter       // Function to convert BifrostBatchListResponse to integration format
+	BatchRetrieveResponseConverter   BatchRetrieveResponseConverter   // Function to convert BifrostBatchRetrieveResponse to integration format
+	BatchCancelResponseConverter     BatchCancelResponseConverter     // Function to convert BifrostBatchCancelResponse to integration format
+	BatchResultsResponseConverter    BatchResultsResponseConverter    // Function to convert BifrostBatchResultsResponse to integration format
+	FileUploadResponseConverter      FileUploadResponseConverter      // Function to convert BifrostFileUploadResponse to integration format
+	FileListResponseConverter        FileListResponseConverter        // Function to convert BifrostFileListResponse to integration format
+	FileRetrieveResponseConverter    FileRetrieveResponseConverter    // Function to convert BifrostFileRetrieveResponse to integration format
+	FileDeleteResponseConverter      FileDeleteResponseConverter      // Function to convert BifrostFileDeleteResponse to integration format
+	FileContentResponseConverter     FileContentResponseConverter     // Function to convert BifrostFileContentResponse to integration format
+	CountTokensResponseConverter     CountTokensResponseConverter     // Function to convert BifrostCountTokensResponse to integration format
+	ErrorConverter                   ErrorConverter                   // Function to convert BifrostError to integration format (SHOULD NOT BE NIL)
+	StreamConfig                     *StreamConfig                    // Optional: Streaming configuration (if nil, streaming not supported)
+	PreCallback                      PreRequestCallback               // Optional: called after parsing but before Bifrost processing
+	PostCallback                     PostRequestCallback              // Optional: called after request processing
 }
 
 // GenericRouter provides a reusable router implementation for all integrations.
@@ -698,13 +695,31 @@
 
 		// Convert Bifrost response to integration-specific format and send
 		response, err = config.TranscriptionResponseConverter(bifrostCtx, transcriptionResponse)
-<<<<<<< HEAD
 	case bifrostReq.ImageGenerationRequest != nil:
 		imageGenerationResponse, bifrostErr := g.client.ImageGenerationRequest(requestCtx, bifrostReq.ImageGenerationRequest)
-=======
+		if bifrostErr != nil {
+			g.sendError(ctx, bifrostCtx, config.ErrorConverter, bifrostErr)
+			return
+		}
+
+		// Execute post-request callback if configured
+		// This is typically used for response modification or additional processing
+		if config.PostCallback != nil {
+			if err := config.PostCallback(ctx, req, imageGenerationResponse); err != nil {
+				g.sendError(ctx, bifrostCtx, config.ErrorConverter, newBifrostError(err, "failed to execute post-request callback"))
+				return
+			}
+		}
+
+		if imageGenerationResponse == nil {
+			g.sendError(ctx, bifrostCtx, config.ErrorConverter, newBifrostError(nil, "Bifrost response is nil after post-request callback"))
+			return
+		}
+
+		// Convert Bifrost response to integration-specific format and send
+		response, err = config.ImageGenerationResponseConverter(bifrostCtx, imageGenerationResponse)
 	case bifrostReq.CountTokensRequest != nil:
 		countTokensResponse, bifrostErr := g.client.CountTokensRequest(requestCtx, bifrostReq.CountTokensRequest)
->>>>>>> 93b4a1ab
 		if bifrostErr != nil {
 			g.sendError(ctx, bifrostCtx, config.ErrorConverter, bifrostErr)
 			return
@@ -713,35 +728,23 @@
 		// Execute post-request callback if configured
 		// This is typically used for response modification or additional processing
 		if config.PostCallback != nil {
-<<<<<<< HEAD
-			if err := config.PostCallback(ctx, req, imageGenerationResponse); err != nil {
-=======
 			if err := config.PostCallback(ctx, req, countTokensResponse); err != nil {
->>>>>>> 93b4a1ab
-				g.sendError(ctx, bifrostCtx, config.ErrorConverter, newBifrostError(err, "failed to execute post-request callback"))
-				return
-			}
-		}
-
-<<<<<<< HEAD
-		if imageGenerationResponse == nil {
-=======
+				g.sendError(ctx, bifrostCtx, config.ErrorConverter, newBifrostError(err, "failed to execute post-request callback"))
+				return
+			}
+		}
+
 		if countTokensResponse == nil {
->>>>>>> 93b4a1ab
 			g.sendError(ctx, bifrostCtx, config.ErrorConverter, newBifrostError(nil, "Bifrost response is nil after post-request callback"))
 			return
 		}
 
 		// Convert Bifrost response to integration-specific format and send
-<<<<<<< HEAD
-		response, err = config.ImageGenerationResponseConverter(bifrostCtx, imageGenerationResponse)
-=======
 		if config.CountTokensResponseConverter == nil {
 			g.sendError(ctx, bifrostCtx, config.ErrorConverter, newBifrostError(nil, "CountTokensResponseConverter not configured"))
 			return
 		}
 		response, err = config.CountTokensResponseConverter(bifrostCtx, countTokensResponse)
->>>>>>> 93b4a1ab
 	default:
 		g.sendError(ctx, bifrostCtx, config.ErrorConverter, newBifrostError(nil, "Invalid request type"))
 		return
