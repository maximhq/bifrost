--- conflicted
+++ resolved
@@ -27,26 +27,6 @@
 
 // AccumulatedData contains the accumulated data for a stream
 type AccumulatedData struct {
-<<<<<<< HEAD
-	RequestID             string
-	Model                 string
-	Status                string
-	Stream                bool
-	Latency               int64 // in milliseconds
-	StartTimestamp        time.Time
-	EndTimestamp          time.Time
-	OutputMessage         *schemas.ChatMessage
-	OutputMessages        []schemas.ResponsesMessage // For responses API
-	ToolCalls             []schemas.ChatAssistantMessageToolCall
-	ErrorDetails          *schemas.BifrostError
-	TokenUsage            *schemas.BifrostLLMUsage
-	CacheDebug            *schemas.BifrostCacheDebug
-	Cost                  *float64
-	AudioOutput           *schemas.BifrostSpeechResponse
-	TranscriptionOutput   *schemas.BifrostTranscriptionResponse
-	ImageGenerationOutput *schemas.BifrostImageGenerationResponse
-	FinishReason          *string
-=======
 	RequestID           string
 	Model               string
 	Status              string
@@ -63,9 +43,9 @@
 	Cost                *float64
 	AudioOutput         *schemas.BifrostSpeechResponse
 	TranscriptionOutput *schemas.BifrostTranscriptionResponse
+  ImageGenerationOutput *schemas.BifrostImageGenerationResponse
 	FinishReason        *string
 	RawResponse         *string
->>>>>>> f781f4ab
 }
 
 // AudioStreamChunk represents a single streaming chunk
@@ -293,7 +273,9 @@
 			ModelRequested: p.Model,
 			Latency:        p.Data.Latency,
 		}
-<<<<<<< HEAD
+    if p.RawRequest != nil {
+			resp.TranscriptionResponse.ExtraFields.RawRequest = p.RawRequest
+    }
 	case StreamTypeImage:
 		imageResp := p.Data.ImageGenerationOutput
 		if imageResp == nil {
@@ -305,11 +287,7 @@
 			Provider:       p.Provider,
 			ModelRequested: p.Model,
 			Latency:        p.Data.Latency,
-=======
-		if p.RawRequest != nil {
-			resp.TranscriptionResponse.ExtraFields.RawRequest = p.RawRequest
->>>>>>> f781f4ab
-		}
-	}
+		}
+	
 	return resp
 }