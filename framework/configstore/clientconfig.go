package configstore

import (
	"crypto/sha256"
	"encoding/hex"
	"encoding/json"
	"sort"

	"github.com/bytedance/sonic"
	"github.com/maximhq/bifrost/core/schemas"
	"github.com/maximhq/bifrost/framework/configstore/tables"
)

type EnvKeyType string

const (
	EnvKeyTypeAPIKey        EnvKeyType = "api_key"
	EnvKeyTypeAzureConfig   EnvKeyType = "azure_config"
	EnvKeyTypeVertexConfig  EnvKeyType = "vertex_config"
	EnvKeyTypeBedrockConfig EnvKeyType = "bedrock_config"
	EnvKeyTypeConnection    EnvKeyType = "connection_string"
	EnvKeyTypeMCPHeader     EnvKeyType = "mcp_header"
)

// EnvKeyInfo stores information about a key sourced from environment
type EnvKeyInfo struct {
	EnvVar     string                // The environment variable name (without env. prefix)
	Provider   schemas.ModelProvider // The provider this key belongs to (empty for core/mcp configs)
	KeyType    EnvKeyType            // Type of key (e.g., "api_key", "azure_config", "vertex_config", "bedrock_config", "connection_string", "mcp_header")
	ConfigPath string                // Path in config where this env var is used
	KeyID      string                // The key ID this env var belongs to (empty for non-key configs like bedrock_config, connection_string)
}

// ClientConfig represents the core configuration for Bifrost HTTP transport and the Bifrost Client.
// It includes settings for excess request handling, Prometheus metrics, and initial pool size.
type ClientConfig struct {
	DropExcessRequests      bool     `json:"drop_excess_requests"`                // Drop excess requests if the provider queue is full
	InitialPoolSize         int      `json:"initial_pool_size"`                   // The initial pool size for the bifrost client
	PrometheusLabels        []string `json:"prometheus_labels"`                   // The labels to be used for prometheus metrics
	EnableLogging           bool     `json:"enable_logging"`                      // Enable logging of requests and responses
	DisableContentLogging   bool     `json:"disable_content_logging"`             // Disable logging of content
	LogRetentionDays        int      `json:"log_retention_days" validate:"min=1"` // Number of days to retain logs (minimum 1 day)
	EnableGovernance        bool     `json:"enable_governance"`                   // Enable governance on all requests
	EnforceGovernanceHeader bool     `json:"enforce_governance_header"`           // Enforce governance on all requests
	AllowDirectKeys         bool     `json:"allow_direct_keys"`                   // Allow direct keys to be used for requests
	AllowedOrigins          []string `json:"allowed_origins,omitempty"`           // Additional allowed origins for CORS and WebSocket (localhost is always allowed)
	MaxRequestBodySizeMB    int      `json:"max_request_body_size_mb"`            // The maximum request body size in MB
	EnableLiteLLMFallbacks  bool     `json:"enable_litellm_fallbacks"`            // Enable litellm-specific fallbacks for text completion for Groq
<<<<<<< HEAD
	MCPAgentDepth           int      `json:"mcp_agent_depth"`                     // The maximum depth for MCP agent mode tool execution
	MCPToolExecutionTimeout int      `json:"mcp_tool_execution_timeout"`          // The timeout for individual tool execution in seconds
=======
	ConfigHash              string   `json:"-"`                                   // Config hash for reconciliation (not serialized)
}

// GenerateClientConfigHash generates a SHA256 hash of the client configuration.
// This is used to detect changes between config.json and database config.
func (c *ClientConfig) GenerateClientConfigHash() (string, error) {
	hash := sha256.New()

	// Hash boolean fields
	if c.DropExcessRequests {
		hash.Write([]byte("dropExcessRequests:true"))
	} else {
		hash.Write([]byte("dropExcessRequests:false"))
	}

	if c.EnableLogging {
		hash.Write([]byte("enableLogging:true"))
	} else {
		hash.Write([]byte("enableLogging:false"))
	}

	if c.DisableContentLogging {
		hash.Write([]byte("disableContentLogging:true"))
	} else {
		hash.Write([]byte("disableContentLogging:false"))
	}

	if c.EnableGovernance {
		hash.Write([]byte("enableGovernance:true"))
	} else {
		hash.Write([]byte("enableGovernance:false"))
	}

	if c.EnforceGovernanceHeader {
		hash.Write([]byte("enforceGovernanceHeader:true"))
	} else {
		hash.Write([]byte("enforceGovernanceHeader:false"))
	}

	if c.AllowDirectKeys {
		hash.Write([]byte("allowDirectKeys:true"))
	} else {
		hash.Write([]byte("allowDirectKeys:false"))
	}

	if c.EnableLiteLLMFallbacks {
		hash.Write([]byte("enableLiteLLMFallbacks:true"))
	} else {
		hash.Write([]byte("enableLiteLLMFallbacks:false"))
	}

	// Hash integer fields
	data, err := sonic.Marshal(c.InitialPoolSize)
	if err != nil {
		return "", err
	}
	hash.Write(data)

	data, err = sonic.Marshal(c.LogRetentionDays)
	if err != nil {
		return "", err
	}
	hash.Write(data)

	data, err = sonic.Marshal(c.MaxRequestBodySizeMB)
	if err != nil {
		return "", err
	}
	hash.Write(data)

	// Hash PrometheusLabels (sorted for deterministic hashing)
	if len(c.PrometheusLabels) > 0 {
		sortedLabels := make([]string, len(c.PrometheusLabels))
		copy(sortedLabels, c.PrometheusLabels)
		sort.Strings(sortedLabels)
		data, err := sonic.Marshal(sortedLabels)
		if err != nil {
			return "", err
		}
		hash.Write(data)
	}

	// Hash AllowedOrigins (sorted for deterministic hashing)
	if len(c.AllowedOrigins) > 0 {
		sortedOrigins := make([]string, len(c.AllowedOrigins))
		copy(sortedOrigins, c.AllowedOrigins)
		sort.Strings(sortedOrigins)
		data, err := sonic.Marshal(sortedOrigins)
		if err != nil {
			return "", err
		}
		hash.Write(data)
	}

	return hex.EncodeToString(hash.Sum(nil)), nil
>>>>>>> 0fdec6e5
}

// ProviderConfig represents the configuration for a specific AI model provider.
// It includes API keys, network settings, and concurrency settings.
type ProviderConfig struct {
	Keys                     []schemas.Key                     `json:"keys"`                                  // API keys for the provider with UUIDs
	NetworkConfig            *schemas.NetworkConfig            `json:"network_config,omitempty"`              // Network-related settings
	ConcurrencyAndBufferSize *schemas.ConcurrencyAndBufferSize `json:"concurrency_and_buffer_size,omitempty"` // Concurrency settings
	ProxyConfig              *schemas.ProxyConfig              `json:"proxy_config,omitempty"`                // Proxy configuration
	SendBackRawRequest       bool                              `json:"send_back_raw_request"`                 // Include raw request in BifrostResponse
	SendBackRawResponse      bool                              `json:"send_back_raw_response"`                // Include raw response in BifrostResponse
	CustomProviderConfig     *schemas.CustomProviderConfig     `json:"custom_provider_config,omitempty"`      // Custom provider configuration
	ConfigHash               string                            `json:"-"`
}

// GenerateConfigHash generates a SHA256 hash of the provider configuration.
// This is used to detect changes between config.json and database config.
// Keys are excluded as they are hashed separately.
func (p *ProviderConfig) GenerateConfigHash(providerName string) (string, error) {
	hash := sha256.New()

	// Hash provider name
	hash.Write([]byte(providerName))

	// Hash NetworkConfig
	if p.NetworkConfig != nil {
		data, err := sonic.Marshal(p.NetworkConfig)
		if err != nil {
			return "", err
		}
		hash.Write(data)
	}

	// Hash ConcurrencyAndBufferSize
	if p.ConcurrencyAndBufferSize != nil {
		data, err := sonic.Marshal(p.ConcurrencyAndBufferSize)
		if err != nil {
			return "", err
		}
		hash.Write(data)
	}

	// Hash ProxyConfig
	if p.ProxyConfig != nil {
		data, err := sonic.Marshal(p.ProxyConfig)
		if err != nil {
			return "", err
		}
		hash.Write(data)
	}

	// Hash CustomProviderConfig
	if p.CustomProviderConfig != nil {
		data, err := sonic.Marshal(p.CustomProviderConfig)
		if err != nil {
			return "", err
		}
		hash.Write(data)
	}

	// Hash SendBackRawRequest
	if p.SendBackRawRequest {
		hash.Write([]byte("sendBackRawRequest"))
	}

	// Hash SendBackRawResponse
	if p.SendBackRawResponse {
		hash.Write([]byte("sendBackRawResponse"))
	}

	return hex.EncodeToString(hash.Sum(nil)), nil
}

// GenerateKeyHash generates a SHA256 hash for an individual key.
// This is used to detect changes to keys between config.json and database.
// Skips: ID (dynamic UUID), timestamps
func GenerateKeyHash(key schemas.Key) (string, error) {
	hash := sha256.New()

	// Hash Name
	hash.Write([]byte(key.Name))

	// Hash Value
	hash.Write([]byte(key.Value))

	// Hash Models (key-level model restrictions)
	if len(key.Models) > 0 {
		sortedModels := make([]string, len(key.Models))
		copy(sortedModels, key.Models)
		sort.Strings(sortedModels)
		data, err := sonic.Marshal(sortedModels)
		if err != nil {
			return "", err
		}
		hash.Write(data)
	}

	// Hash Weight
	data, err := sonic.Marshal(key.Weight)
	if err != nil {
		return "", err
	}
	hash.Write(data)

	// Hash AzureKeyConfig
	if key.AzureKeyConfig != nil {
		data, err := sonic.Marshal(key.AzureKeyConfig)
		if err != nil {
			return "", err
		}
		hash.Write(data)
	}

	// Hash VertexKeyConfig
	if key.VertexKeyConfig != nil {
		data, err := sonic.Marshal(key.VertexKeyConfig)
		if err != nil {
			return "", err
		}
		hash.Write(data)
	}

	// Hash BedrockKeyConfig
	if key.BedrockKeyConfig != nil {
		data, err := sonic.Marshal(key.BedrockKeyConfig)
		if err != nil {
			return "", err
		}
		hash.Write(data)
	}

	return hex.EncodeToString(hash.Sum(nil)), nil
}

// VirtualKeyHashInput represents the fields used for virtual key hash generation.
// This struct is used to create a consistent hash from TableVirtualKey,
// excluding dynamic fields like ID, timestamps, and relationship objects.
type VirtualKeyHashInput struct {
	Name        string
	Description string
	Value       string
	IsActive    bool
	TeamID      *string
	CustomerID  *string
	BudgetID    *string
	RateLimitID *string
	// ProviderConfigs and MCPConfigs are hashed separately as they contain nested data
	ProviderConfigs []VirtualKeyProviderConfigHashInput
	MCPConfigs      []VirtualKeyMCPConfigHashInput
}

// VirtualKeyProviderConfigHashInput represents provider config fields for hashing
type VirtualKeyProviderConfigHashInput struct {
	Provider      string
	Weight        float64
	AllowedModels []string
	BudgetID      *string
	RateLimitID   *string
	KeyIDs        []string // Only key IDs, not full key objects
}

// VirtualKeyMCPConfigHashInput represents MCP config fields for hashing
type VirtualKeyMCPConfigHashInput struct {
	MCPClientID    uint
	ToolsToExecute []string
}

// GenerateVirtualKeyHash generates a SHA256 hash for a virtual key.
// This is used to detect changes to virtual keys between config.json and database.
// Skips: ID (primary key), CreatedAt, UpdatedAt, and relationship objects (Team, Customer, Budget, RateLimit)
func GenerateVirtualKeyHash(vk tables.TableVirtualKey) (string, error) {
	hash := sha256.New()

	// Hash Name
	hash.Write([]byte(vk.Name))

	// Hash Description
	hash.Write([]byte(vk.Description))

	// Hash Value
	hash.Write([]byte(vk.Value))

	// Hash IsActive
	if vk.IsActive {
		hash.Write([]byte("isActive:true"))
	} else {
		hash.Write([]byte("isActive:false"))
	}

	// Hash TeamID
	if vk.TeamID != nil {
		hash.Write([]byte("teamID:" + *vk.TeamID))
	}

	// Hash CustomerID
	if vk.CustomerID != nil {
		hash.Write([]byte("customerID:" + *vk.CustomerID))
	}

	// Hash BudgetID
	if vk.BudgetID != nil {
		hash.Write([]byte("budgetID:" + *vk.BudgetID))
	}

	// Hash RateLimitID
	if vk.RateLimitID != nil {
		hash.Write([]byte("rateLimitID:" + *vk.RateLimitID))
	}

	// Hash ProviderConfigs
	if len(vk.ProviderConfigs) > 0 {
		// Copy and sort provider configs for deterministic hashing
		sortedProviderConfigs := make([]tables.TableVirtualKeyProviderConfig, len(vk.ProviderConfigs))
		copy(sortedProviderConfigs, vk.ProviderConfigs)
		sort.Slice(sortedProviderConfigs, func(i, j int) bool {
			if sortedProviderConfigs[i].Provider != sortedProviderConfigs[j].Provider {
				return sortedProviderConfigs[i].Provider < sortedProviderConfigs[j].Provider
			}
			bi, bj := "", ""
			if sortedProviderConfigs[i].BudgetID != nil {
				bi = *sortedProviderConfigs[i].BudgetID
			}
			if sortedProviderConfigs[j].BudgetID != nil {
				bj = *sortedProviderConfigs[j].BudgetID
			}
			if bi != bj {
				return bi < bj
			}
			ri, rj := "", ""
			if sortedProviderConfigs[i].RateLimitID != nil {
				ri = *sortedProviderConfigs[i].RateLimitID
			}
			if sortedProviderConfigs[j].RateLimitID != nil {
				rj = *sortedProviderConfigs[j].RateLimitID
			}
			if ri != rj {
				return ri < rj
			}
			return sortedProviderConfigs[i].Weight < sortedProviderConfigs[j].Weight
		})

		providerConfigsForHash := make([]VirtualKeyProviderConfigHashInput, len(sortedProviderConfigs))
		for i, pc := range sortedProviderConfigs {
			// Sort key IDs for deterministic hashing
			keyIDs := make([]string, len(pc.Keys))
			for j, k := range pc.Keys {
				keyIDs[j] = k.KeyID
			}
			sort.Strings(keyIDs)

			// Sort allowed models for deterministic hashing
			sortedAllowedModels := make([]string, len(pc.AllowedModels))
			copy(sortedAllowedModels, pc.AllowedModels)
			sort.Strings(sortedAllowedModels)

			providerConfigsForHash[i] = VirtualKeyProviderConfigHashInput{
				Provider:      pc.Provider,
				Weight:        pc.Weight,
				AllowedModels: sortedAllowedModels,
				BudgetID:      pc.BudgetID,
				RateLimitID:   pc.RateLimitID,
				KeyIDs:        keyIDs,
			}
		}
		data, err := sonic.Marshal(providerConfigsForHash)
		if err != nil {
			return "", err
		}
		hash.Write(data)
	}

	// Hash MCPConfigs
	if len(vk.MCPConfigs) > 0 {
		// Copy and sort MCP configs for deterministic hashing
		sortedMCPConfigs := make([]tables.TableVirtualKeyMCPConfig, len(vk.MCPConfigs))
		copy(sortedMCPConfigs, vk.MCPConfigs)
		sort.Slice(sortedMCPConfigs, func(i, j int) bool {
			return sortedMCPConfigs[i].MCPClientID < sortedMCPConfigs[j].MCPClientID
		})

		mcpConfigsForHash := make([]VirtualKeyMCPConfigHashInput, len(sortedMCPConfigs))
		for i, mc := range sortedMCPConfigs {
			// Sort tools for deterministic hashing
			sortedTools := make([]string, len(mc.ToolsToExecute))
			copy(sortedTools, mc.ToolsToExecute)
			sort.Strings(sortedTools)

			mcpConfigsForHash[i] = VirtualKeyMCPConfigHashInput{
				MCPClientID:    mc.MCPClientID,
				ToolsToExecute: sortedTools,
			}
		}
		data, err := sonic.Marshal(mcpConfigsForHash)
		if err != nil {
			return "", err
		}
		hash.Write(data)
	}

	return hex.EncodeToString(hash.Sum(nil)), nil
}

// GenerateBudgetHash generates a SHA256 hash for a budget.
// This is used to detect changes to budgets between config.json and database.
// Skips: LastReset, CurrentUsage, CreatedAt, UpdatedAt (dynamic fields)
func GenerateBudgetHash(b tables.TableBudget) (string, error) {
	hash := sha256.New()

	// Hash ID
	hash.Write([]byte(b.ID))

	// Hash MaxLimit
	data, err := sonic.Marshal(b.MaxLimit)
	if err != nil {
		return "", err
	}
	hash.Write(data)

	// Hash ResetDuration
	hash.Write([]byte(b.ResetDuration))

	return hex.EncodeToString(hash.Sum(nil)), nil
}

// GenerateRateLimitHash generates a SHA256 hash for a rate limit.
// This is used to detect changes to rate limits between config.json and database.
// Skips: CurrentUsage, LastReset, CreatedAt, UpdatedAt (dynamic fields)
func GenerateRateLimitHash(rl tables.TableRateLimit) (string, error) {
	hash := sha256.New()

	// Hash ID
	hash.Write([]byte(rl.ID))

	// Hash TokenMaxLimit
	if rl.TokenMaxLimit != nil {
		data, err := sonic.Marshal(*rl.TokenMaxLimit)
		if err != nil {
			return "", err
		}
		hash.Write(data)
	}

	// Hash TokenResetDuration
	if rl.TokenResetDuration != nil {
		hash.Write([]byte(*rl.TokenResetDuration))
	}

	// Hash RequestMaxLimit
	if rl.RequestMaxLimit != nil {
		data, err := sonic.Marshal(*rl.RequestMaxLimit)
		if err != nil {
			return "", err
		}
		hash.Write(data)
	}

	// Hash RequestResetDuration
	if rl.RequestResetDuration != nil {
		hash.Write([]byte(*rl.RequestResetDuration))
	}

	return hex.EncodeToString(hash.Sum(nil)), nil
}

// GenerateCustomerHash generates a SHA256 hash for a customer.
// This is used to detect changes to customers between config.json and database.
// Skips: CreatedAt, UpdatedAt, and relationship objects (dynamic fields)
func GenerateCustomerHash(c tables.TableCustomer) (string, error) {
	hash := sha256.New()

	// Hash ID
	hash.Write([]byte(c.ID))

	// Hash Name
	hash.Write([]byte(c.Name))

	// Hash BudgetID
	if c.BudgetID != nil {
		hash.Write([]byte("budgetID:" + *c.BudgetID))
	}

	return hex.EncodeToString(hash.Sum(nil)), nil
}

// GenerateTeamHash generates a SHA256 hash for a team.
// This is used to detect changes to teams between config.json and database.
// Skips: CreatedAt, UpdatedAt, and relationship objects (dynamic fields)
func GenerateTeamHash(t tables.TableTeam) (string, error) {
	hash := sha256.New()

	// Hash ID
	hash.Write([]byte(t.ID))

	// Hash Name
	hash.Write([]byte(t.Name))

	// Hash CustomerID
	if t.CustomerID != nil {
		hash.Write([]byte("customerID:" + *t.CustomerID))
	}

	// Hash BudgetID
	if t.BudgetID != nil {
		hash.Write([]byte("budgetID:" + *t.BudgetID))
	}

	// Hash Profile - use Profile if set, else marshal ParsedProfile
	// (Profile has json:"-" so when loading from JSON, only ParsedProfile is populated)
	// Use encoding/json for consistency with BeforeSave hook serialization
	if t.Profile != nil {
		hash.Write([]byte("profile:" + *t.Profile))
	} else if t.ParsedProfile != nil {
		data, err := json.Marshal(t.ParsedProfile)
		if err != nil {
			return "", err
		}
		hash.Write([]byte("profile:" + string(data)))
	}

	// Hash Config - use Config if set, else marshal ParsedConfig
	// Use encoding/json for consistency with BeforeSave hook serialization
	if t.Config != nil {
		hash.Write([]byte("config:" + *t.Config))
	} else if t.ParsedConfig != nil {
		data, err := json.Marshal(t.ParsedConfig)
		if err != nil {
			return "", err
		}
		hash.Write([]byte("config:" + string(data)))
	}

	// Hash Claims - use Claims if set, else marshal ParsedClaims
	// Use encoding/json for consistency with BeforeSave hook serialization
	if t.Claims != nil {
		hash.Write([]byte("claims:" + *t.Claims))
	} else if t.ParsedClaims != nil {
		data, err := json.Marshal(t.ParsedClaims)
		if err != nil {
			return "", err
		}
		hash.Write([]byte("claims:" + string(data)))
	}

	return hex.EncodeToString(hash.Sum(nil)), nil
}

// GenerateMCPClientHash generates a SHA256 hash for an MCP client.
// This is used to detect changes to MCP clients between config.json and database.
// Skips: ID (autoIncrement), CreatedAt, UpdatedAt (dynamic fields)
func GenerateMCPClientHash(m tables.TableMCPClient) (string, error) {
	hash := sha256.New()

	// Hash ClientID
	hash.Write([]byte(m.ClientID))

	// Hash Name
	hash.Write([]byte(m.Name))

	// Hash ConnectionType
	hash.Write([]byte(m.ConnectionType))

	// Hash ConnectionString
	if m.ConnectionString != nil {
		hash.Write([]byte(*m.ConnectionString))
	}

	// Hash StdioConfig
	if m.StdioConfig != nil {
		data, err := sonic.Marshal(m.StdioConfig)
		if err != nil {
			return "", err
		}
		hash.Write(data)
	}

	// Hash ToolsToExecute (sorted for deterministic hashing)
	if len(m.ToolsToExecute) > 0 {
		sortedTools := make([]string, len(m.ToolsToExecute))
		copy(sortedTools, m.ToolsToExecute)
		sort.Strings(sortedTools)
		data, err := sonic.Marshal(sortedTools)
		if err != nil {
			return "", err
		}
		hash.Write(data)
	}

	// Hash Headers (sorted for deterministic hashing)
	if len(m.Headers) > 0 {
		keys := make([]string, 0, len(m.Headers))
		for k := range m.Headers {
			keys = append(keys, k)
		}
		sort.Strings(keys)
		for _, k := range keys {
			hash.Write([]byte(k + ":" + m.Headers[k]))
		}
	}

	return hex.EncodeToString(hash.Sum(nil)), nil
}

// GeneratePluginHash generates a SHA256 hash for a plugin.
// This is used to detect changes to plugins between config.json and database.
// Skips: ID (autoIncrement), CreatedAt, UpdatedAt, IsCustom (dynamic fields)
func GeneratePluginHash(p tables.TablePlugin) (string, error) {
	hash := sha256.New()

	// Hash Name
	hash.Write([]byte(p.Name))

	// Hash Enabled
	if p.Enabled {
		hash.Write([]byte("enabled:true"))
	} else {
		hash.Write([]byte("enabled:false"))
	}

	// Hash Path
	if p.Path != nil {
		hash.Write([]byte("path:" + *p.Path))
	}

	// Hash Config (use ConfigJSON for consistent hashing)
	// Normalize: nil and empty map ({}) are treated as equivalent (no hash contribution)
	if p.ConfigJSON != "" && p.ConfigJSON != "{}" {
		hash.Write([]byte(p.ConfigJSON))
	} else if p.Config != nil {
		// Check if Config is a non-empty map before hashing
		// Use encoding/json for consistency with BeforeSave hook serialization
		data, err := json.Marshal(p.Config)
		if err != nil {
			return "", err
		}
		// Only hash if it's not an empty object
		if string(data) != "{}" && string(data) != "null" {
			hash.Write(data)
		}
	}

	// Hash Version
	data, err := sonic.Marshal(p.Version)
	if err != nil {
		return "", err
	}
	hash.Write(data)

	return hex.EncodeToString(hash.Sum(nil)), nil
}

// AuthConfig represents configured auth config for Bifrost dashboard
type AuthConfig struct {
	AdminUserName          string `json:"admin_username"`
	AdminPassword          string `json:"admin_password"`
	IsEnabled              bool   `json:"is_enabled"`
	DisableAuthOnInference bool   `json:"disable_auth_on_inference"`
}

// ConfigMap maps provider names to their configurations.
type ConfigMap map[schemas.ModelProvider]ProviderConfig

type GovernanceConfig struct {
	VirtualKeys []tables.TableVirtualKey `json:"virtual_keys"`
	Teams       []tables.TableTeam       `json:"teams"`
	Customers   []tables.TableCustomer   `json:"customers"`
	Budgets     []tables.TableBudget     `json:"budgets"`
	RateLimits  []tables.TableRateLimit  `json:"rate_limits"`
	AuthConfig  *AuthConfig              `json:"auth_config,omitempty"`
}<|MERGE_RESOLUTION|>--- conflicted
+++ resolved
@@ -5,6 +5,7 @@
 	"encoding/hex"
 	"encoding/json"
 	"sort"
+	"strconv"
 
 	"github.com/bytedance/sonic"
 	"github.com/maximhq/bifrost/core/schemas"
@@ -46,10 +47,8 @@
 	AllowedOrigins          []string `json:"allowed_origins,omitempty"`           // Additional allowed origins for CORS and WebSocket (localhost is always allowed)
 	MaxRequestBodySizeMB    int      `json:"max_request_body_size_mb"`            // The maximum request body size in MB
 	EnableLiteLLMFallbacks  bool     `json:"enable_litellm_fallbacks"`            // Enable litellm-specific fallbacks for text completion for Groq
-<<<<<<< HEAD
 	MCPAgentDepth           int      `json:"mcp_agent_depth"`                     // The maximum depth for MCP agent mode tool execution
 	MCPToolExecutionTimeout int      `json:"mcp_tool_execution_timeout"`          // The timeout for individual tool execution in seconds
-=======
 	ConfigHash              string   `json:"-"`                                   // Config hash for reconciliation (not serialized)
 }
 
@@ -99,6 +98,18 @@
 		hash.Write([]byte("enableLiteLLMFallbacks:true"))
 	} else {
 		hash.Write([]byte("enableLiteLLMFallbacks:false"))
+	}
+
+	if c.MCPAgentDepth > 0 {
+		hash.Write([]byte("mcpAgentDepth:" + strconv.Itoa(c.MCPAgentDepth)))
+	} else {
+		hash.Write([]byte("mcpAgentDepth:0"))
+	}
+
+	if c.MCPToolExecutionTimeout > 0 {
+		hash.Write([]byte("mcpToolExecutionTimeout:" + strconv.Itoa(c.MCPToolExecutionTimeout)))
+	} else {
+		hash.Write([]byte("mcpToolExecutionTimeout:0"))
 	}
 
 	// Hash integer fields
@@ -145,7 +156,6 @@
 	}
 
 	return hex.EncodeToString(hash.Sum(nil)), nil
->>>>>>> 0fdec6e5
 }
 
 // ProviderConfig represents the configuration for a specific AI model provider.
