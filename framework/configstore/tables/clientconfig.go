package tables

import (
	"encoding/json"
	"time"

	"gorm.io/gorm"
)

// TableClientConfig represents global client configuration in the database
type TableClientConfig struct {
	ID                      uint   `gorm:"primaryKey;autoIncrement" json:"id"`
	DropExcessRequests      bool   `gorm:"default:false" json:"drop_excess_requests"`
	PrometheusLabelsJSON    string `gorm:"type:text" json:"-"` // JSON serialized []string
	AllowedOriginsJSON      string `gorm:"type:text" json:"-"` // JSON serialized []string
	HeaderFilterConfigJSON  string `gorm:"type:text" json:"-"` // JSON serialized GlobalHeaderFilterConfig
	InitialPoolSize         int    `gorm:"default:300" json:"initial_pool_size"`
	EnableLogging           bool   `gorm:"" json:"enable_logging"`
	DisableContentLogging   bool   `gorm:"default:false" json:"disable_content_logging"`           // DisableContentLogging controls whether sensitive content (inputs, outputs, embeddings, etc.) is logged
	LogRetentionDays        int    `gorm:"default:365" json:"log_retention_days" validate:"min=1"` // Number of days to retain logs (minimum 1 day)
	EnableGovernance        bool   `gorm:"" json:"enable_governance"`
	EnforceGovernanceHeader bool   `gorm:"" json:"enforce_governance_header"`
	AllowDirectKeys         bool   `gorm:"" json:"allow_direct_keys"`
	MaxRequestBodySizeMB    int    `gorm:"default:100" json:"max_request_body_size_mb"`
	MCPAgentDepth           int    `gorm:"default:10" json:"mcp_agent_depth"`
	MCPToolExecutionTimeout int    `gorm:"default:30" json:"mcp_tool_execution_timeout"`      // Timeout for individual tool execution in seconds (default: 30)
	MCPCodeModeBindingLevel string `gorm:"default:server" json:"mcp_code_mode_binding_level"` // How tools are exposed in VFS: "server" or "tool"

	// LiteLLM fallback flag
	EnableLiteLLMFallbacks bool `gorm:"column:enable_litellm_fallbacks;default:false" json:"enable_litellm_fallbacks"`

	// Config hash is used to detect the changes synced from config.json file
	// Every time we sync the config.json file, we will update the config hash
	ConfigHash string `gorm:"type:varchar(255);null" json:"config_hash"`

	CreatedAt time.Time `gorm:"index;not null" json:"created_at"`
	UpdatedAt time.Time `gorm:"index;not null" json:"updated_at"`

	// Virtual fields for runtime use (not stored in DB)
<<<<<<< HEAD
	PrometheusLabels []string `gorm:"-" json:"prometheus_labels"`
	AllowedOrigins   []string `gorm:"-" json:"allowed_origins,omitempty"`
=======
	PrometheusLabels   []string                  `gorm:"-" json:"prometheus_labels"`
	AllowedOrigins     []string                  `gorm:"-" json:"allowed_origins,omitempty"`
	HeaderFilterConfig *GlobalHeaderFilterConfig `gorm:"-" json:"header_filter_config,omitempty"`
>>>>>>> 5f2e6303
}

// TableName sets the table name for each model
func (TableClientConfig) TableName() string { return "config_client" }

func (cc *TableClientConfig) BeforeSave(tx *gorm.DB) error {
	if cc.PrometheusLabels != nil {
		data, err := json.Marshal(cc.PrometheusLabels)
		if err != nil {
			return err
		}
		cc.PrometheusLabelsJSON = string(data)
	} else {
		cc.PrometheusLabelsJSON = "[]"
	}

	if cc.AllowedOrigins != nil {
		data, err := json.Marshal(cc.AllowedOrigins)
		if err != nil {
			return err
		}
		cc.AllowedOriginsJSON = string(data)
	} else {
		cc.AllowedOriginsJSON = "[]"
	}

	if cc.HeaderFilterConfig != nil {
		data, err := json.Marshal(cc.HeaderFilterConfig)
		if err != nil {
			return err
		}
		cc.HeaderFilterConfigJSON = string(data)
	} else {
		cc.HeaderFilterConfigJSON = ""
	}

	return nil
}

// AfterFind hooks for deserialization
func (cc *TableClientConfig) AfterFind(tx *gorm.DB) error {
	if cc.PrometheusLabelsJSON != "" {
		if err := json.Unmarshal([]byte(cc.PrometheusLabelsJSON), &cc.PrometheusLabels); err != nil {
			return err
		}
	}

	if cc.AllowedOriginsJSON != "" {
		if err := json.Unmarshal([]byte(cc.AllowedOriginsJSON), &cc.AllowedOrigins); err != nil {
			return err
		}
	}

	if cc.HeaderFilterConfigJSON != "" {
		var headerFilterConfig GlobalHeaderFilterConfig
		if err := json.Unmarshal([]byte(cc.HeaderFilterConfigJSON), &headerFilterConfig); err != nil {
			return err
		}
		cc.HeaderFilterConfig = &headerFilterConfig
	}

	return nil
}<|MERGE_RESOLUTION|>--- conflicted
+++ resolved
@@ -37,14 +37,9 @@
 	UpdatedAt time.Time `gorm:"index;not null" json:"updated_at"`
 
 	// Virtual fields for runtime use (not stored in DB)
-<<<<<<< HEAD
-	PrometheusLabels []string `gorm:"-" json:"prometheus_labels"`
-	AllowedOrigins   []string `gorm:"-" json:"allowed_origins,omitempty"`
-=======
 	PrometheusLabels   []string                  `gorm:"-" json:"prometheus_labels"`
 	AllowedOrigins     []string                  `gorm:"-" json:"allowed_origins,omitempty"`
 	HeaderFilterConfig *GlobalHeaderFilterConfig `gorm:"-" json:"header_filter_config,omitempty"`
->>>>>>> 5f2e6303
 }
 
 // TableName sets the table name for each model
