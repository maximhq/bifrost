--- conflicted
+++ resolved
@@ -42,13 +42,10 @@
 		AllowedOrigins:          config.AllowedOrigins,
 		MaxRequestBodySizeMB:    config.MaxRequestBodySizeMB,
 		EnableLiteLLMFallbacks:  config.EnableLiteLLMFallbacks,
-<<<<<<< HEAD
 		MCPAgentDepth:           config.MCPAgentDepth,
 		MCPToolExecutionTimeout: config.MCPToolExecutionTimeout,
 		MCPCodeModeBindingLevel: config.MCPCodeModeBindingLevel,
-=======
 		HeaderFilterConfig:      config.HeaderFilterConfig,
->>>>>>> 5f2e6303
 	}
 	// Delete existing client config and create new one in a transaction
 	return s.db.WithContext(ctx).Transaction(func(tx *gorm.DB) error {
@@ -202,13 +199,10 @@
 		AllowedOrigins:          dbConfig.AllowedOrigins,
 		MaxRequestBodySizeMB:    dbConfig.MaxRequestBodySizeMB,
 		EnableLiteLLMFallbacks:  dbConfig.EnableLiteLLMFallbacks,
-<<<<<<< HEAD
 		MCPAgentDepth:           dbConfig.MCPAgentDepth,
 		MCPToolExecutionTimeout: dbConfig.MCPToolExecutionTimeout,
 		MCPCodeModeBindingLevel: dbConfig.MCPCodeModeBindingLevel,
-=======
 		HeaderFilterConfig:      dbConfig.HeaderFilterConfig,
->>>>>>> 5f2e6303
 	}, nil
 }
 
