---
title: "v1.4.0-prerelease1"
description: "v1.4.0-prerelease1 changelog - 2025-12-29"
---
<Tabs>
  <Tab title="NPX">
    ```bash
    npx -y @maximhq/bifrost --transport-version v1.4.0-prerelease1
    ```
  </Tab>
  <Tab title="Docker">
    ```bash
    docker pull maximhq/bifrost:v1.4.0-prerelease1
    docker run -p 8080:8080 maximhq/bifrost:v1.4.0-prerelease1
    ```
  </Tab>
</Tabs>

<Update label="Bifrost(HTTP)" description="1.4.0-prerelease1">
- refactor: governance plugin refactored for extensibility and optimization
- feat: new MCP gateway (server including) along with code mode
- feat: added health monitoring to mcp
- feat: added responses format tool execution support to mcp
- feat: new e2e tracing
- fix: gemini thought signature handling in multi-turn conversations

### BREAKING CHANGES

- **Plugin Interface: TransportInterceptor removed, replaced with HTTPTransportMiddleware**

  The `TransportInterceptor` function has been removed from the plugin interface. Plugins using HTTP transport interception must migrate to `HTTPTransportMiddleware`.

  **Migration summary:**
  ```
  // v1.3.x (removed)
  TransportInterceptor(ctx *BifrostContext, url string, headers map[string]string, body map[string]any) (map[string]string, map[string]any, error)

  // v1.4.x+ (new)
  HTTPTransportMiddleware() BifrostHTTPMiddleware
  // where BifrostHTTPMiddleware = func(next fasthttp.RequestHandler) fasthttp.RequestHandler
  ```

  **Key API changes:**
  - Function renamed: `TransportInterceptor` -> `HTTPTransportMiddleware`
  - Signature changed: Now returns a middleware wrapper instead of accepting/returning header/body maps
  - Added dependency: Requires `github.com/valyala/fasthttp` import
  - Flow control: Must explicitly call `next(ctx)` to continue the chain

<<<<<<< HEAD
  See [Plugin Migration Guide](/docs/plugins/migration-guide) for complete migration instructions and code examples.
=======
  See [Plugin Migration Guide](/plugins/migration-guide) for complete migration instructions and code examples.
>>>>>>> 560d23e4

</Update>
<Update label="Core" description="1.3.0">
- feat: added code mode to mcp
- feat: added health monitoring to mcp
- feat: added responses format tool execution support to mcp
- feat: adds central tracer for e2e tracing

### BREAKING CHANGES

- **Plugin Interface: TransportInterceptor removed, replaced with HTTPTransportMiddleware**

  The `TransportInterceptor` method has been removed from the `Plugin` interface in `schemas/plugin.go`. All plugins must now implement `HTTPTransportMiddleware()` instead.

  **Old API (removed in core v1.3.0):**
  ```go
  TransportInterceptor(ctx *BifrostContext, url string, headers map[string]string, body map[string]any) (map[string]string, map[string]any, error)
  ```

  **New API (core v1.3.0+):**
  ```go
  HTTPTransportMiddleware() BifrostHTTPMiddleware
  // where BifrostHTTPMiddleware = func(next fasthttp.RequestHandler) fasthttp.RequestHandler
  ```

  **Key changes:**
  - Method renamed: `TransportInterceptor` -> `HTTPTransportMiddleware`
  - Return type changed: Now returns a middleware function instead of modified headers/body
  - New import required: `github.com/valyala/fasthttp`
  - Flow control: Must call `next(ctx)` explicitly to continue the middleware chain
  - New capability: Can now intercept and modify responses (not just requests)

  **Migration for plugin consumers:**
  1. Update your plugin to implement `HTTPTransportMiddleware()` instead of `TransportInterceptor()`
  2. If your plugin doesn't need HTTP transport interception, return `nil` from `HTTPTransportMiddleware()`
  3. Update tests to verify the new middleware signature

<<<<<<< HEAD
  See [Plugin Migration Guide](/docs/plugins/migration-guide) for complete instructions and code examples.
=======
  See [Plugin Migration Guide](/plugins/migration-guide) for complete instructions and code examples.
>>>>>>> 560d23e4

</Update>
<Update label="Framework" description="1.2.0">
- feat: adds new tracing framework for allowing plugins to enable e2e tracing

### BREAKING CHANGES

- **DynamicPlugin: TransportInterceptor replaced with HTTPTransportMiddleware**

  The `DynamicPlugin` loader now expects plugins to export `HTTPTransportMiddleware` instead of `TransportInterceptor`.

  **Old symbol lookup (removed in framework v1.2.0):**
  ```go
  plugin.Lookup("TransportInterceptor")
  // Expected: func(ctx *BifrostContext, url string, headers map[string]string, body map[string]any) (map[string]string, map[string]any, error)
  ```

  **New symbol lookup (framework v1.2.0+):**
  ```go
  plugin.Lookup("HTTPTransportMiddleware")
  // Expected: func() BifrostHTTPMiddleware
  ```

  **Impact on dynamic plugins (.so files):**
  - Plugins compiled for core v1.2.x will fail to load with error: `plugin: symbol HTTPTransportMiddleware not found`
  - Recompile all dynamic plugins against core v1.3.0+ and framework v1.2.0+

<<<<<<< HEAD
  See [Plugin Migration Guide](/docs/plugins/migration-guide) for migration instructions.
=======
  See [Plugin Migration Guide](/plugins/migration-guide) for migration instructions.
>>>>>>> 560d23e4

</Update>
<Update label="governance" description="1.4.0">
- refactor: extracted governance store into an interface for extensibility
- refactor: extended the way governance store handles rate limits
- chore: added e2e tests for governance plugin
- chore: upgraded versions of core to 1.3.0 and framework to 1.2.0

### BREAKING CHANGES

- **Plugin Interface: TransportInterceptor replaced with HTTPTransportMiddleware**

  This plugin now implements `HTTPTransportMiddleware()` instead of `TransportInterceptor()` to comply with core v1.3.0.

  **What changed:**
  - Old: `TransportInterceptor(ctx, url, headers, body) (headers, body, error)`
  - New: `HTTPTransportMiddleware() BifrostHTTPMiddleware`

  **For plugin consumers:**
  - If you import this plugin directly, no code changes are required
  - If you extend this plugin, update your implementation to use `HTTPTransportMiddleware()`
  - Recompile any code that depends on this plugin against core v1.3.0+ and framework v1.2.0+

<<<<<<< HEAD
  See [Plugin Migration Guide](/docs/plugins/migration-guide) for details.
=======
  See [Plugin Migration Guide](/plugins/migration-guide) for details.
>>>>>>> 560d23e4

</Update>
<Update label="jsonparser" description="1.4.0">
- chore: upgraded versions of core to 1.3.0 and framework to 1.2.0

### BREAKING CHANGES

- **Plugin Interface: TransportInterceptor replaced with HTTPTransportMiddleware**

  This plugin now implements `HTTPTransportMiddleware()` instead of `TransportInterceptor()` to comply with core v1.3.0.

  **What changed:**
  - Old: `TransportInterceptor(ctx, url, headers, body) (headers, body, error)`
  - New: `HTTPTransportMiddleware() BifrostHTTPMiddleware`

  **For plugin consumers:**
  - If you import this plugin directly, no code changes are required
  - If you extend this plugin, update your implementation to use `HTTPTransportMiddleware()`
  - Recompile any code that depends on this plugin against core v1.3.0+ and framework v1.2.0+

<<<<<<< HEAD
  See [Plugin Migration Guide](/docs/plugins/migration-guide) for details.
=======
  See [Plugin Migration Guide](/plugins/migration-guide) for details.
>>>>>>> 560d23e4

</Update>
<Update label="logging" description="1.4.0">
- feat: logging now uses central accumulator vs its own; reducing total memory consumption during runtime
- chore: upgraded versions of core to 1.3.0 and framework to 1.2.0

### BREAKING CHANGES

- **Plugin Interface: TransportInterceptor replaced with HTTPTransportMiddleware**

  This plugin now implements `HTTPTransportMiddleware()` instead of `TransportInterceptor()` to comply with core v1.3.0.

  **What changed:**
  - Old: `TransportInterceptor(ctx, url, headers, body) (headers, body, error)`
  - New: `HTTPTransportMiddleware() BifrostHTTPMiddleware`

  **For plugin consumers:**
  - If you import this plugin directly, no code changes are required
  - If you extend this plugin, update your implementation to use `HTTPTransportMiddleware()`
  - Recompile any code that depends on this plugin against core v1.3.0+ and framework v1.2.0+

<<<<<<< HEAD
  See [Plugin Migration Guide](/docs/plugins/migration-guide) for details.
=======
  See [Plugin Migration Guide](/plugins/migration-guide) for details.
>>>>>>> 560d23e4

</Update>
<Update label="maxim" description="1.5.0">
- chore: upgraded versions of core to 1.3.0 and framework to 1.2.0

### BREAKING CHANGES

- **Plugin Interface: TransportInterceptor replaced with HTTPTransportMiddleware**

  This plugin now implements `HTTPTransportMiddleware()` instead of `TransportInterceptor()` to comply with core v1.3.0.

  **What changed:**
  - Old: `TransportInterceptor(ctx, url, headers, body) (headers, body, error)`
  - New: `HTTPTransportMiddleware() BifrostHTTPMiddleware`

  **For plugin consumers:**
  - If you import this plugin directly, no code changes are required
  - If you extend this plugin, update your implementation to use `HTTPTransportMiddleware()`
  - Recompile any code that depends on this plugin against core v1.3.0+ and framework v1.2.0+

<<<<<<< HEAD
  See [Plugin Migration Guide](/docs/plugins/migration-guide) for details.
=======
  See [Plugin Migration Guide](/plugins/migration-guide) for details.
>>>>>>> 560d23e4

</Update>
<Update label="mocker" description="1.4.0">
- chore: upgraded versions of core to 1.3.0 and framework to 1.2.0

### BREAKING CHANGES

- **Plugin Interface: TransportInterceptor replaced with HTTPTransportMiddleware**

  This plugin now implements `HTTPTransportMiddleware()` instead of `TransportInterceptor()` to comply with core v1.3.0.

  **What changed:**
  - Old: `TransportInterceptor(ctx, url, headers, body) (headers, body, error)`
  - New: `HTTPTransportMiddleware() BifrostHTTPMiddleware`

  **For plugin consumers:**
  - If you import this plugin directly, no code changes are required
  - If you extend this plugin, update your implementation to use `HTTPTransportMiddleware()`
  - Recompile any code that depends on this plugin against core v1.3.0+ and framework v1.2.0+

<<<<<<< HEAD
  See [Plugin Migration Guide](/docs/plugins/migration-guide) for details.
=======
  See [Plugin Migration Guide](/plugins/migration-guide) for details.
>>>>>>> 560d23e4

</Update>
<Update label="otel" description="1.1.0">
- feat: otel now uses central accumulator reducing the total amount of memory consumed in runtime
- chore: upgraded versions of core to 1.3.0 and framework to 1.2.0

### BREAKING CHANGES

- **Plugin Interface: TransportInterceptor replaced with HTTPTransportMiddleware**

  This plugin now implements `HTTPTransportMiddleware()` instead of `TransportInterceptor()` to comply with core v1.3.0.

  **What changed:**
  - Old: `TransportInterceptor(ctx, url, headers, body) (headers, body, error)`
  - New: `HTTPTransportMiddleware() BifrostHTTPMiddleware`

  **For plugin consumers:**
  - If you import this plugin directly, no code changes are required
  - If you extend this plugin, update your implementation to use `HTTPTransportMiddleware()`
  - Recompile any code that depends on this plugin against core v1.3.0+ and framework v1.2.0+

<<<<<<< HEAD
  See [Plugin Migration Guide](/docs/plugins/migration-guide) for details.
=======
  See [Plugin Migration Guide](/plugins/migration-guide) for details.
>>>>>>> 560d23e4

</Update>
<Update label="semanticcache" description="1.4.0">
- chore: upgraded versions of core to 1.3.0 and framework to 1.2.0

### BREAKING CHANGES

- **Plugin Interface: TransportInterceptor replaced with HTTPTransportMiddleware**

  This plugin now implements `HTTPTransportMiddleware()` instead of `TransportInterceptor()` to comply with core v1.3.0.

  **What changed:**
  - Old: `TransportInterceptor(ctx, url, headers, body) (headers, body, error)`
  - New: `HTTPTransportMiddleware() BifrostHTTPMiddleware`

  **For plugin consumers:**
  - If you import this plugin directly, no code changes are required
  - If you extend this plugin, update your implementation to use `HTTPTransportMiddleware()`
  - Recompile any code that depends on this plugin against core v1.3.0+ and framework v1.2.0+

<<<<<<< HEAD
  See [Plugin Migration Guide](/docs/plugins/migration-guide) for details.
=======
  See [Plugin Migration Guide](/plugins/migration-guide) for details.
>>>>>>> 560d23e4

</Update>
<Update label="telemetry" description="1.4.0">
- chore: upgraded versions of core to 1.3.0 and framework to 1.2.0

### BREAKING CHANGES

- **Plugin Interface: TransportInterceptor replaced with HTTPTransportMiddleware**

  This plugin now implements `HTTPTransportMiddleware()` instead of `TransportInterceptor()` to comply with core v1.3.0.

  **What changed:**
  - Old: `TransportInterceptor(ctx, url, headers, body) (headers, body, error)`
  - New: `HTTPTransportMiddleware() BifrostHTTPMiddleware`

  **For plugin consumers:**
  - If you import this plugin directly, no code changes are required
  - If you extend this plugin, update your implementation to use `HTTPTransportMiddleware()`
  - Recompile any code that depends on this plugin against core v1.3.0+ and framework v1.2.0+

<<<<<<< HEAD
  See [Plugin Migration Guide](/docs/plugins/migration-guide) for details.
=======
  See [Plugin Migration Guide](/plugins/migration-guide) for details.
>>>>>>> 560d23e4

</Update><|MERGE_RESOLUTION|>--- conflicted
+++ resolved
@@ -46,11 +46,7 @@
   - Added dependency: Requires `github.com/valyala/fasthttp` import
   - Flow control: Must explicitly call `next(ctx)` to continue the chain
 
-<<<<<<< HEAD
-  See [Plugin Migration Guide](/docs/plugins/migration-guide) for complete migration instructions and code examples.
-=======
   See [Plugin Migration Guide](/plugins/migration-guide) for complete migration instructions and code examples.
->>>>>>> 560d23e4
 
 </Update>
 <Update label="Core" description="1.3.0">
@@ -88,11 +84,7 @@
   2. If your plugin doesn't need HTTP transport interception, return `nil` from `HTTPTransportMiddleware()`
   3. Update tests to verify the new middleware signature
 
-<<<<<<< HEAD
-  See [Plugin Migration Guide](/docs/plugins/migration-guide) for complete instructions and code examples.
-=======
   See [Plugin Migration Guide](/plugins/migration-guide) for complete instructions and code examples.
->>>>>>> 560d23e4
 
 </Update>
 <Update label="Framework" description="1.2.0">
@@ -120,11 +112,7 @@
   - Plugins compiled for core v1.2.x will fail to load with error: `plugin: symbol HTTPTransportMiddleware not found`
   - Recompile all dynamic plugins against core v1.3.0+ and framework v1.2.0+
 
-<<<<<<< HEAD
-  See [Plugin Migration Guide](/docs/plugins/migration-guide) for migration instructions.
-=======
   See [Plugin Migration Guide](/plugins/migration-guide) for migration instructions.
->>>>>>> 560d23e4
 
 </Update>
 <Update label="governance" description="1.4.0">
@@ -148,11 +136,7 @@
   - If you extend this plugin, update your implementation to use `HTTPTransportMiddleware()`
   - Recompile any code that depends on this plugin against core v1.3.0+ and framework v1.2.0+
 
-<<<<<<< HEAD
-  See [Plugin Migration Guide](/docs/plugins/migration-guide) for details.
-=======
-  See [Plugin Migration Guide](/plugins/migration-guide) for details.
->>>>>>> 560d23e4
+  See [Plugin Migration Guide](/plugins/migration-guide) for details.
 
 </Update>
 <Update label="jsonparser" description="1.4.0">
@@ -173,11 +157,7 @@
   - If you extend this plugin, update your implementation to use `HTTPTransportMiddleware()`
   - Recompile any code that depends on this plugin against core v1.3.0+ and framework v1.2.0+
 
-<<<<<<< HEAD
-  See [Plugin Migration Guide](/docs/plugins/migration-guide) for details.
-=======
-  See [Plugin Migration Guide](/plugins/migration-guide) for details.
->>>>>>> 560d23e4
+  See [Plugin Migration Guide](/plugins/migration-guide) for details.
 
 </Update>
 <Update label="logging" description="1.4.0">
@@ -199,11 +179,7 @@
   - If you extend this plugin, update your implementation to use `HTTPTransportMiddleware()`
   - Recompile any code that depends on this plugin against core v1.3.0+ and framework v1.2.0+
 
-<<<<<<< HEAD
-  See [Plugin Migration Guide](/docs/plugins/migration-guide) for details.
-=======
-  See [Plugin Migration Guide](/plugins/migration-guide) for details.
->>>>>>> 560d23e4
+  See [Plugin Migration Guide](/plugins/migration-guide) for details.
 
 </Update>
 <Update label="maxim" description="1.5.0">
@@ -224,11 +200,7 @@
   - If you extend this plugin, update your implementation to use `HTTPTransportMiddleware()`
   - Recompile any code that depends on this plugin against core v1.3.0+ and framework v1.2.0+
 
-<<<<<<< HEAD
-  See [Plugin Migration Guide](/docs/plugins/migration-guide) for details.
-=======
-  See [Plugin Migration Guide](/plugins/migration-guide) for details.
->>>>>>> 560d23e4
+  See [Plugin Migration Guide](/plugins/migration-guide) for details.
 
 </Update>
 <Update label="mocker" description="1.4.0">
@@ -249,11 +221,7 @@
   - If you extend this plugin, update your implementation to use `HTTPTransportMiddleware()`
   - Recompile any code that depends on this plugin against core v1.3.0+ and framework v1.2.0+
 
-<<<<<<< HEAD
-  See [Plugin Migration Guide](/docs/plugins/migration-guide) for details.
-=======
-  See [Plugin Migration Guide](/plugins/migration-guide) for details.
->>>>>>> 560d23e4
+  See [Plugin Migration Guide](/plugins/migration-guide) for details.
 
 </Update>
 <Update label="otel" description="1.1.0">
@@ -275,11 +243,7 @@
   - If you extend this plugin, update your implementation to use `HTTPTransportMiddleware()`
   - Recompile any code that depends on this plugin against core v1.3.0+ and framework v1.2.0+
 
-<<<<<<< HEAD
-  See [Plugin Migration Guide](/docs/plugins/migration-guide) for details.
-=======
-  See [Plugin Migration Guide](/plugins/migration-guide) for details.
->>>>>>> 560d23e4
+  See [Plugin Migration Guide](/plugins/migration-guide) for details.
 
 </Update>
 <Update label="semanticcache" description="1.4.0">
@@ -300,11 +264,7 @@
   - If you extend this plugin, update your implementation to use `HTTPTransportMiddleware()`
   - Recompile any code that depends on this plugin against core v1.3.0+ and framework v1.2.0+
 
-<<<<<<< HEAD
-  See [Plugin Migration Guide](/docs/plugins/migration-guide) for details.
-=======
-  See [Plugin Migration Guide](/plugins/migration-guide) for details.
->>>>>>> 560d23e4
+  See [Plugin Migration Guide](/plugins/migration-guide) for details.
 
 </Update>
 <Update label="telemetry" description="1.4.0">
@@ -325,10 +285,6 @@
   - If you extend this plugin, update your implementation to use `HTTPTransportMiddleware()`
   - Recompile any code that depends on this plugin against core v1.3.0+ and framework v1.2.0+
 
-<<<<<<< HEAD
-  See [Plugin Migration Guide](/docs/plugins/migration-guide) for details.
-=======
-  See [Plugin Migration Guide](/plugins/migration-guide) for details.
->>>>>>> 560d23e4
+  See [Plugin Migration Guide](/plugins/migration-guide) for details.
 
 </Update>