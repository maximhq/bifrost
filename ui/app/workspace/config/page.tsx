"use client";

import { NoPermissionView } from "@/components/noPermissionView";
import { RbacOperation, RbacResource, useRbac } from "@enterprise/lib";
import { useRouter } from "next/navigation";
import { useEffect } from "react";
<<<<<<< HEAD
import CachingView from "./views/cachingView";
import ClientSettingsView from "./views/clientSettingsView";
import GovernanceView from "./views/governanceView";
import LoggingView from "./views/loggingView";
import ObservabilityView from "./views/observabilityView";
import PerformanceTuningView from "./views/performanceTuningView";
import PricingConfigView from "./views/pricingConfigView";
import ProxyView from "./views/proxyView";
import SecurityView from "./views/securityView";
import { MCPIcon } from "@/components/ui/icons";
import MCPView from "./views/mcpView";

const baseTabs = [
	{
		id: "client-settings",
		label: "Client Settings",
		icon: <Settings className="size-4" />,
	},
	{
		id: "pricing-config",
		label: "Pricing Config",
		icon: <Landmark className="size-4" />,
	},
	{
		id: "logging",
		label: "Logging",
		icon: <Telescope className="size-4" />,
	},
	{
		id: "governance",
		label: "Governance",
		icon: <Landmark className="size-4" />,
	},
	{
		id: "mcp",
		label: "MCP Server",
		icon: <MCPIcon className="size-4" />,
	},
	{
		id: "caching",
		label: "Caching",
		icon: <Zap className="size-4" />,
	},
	{
		id: "observability",
		label: "Observability",
		icon: <Gauge className="size-4" />,
	},
	{
		id: "security",
		label: "Security",
		icon: <Shield className="size-4" />,
	},
	{
		id: "proxy",
		label: "Proxy",
		icon: <Globe className="size-4" />,
		enterpriseOnly: true,
	},
	{
		id: "api-keys",
		label: "API Keys",
		icon: <KeyRound className="size-4" />,
	},
	{
		id: "performance-tuning",
		label: "Performance Tuning",
		icon: <Zap className="size-4" />,
	},
];

const tabs = baseTabs.filter((tab) => !tab.enterpriseOnly || IS_ENTERPRISE);
=======
>>>>>>> e9a86c24

export default function ConfigPage() {
	const router = useRouter();
	// Check permission
	const hasConfigAccess = useRbac(RbacResource.Settings, RbacOperation.View);

	useEffect(() => {
		if (hasConfigAccess) {
			router.replace("/workspace/config/client-settings");
		}
	}, [hasConfigAccess, router]);

	if (!hasConfigAccess) {
		return <NoPermissionView entity="configuration" />;
	}
<<<<<<< HEAD

	return (
		<div className="mx-auto flex w-full max-w-7xl flex-row gap-4">
			<div className="flex min-w-[250px] flex-col gap-1 rounded-md bg-zinc-50/50 p-4 dark:bg-zinc-800/20">
				{tabs.map((tab) => (
					<button
						key={tab.id}
						className={cn(
							"mb-1 flex w-full items-center gap-2 rounded-sm border px-3 py-1.5 text-sm",
							activeTab === tab.id
								? "bg-secondary opacity-100 hover:opacity-100"
								: "hover:bg-secondary cursor-pointer border-transparent opacity-100 hover:border",
						)}
						onClick={() => setActiveTab(tab.id)}
						type="button"
					>
						{tab.icon}
						<div>{tab.label}</div>
					</button>
				))}
			</div>
			<div className="w-full pt-4">
				{activeTab === "client-settings" && <ClientSettingsView />}
				{activeTab === "pricing-config" && <PricingConfigView />}
				{activeTab === "logging" && <LoggingView />}
				{activeTab === "governance" && <GovernanceView />}
				{activeTab === "mcp" && <MCPView />}
				{activeTab === "caching" && <CachingView />}
				{activeTab === "observability" && <ObservabilityView />}
				{activeTab === "security" && <SecurityView />}
				{activeTab === "proxy" && IS_ENTERPRISE && <ProxyView />}
				{activeTab === "api-keys" && <APIKeysView />}
				{activeTab === "performance-tuning" && <PerformanceTuningView />}
			</div>
		</div>
	);
=======
	return null;
>>>>>>> e9a86c24
}<|MERGE_RESOLUTION|>--- conflicted
+++ resolved
@@ -4,81 +4,6 @@
 import { RbacOperation, RbacResource, useRbac } from "@enterprise/lib";
 import { useRouter } from "next/navigation";
 import { useEffect } from "react";
-<<<<<<< HEAD
-import CachingView from "./views/cachingView";
-import ClientSettingsView from "./views/clientSettingsView";
-import GovernanceView from "./views/governanceView";
-import LoggingView from "./views/loggingView";
-import ObservabilityView from "./views/observabilityView";
-import PerformanceTuningView from "./views/performanceTuningView";
-import PricingConfigView from "./views/pricingConfigView";
-import ProxyView from "./views/proxyView";
-import SecurityView from "./views/securityView";
-import { MCPIcon } from "@/components/ui/icons";
-import MCPView from "./views/mcpView";
-
-const baseTabs = [
-	{
-		id: "client-settings",
-		label: "Client Settings",
-		icon: <Settings className="size-4" />,
-	},
-	{
-		id: "pricing-config",
-		label: "Pricing Config",
-		icon: <Landmark className="size-4" />,
-	},
-	{
-		id: "logging",
-		label: "Logging",
-		icon: <Telescope className="size-4" />,
-	},
-	{
-		id: "governance",
-		label: "Governance",
-		icon: <Landmark className="size-4" />,
-	},
-	{
-		id: "mcp",
-		label: "MCP Server",
-		icon: <MCPIcon className="size-4" />,
-	},
-	{
-		id: "caching",
-		label: "Caching",
-		icon: <Zap className="size-4" />,
-	},
-	{
-		id: "observability",
-		label: "Observability",
-		icon: <Gauge className="size-4" />,
-	},
-	{
-		id: "security",
-		label: "Security",
-		icon: <Shield className="size-4" />,
-	},
-	{
-		id: "proxy",
-		label: "Proxy",
-		icon: <Globe className="size-4" />,
-		enterpriseOnly: true,
-	},
-	{
-		id: "api-keys",
-		label: "API Keys",
-		icon: <KeyRound className="size-4" />,
-	},
-	{
-		id: "performance-tuning",
-		label: "Performance Tuning",
-		icon: <Zap className="size-4" />,
-	},
-];
-
-const tabs = baseTabs.filter((tab) => !tab.enterpriseOnly || IS_ENTERPRISE);
-=======
->>>>>>> e9a86c24
 
 export default function ConfigPage() {
 	const router = useRouter();
@@ -94,44 +19,5 @@
 	if (!hasConfigAccess) {
 		return <NoPermissionView entity="configuration" />;
 	}
-<<<<<<< HEAD
-
-	return (
-		<div className="mx-auto flex w-full max-w-7xl flex-row gap-4">
-			<div className="flex min-w-[250px] flex-col gap-1 rounded-md bg-zinc-50/50 p-4 dark:bg-zinc-800/20">
-				{tabs.map((tab) => (
-					<button
-						key={tab.id}
-						className={cn(
-							"mb-1 flex w-full items-center gap-2 rounded-sm border px-3 py-1.5 text-sm",
-							activeTab === tab.id
-								? "bg-secondary opacity-100 hover:opacity-100"
-								: "hover:bg-secondary cursor-pointer border-transparent opacity-100 hover:border",
-						)}
-						onClick={() => setActiveTab(tab.id)}
-						type="button"
-					>
-						{tab.icon}
-						<div>{tab.label}</div>
-					</button>
-				))}
-			</div>
-			<div className="w-full pt-4">
-				{activeTab === "client-settings" && <ClientSettingsView />}
-				{activeTab === "pricing-config" && <PricingConfigView />}
-				{activeTab === "logging" && <LoggingView />}
-				{activeTab === "governance" && <GovernanceView />}
-				{activeTab === "mcp" && <MCPView />}
-				{activeTab === "caching" && <CachingView />}
-				{activeTab === "observability" && <ObservabilityView />}
-				{activeTab === "security" && <SecurityView />}
-				{activeTab === "proxy" && IS_ENTERPRISE && <ProxyView />}
-				{activeTab === "api-keys" && <APIKeysView />}
-				{activeTab === "performance-tuning" && <PerformanceTuningView />}
-			</div>
-		</div>
-	);
-=======
 	return null;
->>>>>>> e9a86c24
 }