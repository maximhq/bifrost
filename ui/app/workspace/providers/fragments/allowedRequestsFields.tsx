"use client";

import { FormControl, FormField, FormItem, FormLabel } from "@/components/ui/form";
import { Input } from "@/components/ui/input";
import { Switch } from "@/components/ui/switch";
import { Tooltip, TooltipContent, TooltipProvider, TooltipTrigger } from "@/components/ui/tooltip";
import { Popover, PopoverContent, PopoverTrigger } from "@/components/ui/popover";
import { BaseProvider, RequestType } from "@/lib/types/config";
import { isRequestTypeDisabled } from "@/lib/utils/validation";
import { Control, useFormContext } from "react-hook-form";
import { Settings2 } from "lucide-react";
import { useEffect, useMemo } from "react";

interface AllowedRequestsFieldsProps {
	control: Control<any>;
	namePrefix?: string;
	providerType?: BaseProvider;
}

// Provider-specific endpoint paths
const PROVIDER_ENDPOINTS: Partial<Record<BaseProvider, Partial<Record<RequestType, string>>>> = {
	openai: {
		list_models: "/v1/models",
		text_completion: "/v1/completions",
		text_completion_stream: "/v1/completions",
		chat_completion: "/v1/chat/completions",
		chat_completion_stream: "/v1/chat/completions",
		responses: "/v1/responses",
		responses_stream: "/v1/responses",
		embedding: "/v1/embeddings",
		speech: "/v1/audio/speech",
		speech_stream: "/v1/audio/speech",
		transcription: "/v1/audio/transcriptions",
		transcription_stream: "/v1/audio/transcriptions",
<<<<<<< HEAD
		image_generation: "/v1/images/generations",
		image_generation_stream: "/v1/images/generations",
=======
		count_tokens: "/v1/responses/tokens",
>>>>>>> 93b4a1ab
	},
	anthropic: {
		chat_completion: "/v1/messages",
		chat_completion_stream: "/v1/messages",
		responses: "/v1/messages",
		responses_stream: "/v1/messages",
	},
	cohere: {
		chat_completion: "/v2/chat",
		chat_completion_stream: "/v2/chat",
		responses: "/v2/chat",
		responses_stream: "/v2/chat",
		embedding: "/v2/embed",
	},
};

// Helper function to get the appropriate placeholder
const getPlaceholder = (providerType: BaseProvider | undefined, requestKey: RequestType): string => {
	if (providerType && PROVIDER_ENDPOINTS[providerType]?.[requestKey]) {
		return PROVIDER_ENDPOINTS[providerType][requestKey]!;
	}
	return PROVIDER_ENDPOINTS["openai"]?.[requestKey] ?? "";
};

const REQUEST_TYPES: Array<{ key: RequestType; label: string }> = [
	{ key: "list_models", label: "List Models" },
	{ key: "text_completion", label: "Text Completion" },
	{ key: "text_completion_stream", label: "Text Completion Stream" },
	{ key: "chat_completion", label: "Chat Completion" },
	{ key: "chat_completion_stream", label: "Chat Completion Stream" },
	{ key: "responses", label: "Responses" },
	{ key: "responses_stream", label: "Responses Stream" },
	{ key: "embedding", label: "Embedding" },
	{ key: "speech", label: "Speech" },
	{ key: "speech_stream", label: "Speech Stream" },
	{ key: "transcription", label: "Transcription" },
	{ key: "transcription_stream", label: "Transcription Stream" },
<<<<<<< HEAD
	{ key: "image_generation", label: "Image Generation" },
	{ key: "image_generation_stream", label: "Image Generation Stream" },
=======
	{ key: "count_tokens", label: "Count Tokens" },
>>>>>>> 93b4a1ab
];

export function AllowedRequestsFields({ control, namePrefix = "allowed_requests", providerType }: AllowedRequestsFieldsProps) {
	const leftColumn = REQUEST_TYPES.slice(0, 6);
	const rightColumn = REQUEST_TYPES.slice(6);
	const { getValues, setValue } = useFormContext();

	// Reset disabled fields when providerType changes
	useEffect(() => {
		REQUEST_TYPES.forEach(({ key }) => {
			const fieldName = `${namePrefix}.${key}`;
			setValue(fieldName, !isRequestTypeDisabled(providerType, key), { shouldDirty: true });
		});
	}, [providerType, namePrefix, setValue, getValues]);

	const isPathOverrideDisabled = useMemo(() => providerType === "gemini" || providerType === "bedrock", [providerType]);

	const renderRequestField = (requestType: { key: RequestType; label: string }) => {
		const isDisabled = isRequestTypeDisabled(providerType, requestType.key);
		const placeholder = getPlaceholder(providerType, requestType.key);

		return (
			<FormField
				key={requestType.key}
				control={control}
				name={`${namePrefix}.${requestType.key}`}
				render={({ field: allowedField }) => (
					<FormItem
						className={`flex flex-row items-center justify-between rounded-lg border p-3 ${isDisabled ? "bg-muted/30 opacity-60" : ""}`}
					>
						<div className="space-y-0.5">
							<FormLabel className={isDisabled ? "cursor-not-allowed" : ""}>{requestType.label}</FormLabel>
						</div>
						<div className="flex items-center gap-2">
							{/* Settings icon for path override - only show when enabled */}
							{allowedField.value && !isDisabled && !isPathOverrideDisabled && (
								<FormField
									control={control}
									name={`request_path_overrides.${requestType.key}`}
									render={({ field: pathField }) => (
										<Popover>
											<PopoverTrigger asChild>
												<button
													type="button"
													className="text-muted-foreground hover:text-foreground transition-colors"
													aria-label="Customize endpoint path"
												>
													<Settings2 className="h-4 w-4" />
												</button>
											</PopoverTrigger>
											<PopoverContent className="w-80" align="end" onOpenAutoFocus={(e) => e.preventDefault()}>
												<div className="space-y-2">
													<h4 className="text-sm font-medium">Custom Path</h4>
													<p className="text-muted-foreground text-xs">Override the default endpoint path</p>
													<Input placeholder={placeholder} {...pathField} value={pathField.value || ""} className="h-9" />
												</div>
											</PopoverContent>
										</Popover>
									)}
								/>
							)}

							<FormControl>
								{isDisabled ? (
									<TooltipProvider>
										<Tooltip>
											<TooltipTrigger asChild>
												<div>
													<Switch checked={isDisabled ? false : allowedField.value} disabled={true} size="md" />
												</div>
											</TooltipTrigger>
											<TooltipContent>
												<p>Not supported by {providerType}</p>
											</TooltipContent>
										</Tooltip>
									</TooltipProvider>
								) : (
									<Switch checked={allowedField.value} onCheckedChange={allowedField.onChange} size="md" />
								)}
							</FormControl>
						</div>
					</FormItem>
				)}
			/>
		);
	};

	return (
		<div className="space-y-4">
			<div>
				<div className="text-sm font-medium">Allowed Request Types</div>
				<p className="text-muted-foreground text-xs">
					Select which request types this custom provider can handle.{" "}
					{!isPathOverrideDisabled ? "Click the settings icon to customize endpoint paths." : ""}
				</p>
			</div>

			<div className="grid grid-cols-2 gap-4">
				<div className="space-y-3">{leftColumn.map(renderRequestField)}</div>
				<div className="space-y-3">{rightColumn.map(renderRequestField)}</div>
			</div>
		</div>
	);
}<|MERGE_RESOLUTION|>--- conflicted
+++ resolved
@@ -32,12 +32,9 @@
 		speech_stream: "/v1/audio/speech",
 		transcription: "/v1/audio/transcriptions",
 		transcription_stream: "/v1/audio/transcriptions",
-<<<<<<< HEAD
 		image_generation: "/v1/images/generations",
 		image_generation_stream: "/v1/images/generations",
-=======
 		count_tokens: "/v1/responses/tokens",
->>>>>>> 93b4a1ab
 	},
 	anthropic: {
 		chat_completion: "/v1/messages",
@@ -75,12 +72,9 @@
 	{ key: "speech_stream", label: "Speech Stream" },
 	{ key: "transcription", label: "Transcription" },
 	{ key: "transcription_stream", label: "Transcription Stream" },
-<<<<<<< HEAD
 	{ key: "image_generation", label: "Image Generation" },
 	{ key: "image_generation_stream", label: "Image Generation Stream" },
-=======
 	{ key: "count_tokens", label: "Count Tokens" },
->>>>>>> 93b4a1ab
 ];
 
 export function AllowedRequestsFields({ control, namePrefix = "allowed_requests", providerType }: AllowedRequestsFieldsProps) {
