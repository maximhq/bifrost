"use client"

import { Badge } from "@/components/ui/badge"
import { Button } from "@/components/ui/button"
import { ProviderIconType, RenderProviderIcon } from "@/lib/constants/icons"
import { ProviderName, RequestTypeColors, RequestTypeLabels, Status, StatusColors } from "@/lib/constants/logs"
import { LogEntry, ResponsesMessageContentBlock } from "@/lib/types/logs"
import { ColumnDef } from "@tanstack/react-table"
import { ArrowUpDown, Trash2 } from "lucide-react"
import moment from "moment"

function getMessage(log?: LogEntry) {
	if (log?.input_history && log.input_history.length > 0) {
		let userMessageContent = log.input_history[log.input_history.length - 1].content;
		if (userMessageContent == undefined) {
			return "";
		}
		if (typeof userMessageContent === "string") {
			return userMessageContent;
		}
		let lastTextContentBlock = "";
		for (const block of userMessageContent) {
			if (block.type === "text" && block.text) {
				lastTextContentBlock = block.text;
			}
		}
		return lastTextContentBlock;
	} else if (log?.responses_input_history && log.responses_input_history.length > 0) {
		let lastMessage = log.responses_input_history[log.responses_input_history.length - 1];
		let lastMessageContent = lastMessage.content;
		if (typeof lastMessageContent === "string") {
			return lastMessageContent;
		}
		let lastTextContentBlock = "";
		for (const block of (lastMessageContent ?? []) as ResponsesMessageContentBlock[]) {
			if (block.text && block.text !== "") {
				lastTextContentBlock = block.text;
			}
		}
<<<<<<< HEAD
		// If no content found in content field, check output field for Responses API
		if (!lastTextContentBlock && lastMessage.output) {
			// Handle output field - it could be a string, an array of content blocks, or a computer tool call output data
			if (typeof lastMessage.output === "string") {
				return lastMessage.output;
			} else if (Array.isArray(lastMessage.output)) {
				return lastMessage.output.map((block) => block.text).join("\n");
			} else if (lastMessage.output.type && lastMessage.output.type === "computer_screenshot") {
				return lastMessage.output.image_url;
			}
		}
		return lastTextContentBlock ?? "";
=======
		return lastTextContentBlock;
	} else if (log?.speech_input) {
		return log.speech_input.input;
	} else if (log?.transcription_input) {
		return "Audio file";
>>>>>>> 0fdec6e5
	}
	return "";
}

export const createColumns = (onDelete: (log: LogEntry) => void, hasDeleteAccess = true): ColumnDef<LogEntry>[] => [
	{
		accessorKey: "status",
		header: "Status",
		cell: ({ row }) => {
			const status = row.original.status as Status;
			return (
				<Badge variant="secondary" className={`${StatusColors[status] ?? ""} font-mono text-xs uppercase`}>
					{status}
				</Badge>
			);
		},
	},
	{
		accessorKey: "timestamp",
		header: ({ column }) => (
			<Button variant="ghost" onClick={() => column.toggleSorting(column.getIsSorted() === "asc")}>
				Time
				<ArrowUpDown className="ml-2 h-4 w-4" />
			</Button>
		),
		cell: ({ row }) => {
			const timestamp = row.original.timestamp;
			return <div className="font-mono text-xs">{moment(timestamp).format("YYYY-MM-DD hh:mm:ss A (Z)")}</div>;
		},
	},
	{
		id: "request_type",
		header: "Type",
		cell: ({ row }) => {
			return (
				<Badge variant="outline" className={`${RequestTypeColors[row.original.object as keyof typeof RequestTypeColors]} text-xs`}>
					{RequestTypeLabels[row.original.object as keyof typeof RequestTypeLabels]}
				</Badge>
			);
		},
	},
	{
		accessorKey: "input",
		header: "Message",
		cell: ({ row }) => {
			const input = getMessage(row.original);
			return (
				<div className="max-w-[400px] truncate font-mono text-sm font-normal" title={input || "-"}>
					{input}
				</div>
			);
		},
	},
	{
		accessorKey: "provider",
		header: "Provider",
		cell: ({ row }) => {
			const provider = row.original.provider as ProviderName;
			return (
				<Badge variant="secondary" className={`font-mono text-xs uppercase`}>
					<RenderProviderIcon provider={provider as ProviderIconType} size="sm" />
					{provider}
				</Badge>
			);
		},
	},
	{
		accessorKey: "model",
		header: "Model",
		cell: ({ row }) => <div className="max-w-[120px] truncate font-mono text-xs font-normal">{row.original.model}</div>,
	},
	{
		accessorKey: "latency",
		header: ({ column }) => (
			<Button variant="ghost" onClick={() => column.toggleSorting(column.getIsSorted() === "asc")}>
				Latency
				<ArrowUpDown className="ml-2 h-4 w-4" />
			</Button>
		),
		cell: ({ row }) => {
			const latency = row.original.latency;
			return (
				<div className="pl-4 font-mono text-sm">{latency === undefined || latency === null ? "N/A" : `${latency.toLocaleString()}ms`}</div>
			);
		},
	},
	{
		accessorKey: "tokens",
		header: ({ column }) => (
			<Button variant="ghost" onClick={() => column.toggleSorting(column.getIsSorted() === "asc")}>
				Tokens
				<ArrowUpDown className="ml-2 h-4 w-4" />
			</Button>
		),
		cell: ({ row }) => {
			const tokenUsage = row.original.token_usage;
			if (!tokenUsage) {
				return <div className="pl-4 font-mono text-sm">N/A</div>;
			}

			return (
				<div className="pl-4 text-sm">
					<div className="font-mono">
						{tokenUsage.total_tokens.toLocaleString()}{" "}
						{tokenUsage.completion_tokens ? `(${tokenUsage.prompt_tokens}+${tokenUsage.completion_tokens})` : ""}
					</div>
				</div>
			);
		},
	},
	{
		accessorKey: "cost",
		header: ({ column }) => (
			<Button variant="ghost" onClick={() => column.toggleSorting(column.getIsSorted() === "asc")}>
				Cost
				<ArrowUpDown className="ml-2 h-4 w-4" />
			</Button>
		),
		cell: ({ row }) => {
			if (!row.original.cost) {
				return <div className="pl-4 font-mono text-xs">N/A</div>;
			}

			return (
				<div className="pl-4 text-xs">
					<div className="font-mono">{row.original.cost?.toFixed(4)}</div>
				</div>
			);
		},
	},
	{
		id: "actions",
		cell: ({ row }) => {
			const log = row.original
			return (
				<Button variant="outline" size="icon" onClick={() => onDelete(log)} disabled={!hasDeleteAccess}>
					<Trash2 />
				</Button>
			)
		},
	},
]<|MERGE_RESOLUTION|>--- conflicted
+++ resolved
@@ -1,13 +1,13 @@
-"use client"
+"use client";
 
-import { Badge } from "@/components/ui/badge"
-import { Button } from "@/components/ui/button"
-import { ProviderIconType, RenderProviderIcon } from "@/lib/constants/icons"
-import { ProviderName, RequestTypeColors, RequestTypeLabels, Status, StatusColors } from "@/lib/constants/logs"
-import { LogEntry, ResponsesMessageContentBlock } from "@/lib/types/logs"
-import { ColumnDef } from "@tanstack/react-table"
-import { ArrowUpDown, Trash2 } from "lucide-react"
-import moment from "moment"
+import { Badge } from "@/components/ui/badge";
+import { Button } from "@/components/ui/button";
+import { ProviderIconType, RenderProviderIcon } from "@/lib/constants/icons";
+import { ProviderName, RequestTypeColors, RequestTypeLabels, Status, StatusColors } from "@/lib/constants/logs";
+import { LogEntry, ResponsesMessageContentBlock } from "@/lib/types/logs";
+import { ColumnDef } from "@tanstack/react-table";
+import { ArrowUpDown, Trash2 } from "lucide-react";
+import moment from "moment";
 
 function getMessage(log?: LogEntry) {
 	if (log?.input_history && log.input_history.length > 0) {
@@ -37,7 +37,6 @@
 				lastTextContentBlock = block.text;
 			}
 		}
-<<<<<<< HEAD
 		// If no content found in content field, check output field for Responses API
 		if (!lastTextContentBlock && lastMessage.output) {
 			// Handle output field - it could be a string, an array of content blocks, or a computer tool call output data
@@ -50,13 +49,10 @@
 			}
 		}
 		return lastTextContentBlock ?? "";
-=======
-		return lastTextContentBlock;
 	} else if (log?.speech_input) {
 		return log.speech_input.input;
 	} else if (log?.transcription_input) {
 		return "Audio file";
->>>>>>> 0fdec6e5
 	}
 	return "";
 }
@@ -190,12 +186,12 @@
 	{
 		id: "actions",
 		cell: ({ row }) => {
-			const log = row.original
+			const log = row.original;
 			return (
 				<Button variant="outline" size="icon" onClick={() => onDelete(log)} disabled={!hasDeleteAccess}>
 					<Trash2 />
 				</Button>
-			)
+			);
 		},
 	},
-]+];