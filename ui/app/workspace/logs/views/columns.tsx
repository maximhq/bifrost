"use client";

import { Badge } from "@/components/ui/badge";
import { Button } from "@/components/ui/button";
import { ProviderIconType, RenderProviderIcon } from "@/lib/constants/icons";
<<<<<<< HEAD
import { ProviderName, RequestTypeColors, RequestTypeLabels, Status, StatusColors } from "@/lib/constants/logs";
=======
import { ProviderName, RequestTypeColors, RequestTypeLabels, Status, StatusBarColors } from "@/lib/constants/logs";
>>>>>>> 5f2e6303
import { LogEntry, ResponsesMessageContentBlock } from "@/lib/types/logs";
import { ColumnDef } from "@tanstack/react-table";
import { ArrowUpDown, Trash2 } from "lucide-react";
import moment from "moment";

function getMessage(log?: LogEntry) {
	if (log?.input_history && log.input_history.length > 0) {
		let userMessageContent = log.input_history[log.input_history.length - 1].content;
		if (userMessageContent == undefined) {
			return "";
		}
		if (typeof userMessageContent === "string") {
			return userMessageContent;
		}
		let lastTextContentBlock = "";
		for (const block of userMessageContent) {
			if (block.type === "text" && block.text) {
				lastTextContentBlock = block.text;
			}
		}
		return lastTextContentBlock;
	} else if (log?.responses_input_history && log.responses_input_history.length > 0) {
		let lastMessage = log.responses_input_history[log.responses_input_history.length - 1];
		let lastMessageContent = lastMessage.content;
		if (typeof lastMessageContent === "string") {
			return lastMessageContent;
		}
		let lastTextContentBlock = "";
		for (const block of (lastMessageContent ?? []) as ResponsesMessageContentBlock[]) {
			if (block.text && block.text !== "") {
				lastTextContentBlock = block.text;
			}
		}
		// If no content found in content field, check output field for Responses API
		if (!lastTextContentBlock && lastMessage.output) {
			// Handle output field - it could be a string, an array of content blocks, or a computer tool call output data
			if (typeof lastMessage.output === "string") {
				return lastMessage.output;
			} else if (Array.isArray(lastMessage.output)) {
				return lastMessage.output.map((block) => block.text).join("\n");
			} else if (lastMessage.output.type && lastMessage.output.type === "computer_screenshot") {
				return lastMessage.output.image_url;
			}
		}
		return lastTextContentBlock ?? "";
	} else if (log?.speech_input) {
		return log.speech_input.input;
	} else if (log?.transcription_input) {
		return "Audio file";
	}
	return "";
}

export const createColumns = (onDelete: (log: LogEntry) => void, hasDeleteAccess = true): ColumnDef<LogEntry>[] => [
	{
		accessorKey: "status",
		header: "",
		size: 8,
		maxSize: 8,
		cell: ({ row }) => {
			const status = row.original.status as Status;
			return <div className={`h-full min-h-[24px] w-1 rounded-sm ${StatusBarColors[status]}`} />;
		},
	},
	{
		accessorKey: "timestamp",
		header: ({ column }) => (
			<Button variant="ghost" onClick={() => column.toggleSorting(column.getIsSorted() === "asc")}>
				Time
				<ArrowUpDown className="ml-2 h-4 w-4" />
			</Button>
		),
		cell: ({ row }) => {
			const timestamp = row.original.timestamp;
			return <div className="text-xs">{moment(timestamp).format("YYYY-MM-DD hh:mm:ss A (Z)")}</div>;
		},
	},
	{
		id: "request_type",
		header: "Type",
		cell: ({ row }) => {
			return (
				<Badge variant="outline" className={`${RequestTypeColors[row.original.object as keyof typeof RequestTypeColors]} text-xs`}>
					{RequestTypeLabels[row.original.object as keyof typeof RequestTypeLabels]}
				</Badge>
			);
		},
	},
	{
		accessorKey: "input",
		header: "Message",
		cell: ({ row }) => {
			const input = getMessage(row.original);
			return (
				<div className="max-w-[400px] truncate font-mono text-sm font-normal" title={input || "-"}>
					{input}
				</div>
			);
		},
	},
	{
		accessorKey: "provider",
		header: "Provider",
		cell: ({ row }) => {
			const provider = row.original.provider as ProviderName;
			return (
				<Badge variant="secondary" className={`font-mono text-xs uppercase`}>
					<RenderProviderIcon provider={provider as ProviderIconType} size="sm" />
					{provider}
				</Badge>
			);
		},
	},
	{
		accessorKey: "model",
		header: "Model",
		cell: ({ row }) => <div className="max-w-[120px] truncate font-mono text-xs font-normal">{row.original.model}</div>,
	},
	{
		accessorKey: "latency",
		header: ({ column }) => (
			<Button variant="ghost" onClick={() => column.toggleSorting(column.getIsSorted() === "asc")}>
				Latency
				<ArrowUpDown className="ml-2 h-4 w-4" />
			</Button>
		),
		cell: ({ row }) => {
			const latency = row.original.latency;
			return (
				<div className="pl-4 font-mono text-sm">{latency === undefined || latency === null ? "N/A" : `${latency.toLocaleString()}ms`}</div>
			);
		},
	},
	{
		accessorKey: "tokens",
		header: ({ column }) => (
			<Button variant="ghost" onClick={() => column.toggleSorting(column.getIsSorted() === "asc")}>
				Tokens
				<ArrowUpDown className="ml-2 h-4 w-4" />
			</Button>
		),
		cell: ({ row }) => {
			const tokenUsage = row.original.token_usage;
			if (!tokenUsage) {
				return <div className="pl-4 font-mono text-sm">N/A</div>;
			}

			return (
				<div className="pl-4 text-sm">
					<div className="font-mono">
						{tokenUsage.total_tokens.toLocaleString()}{" "}
						{tokenUsage.completion_tokens ? `(${tokenUsage.prompt_tokens}+${tokenUsage.completion_tokens})` : ""}
					</div>
				</div>
			);
		},
	},
	{
		accessorKey: "cost",
		header: ({ column }) => (
			<Button variant="ghost" onClick={() => column.toggleSorting(column.getIsSorted() === "asc")}>
				Cost
				<ArrowUpDown className="ml-2 h-4 w-4" />
			</Button>
		),
		cell: ({ row }) => {
			if (!row.original.cost) {
				return <div className="pl-4 font-mono text-xs">N/A</div>;
			}

			return (
				<div className="pl-4 text-xs">
					<div className="font-mono">{row.original.cost?.toFixed(4)}</div>
				</div>
			);
		},
	},
	{
		id: "actions",
		cell: ({ row }) => {
			const log = row.original;
			return (
				<Button variant="outline" size="icon" onClick={() => onDelete(log)} disabled={!hasDeleteAccess}>
					<Trash2 />
				</Button>
			);
		},
	},
];<|MERGE_RESOLUTION|>--- conflicted
+++ resolved
@@ -3,11 +3,7 @@
 import { Badge } from "@/components/ui/badge";
 import { Button } from "@/components/ui/button";
 import { ProviderIconType, RenderProviderIcon } from "@/lib/constants/icons";
-<<<<<<< HEAD
-import { ProviderName, RequestTypeColors, RequestTypeLabels, Status, StatusColors } from "@/lib/constants/logs";
-=======
 import { ProviderName, RequestTypeColors, RequestTypeLabels, Status, StatusBarColors } from "@/lib/constants/logs";
->>>>>>> 5f2e6303
 import { LogEntry, ResponsesMessageContentBlock } from "@/lib/types/logs";
 import { ColumnDef } from "@tanstack/react-table";
 import { ArrowUpDown, Trash2 } from "lucide-react";
