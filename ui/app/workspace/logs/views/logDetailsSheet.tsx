--- conflicted
+++ resolved
@@ -1,5 +1,16 @@
 "use client";
 
+import {
+	AlertDialog,
+	AlertDialogAction,
+	AlertDialogCancel,
+	AlertDialogContent,
+	AlertDialogDescription,
+	AlertDialogFooter,
+	AlertDialogHeader,
+	AlertDialogTitle,
+	AlertDialogTrigger,
+} from "@/components/ui/alertDialog";
 import { Badge } from "@/components/ui/badge";
 import { Button } from "@/components/ui/button";
 import { DottedSeparator } from "@/components/ui/separator";
@@ -17,17 +28,6 @@
 import LogResponsesMessageView from "./logResponsesMessageView";
 import SpeechView from "./speechView";
 import TranscriptionView from "./transcriptionView";
-import {
-	AlertDialog,
-	AlertDialogAction,
-	AlertDialogCancel,
-	AlertDialogContent,
-	AlertDialogDescription,
-	AlertDialogFooter,
-	AlertDialogHeader,
-	AlertDialogTitle,
-	AlertDialogTrigger,
-} from "@/components/ui/alertDialog";
 
 interface LogDetailSheetProps {
 	log: LogEntry | null;
@@ -47,7 +47,6 @@
 		} catch (ignored) {}
 	}
 
-<<<<<<< HEAD
 	const copyRequestBody = async () => {
 		try {
 			// Check if request is for responses, chat, speech, text completion, or embedding (exclude transcriptions)
@@ -163,11 +162,9 @@
 			toast.error("Failed to copy request body");
 		}
 	};
-=======
 	// Extract audio format from request params
 	// Format can be in params.audio?.format or params.extra_params?.audio?.format
 	const audioFormat = (log.params as any)?.audio?.format || (log.params as any)?.extra_params?.audio?.format || undefined;
->>>>>>> e9a86c24
 
 	return (
 		<Sheet open={open} onOpenChange={onOpenChange}>
