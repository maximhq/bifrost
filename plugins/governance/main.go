--- conflicted
+++ resolved
@@ -273,7 +273,6 @@
 	if !ok || virtualKey == nil || !virtualKey.IsActive {
 		return headers, body, nil
 	}
-
 
 	body, err = p.loadBalanceProvider(body, virtualKey)
 	if err != nil {
@@ -461,11 +460,7 @@
 					Type:       bifrost.Ptr("virtual_key_required"),
 					StatusCode: bifrost.Ptr(401),
 					Error: &schemas.ErrorField{
-<<<<<<< HEAD
-						Message: "virtual key is missing in headers",
-=======
-						Message: "x-bf-vk header is missing and is mandatory.",
->>>>>>> 5f2e6303
+						Message: "virtual key is missing in headers and is mandatory.",
 					},
 				},
 			}, nil
