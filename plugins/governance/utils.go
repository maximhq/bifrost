// Package governance provides utility functions for the governance plugin
package governance

import (
	"context"
)

// getStringFromContext safely extracts a string value from context
func getStringFromContext(ctx context.Context, key any) string {
	if value := ctx.Value(key); value != nil {
		if str, ok := value.(string); ok {
			return str
		}
	}
	return ""
}

<<<<<<< HEAD
// equalPtr compares two pointers of comparable type for value equality
// Returns true if both are nil or both are non-nil with equal values
func equalPtr[T comparable](a, b *T) bool {
	if a == nil || b == nil {
		return a == b
	}
	return *a == *b
=======
// getWeight safely dereferences a *float64 weight pointer, returning 1.0 as default if nil.
// This allows distinguishing between "not set" (nil -> 1.0) and "explicitly set to 0" (0.0).
func getWeight(w *float64) float64 {
	if w == nil {
		return 1.0
	}
	return *w
>>>>>>> 1eb82ea0
}<|MERGE_RESOLUTION|>--- conflicted
+++ resolved
@@ -15,7 +15,6 @@
 	return ""
 }
 
-<<<<<<< HEAD
 // equalPtr compares two pointers of comparable type for value equality
 // Returns true if both are nil or both are non-nil with equal values
 func equalPtr[T comparable](a, b *T) bool {
@@ -23,7 +22,8 @@
 		return a == b
 	}
 	return *a == *b
-=======
+}
+
 // getWeight safely dereferences a *float64 weight pointer, returning 1.0 as default if nil.
 // This allows distinguishing between "not set" (nil -> 1.0) and "explicitly set to 0" (0.0).
 func getWeight(w *float64) float64 {
@@ -31,5 +31,4 @@
 		return 1.0
 	}
 	return *w
->>>>>>> 1eb82ea0
 }